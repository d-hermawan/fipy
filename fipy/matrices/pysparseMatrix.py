#!/usr/bin/env python

## -*-Pyth-*-
 # ###################################################################
 #  FiPy - Python-based finite volume PDE solver
 # 
 #  FILE: "pysparseMatrix.py"
 #
 #  Author: Jonathan Guyer <guyer@nist.gov>
 #  Author: Daniel Wheeler <daniel.wheeler@nist.gov>
 #  Author: James Warren   <jwarren@nist.gov>
 #    mail: NIST
 #     www: http://www.ctcms.nist.gov/fipy/
 #  
 # ========================================================================
 # This software was developed at the National Institute of Standards
 # and Technology by employees of the Federal Government in the course
 # of their official duties.  Pursuant to title 17 Section 105 of the
 # United States Code this software is not subject to copyright
 # protection and is in the public domain.  FiPy is an experimental
 # system.  NIST assumes no responsibility whatsoever for its use by
 # other parties, and makes no guarantees, expressed or implied, about
 # its quality, reliability, or any other characteristic.  We would
 # appreciate acknowledgement if the software is used.
 # 
 # This software can be redistributed and/or modified freely
 # provided that any derivative works bear some notice that they are
 # derived from it, and any modified versions bear some notice that
 # they have been modified.
 # ========================================================================
 #  
 # ###################################################################
 ##

__docformat__ = 'restructuredtext'

from pysparse import spmatrix
from fipy.tools import numerix


from fipy.matrices.sparseMatrix import _SparseMatrix

class _PysparseMatrixBase(_SparseMatrix):
    
    """
    _PysparseMatrix class wrapper for pysparse.
    _PysparseMatrix is always NxN.
    Allows basic python operations __add__, __sub__ etc.
    Facilitate matrix populating in an easy way.
    """

    def __init__(self, matrix):
        """Creates a `_PysparseMatrixBase`.

        :Parameters:
          - `matrix`: The starting `spmatrix` 
        """
        self.matrix = matrix

    def _getMatrix(self):
        return self.matrix

    def getCoupledClass(self):
        return _CoupledPysparseMeshMatrix
    
    def copy(self):
        return _PysparseMatrixBase(matrix=self.matrix.copy())
        
    def __getitem__(self, index):
        m = self.matrix[index]
        if type(m) is type(0) or type(m) is type(0.):
            return m
        else:
            return _PysparseMatrixBase(matrix=m)

    def __iadd__(self, other):
        self._iadd(self._getMatrix(), other)
        return self
        
    def _iadd(self, L, other, sign = 1):
        if other != 0:
            L.shift(sign, other._getMatrix())

    def __add__(self, other):
        """
        Add two sparse matrices
        
            >>> L = _PysparseMatrix(size=3)
            >>> L.put([3.,10.,numerix.pi,2.5], [0,0,1,2], [2,1,1,0])
            >>> print L + _PysparseIdentityMatrix(size=3)
             1.000000  10.000000   3.000000  
                ---     4.141593      ---    
             2.500000      ---     1.000000  
             
            >>> print L + 0
                ---    10.000000   3.000000  
                ---     3.141593      ---    
             2.500000      ---        ---    
            
            >>> print L + 3
            Traceback (most recent call last):
            ...
            AttributeError: 'int' object has no attribute '_getMatrix'
        """

        if other == 0:
            return self
        else:
            L = self.matrix.copy()
            L.shift(1, other._getMatrix())
            return _PysparseMatrixBase(matrix=L)
        
    __radd__ = __add__
    
    def __sub__(self, other):

        if other == 0:
            return self
        else:
            L = self.matrix.copy()
            L.shift(-1, other._getMatrix())
            return _PysparseMatrixBase(matrix=L)

    def __rsub__(self, other):
        return -self + other
    
    def __isub__(self, other):
            return self._iadd(self._getMatrix(), other, -1)

    def __mul__(self, other):
        """
        Multiply a sparse matrix by another sparse matrix
        
            >>> L1 = _PysparseMatrix(size=3)
            >>> L1.put([3.,10.,numerix.pi,2.5], [0,0,1,2], [2,1,1,0])
            >>> L2 = _PysparseIdentityMatrix(size=3)
            >>> L2.put([4.38,12357.2,1.1], [2,1,0], [1,0,2])
            
            >>> tmp = numerix.array(((1.23572000e+05, 2.31400000e+01, 3.00000000e+00),
            ...                      (3.88212887e+04, 3.14159265e+00, 0.00000000e+00),
            ...                      (2.50000000e+00, 0.00000000e+00, 2.75000000e+00)))

            >>> numerix.allclose((L1 * L2).getNumpyArray(), tmp)
            1

        or a sparse matrix by a vector

            >>> tmp = numerix.array((29., 6.28318531, 2.5))       
            >>> numerix.allclose(L1 * numerix.array((1,2,3),'d'), tmp)
            1
            
        or a vector by a sparse matrix

            >>> tmp = numerix.array((7.5, 16.28318531,  3.))  
            >>> numerix.allclose(numerix.array((1,2,3),'d') * L1, tmp) ## The multiplication is broken. Numpy is calling __rmul__ for every element instead of with  the whole array.
            1

            
        """
        N = self.matrix.shape[0]

        if isinstance(other, _PysparseMatrixBase):
            return _PysparseMatrixBase(matrix=spmatrix.matrixmultiply(self.matrix, other._getMatrix()))
        else:
            shape = numerix.shape(other)
            if shape == ():
                L = spmatrix.ll_mat(N, N, N)
                L.put(other * numerix.ones(N))
                return _PysparseMatrixBase(matrix=spmatrix.matrixmultiply(self.matrix, L))
            elif shape == (N,):
                y = other.copy()
                self.matrix.matvec(other, y)
                return y
            else:
                raise TypeError
            
    def __rmul__(self, other):
        if type(numerix.ones(1)) == type(other):
            y = other.copy()
            self.matrix.matvec_transp(other, y)
            return y
        else:
            return self * other
            
    def _getShape(self):
        return self.matrix.shape

    def _getRange(self):
        return range(self._getShape()[1]), range(self._getShape()[0])
        
    def put(self, vector, id1, id2):
        """
        Put elements of `vector` at positions of the matrix corresponding to (`id1`, `id2`)
        
            >>> L = _PysparseMatrix(size=3)
            >>> L.put([3.,10.,numerix.pi,2.5], [0,0,1,2], [2,1,1,0])
            >>> print L
                ---    10.000000   3.000000  
                ---     3.141593      ---    
             2.500000      ---        ---    
        """
        self.matrix.put(vector, id1, id2)

    def putDiagonal(self, vector):
        """
        Put elements of `vector` along diagonal of matrix
        
            >>> L = _PysparseMatrix(size=3)
            >>> L.putDiagonal([3.,10.,numerix.pi])
            >>> print L
             3.000000      ---        ---    
                ---    10.000000      ---    
                ---        ---     3.141593  
            >>> L.putDiagonal([10.,3.])
            >>> print L
            10.000000      ---        ---    
                ---     3.000000      ---    
                ---        ---     3.141593  
        """
        if type(vector) in [type(1), type(1.)]:
            ids = numerix.arange(self._getShape()[0])
            tmp = numerix.zeros((self._getShape()[0],), 'd')
            tmp[:] = vector
            self.put(tmp, ids, ids)
        else:
            ids = numerix.arange(len(vector))
            self.put(vector, ids, ids)

    def take(self, id1, id2):
        vector = numerix.zeros(len(id1), 'd')
        self.matrix.take(vector, id1, id2)
        return vector

    def takeDiagonal(self):
        ids = numerix.arange(self._getShape()[0])
        return self.take(ids, ids)

    def addAt(self, vector, id1, id2):
        """
        Add elements of `vector` to the positions in the matrix corresponding to (`id1`,`id2`)
        
            >>> L = _PysparseMatrix(size=3)
            >>> L.put([3.,10.,numerix.pi,2.5], [0,0,1,2], [2,1,1,0])
            >>> L.addAt([1.73,2.2,8.4,3.9,1.23], [1,2,0,0,1], [2,2,0,0,2])
            >>> print L
            12.300000  10.000000   3.000000  
                ---     3.141593   2.960000  
             2.500000      ---     2.200000  
        """
        self.matrix.update_add_at(vector, id1, id2)

    def addAtDiagonal(self, vector):
        if type(vector) in [type(1), type(1.)]:
            ids = numerix.arange(self._getShape()[0])
            tmp = numerix.zeros((self._getShape()[0],), 'd')
            tmp[:] = vector
            self.addAt(tmp, ids, ids)
        else:
            ids = numerix.arange(len(vector))
            self.addAt(vector, ids, ids)

    def getNumpyArray(self):
        shape = self._getShape()
        indices = numerix.indices(shape)
        numMatrix = self.take(indices[0].ravel(), indices[1].ravel())
        return numerix.reshape(numMatrix, shape)
        
    def matvec(self, x):
        """
        This method is required for scipy solvers.
        """
        return self * x

    def exportMmf(self, filename):
        """
        Exports the matrix to a Matrix Market file of the given filename.
        """
        self.matrix.export_mtx(filename)
    
class _PysparseMatrix(_PysparseMatrixBase):
    
    """
    _PysparseMatrix class wrapper for pysparse.
    _PysparseMatrix is always NxN.
    Allows basic python operations __add__, __sub__ etc.
    Facilitate matrix populating in an easy way.
    """

    def __init__(self, size, bandwidth=0, sizeHint=None, matrix=None, storeZeros=True):
        """Creates a `_PysparseMatrix`.

        :Parameters:
          - `mesh`: The `Mesh` to assemble the matrix for.
          - `bandwidth`: The proposed band width of the matrix.
          - `storeZeros`: Instructs pysparse to store zero values if possible.
          
        """
        sizeHint = sizeHint or size * bandwidth
        if matrix is None:
            tmpMatrix = spmatrix.ll_mat(1, 1, 1)
            if hasattr(tmpMatrix, 'storeZeros'):
                matrix = spmatrix.ll_mat(size, size, sizeHint, storeZeros)
            else:
                matrix = spmatrix.ll_mat(size, size, sizeHint)
                
        _PysparseMatrixBase.__init__(self, matrix=matrix)

class _PysparseMeshMatrix(_PysparseMatrix):
<<<<<<< HEAD

    def __init__(self, mesh, bandwidth=0, sizeHint=None, matrix=None, numberOfVariables=1):
=======
    
    def __init__(self, mesh, bandwidth=0, sizeHint=None, matrix=None, storeZeros=True):
>>>>>>> 623d714d
        """Creates a `_PysparseMatrix` associated with a `Mesh`.

        :Parameters:
          - `mesh`: The `Mesh` to assemble the matrix for.
          - `bandwidth`: The proposed band width of the matrix.
          - `storeZeros`: Instructs pysparse to store zero values if possible.
          
        """
        self.mesh = mesh
<<<<<<< HEAD
        self.numberOfVariables = numberOfVariables
        _PysparseMatrix.__init__(self, size=self.numberOfVariables * self.mesh.getNumberOfCells(), bandwidth=bandwidth, sizeHint=sizeHint, matrix=matrix)

=======
        _PysparseMatrix.__init__(self, size=mesh.getNumberOfCells(), bandwidth=bandwidth, sizeHint=sizeHint, matrix=matrix, storeZeros=storeZeros)
        
>>>>>>> 623d714d
    def __mul__(self, other):
        if isinstance(other, _PysparseMeshMatrix):
            return _PysparseMeshMatrix(mesh=self.mesh, 
                                       matrix=spmatrix.matrixmultiply(self.matrix, other._getMatrix()))
        else:
            return _PysparseMatrix.__mul__(self, other)
<<<<<<< HEAD

    def _getTrilinosMatrix(self):
        from fipy.matrices.trilinosMatrix import _TrilinosMeshMatrix
        return _TrilinosMeshMatrix(mesh=self.mesh, bandwidth=self.bandwidth, numberOfVariables=self.numberOfVariables)

    def asTrilinosMeshMatrix(self):
        matrix = self._getTrilinosMatrix()
=======
        
    def asTrilinosMeshMatrix(self):
        """Transforms a pysparse matrix into a trilinos matrix and maintains the
        trilinos matrix as an attribute.
        
        :Returns: 
          The trilinos matrix.

        """
>>>>>>> 623d714d

        A = self.matrix.copy()
        values, irow, jcol = A.find()
        
        if not hasattr(self, 'trilinosMatrix'):
            from fipy.matrices.trilinosMatrix import _TrilinosMeshMatrixKeepStencil
            if A.shape[0] == 0:
                bandwidth = 0
            else:
                bandwidth = int(numerix.ceil(float(len(values)) / float(A.shape[0])))
            self.trilinosMatrix = _TrilinosMeshMatrixKeepStencil(mesh=self.mesh, bandwidth=bandwidth) 

        self.trilinosMatrix.addAt(values, irow, jcol)
        self.trilinosMatrix.finalize()

        return self.trilinosMatrix

    def flush(self):
        """
        Deletes the copy of the pysparse matrix held and calls `self.trilinosMatrix.flush()` if necessary.
        """
    
        if hasattr(self, 'trilinosMatrix'):
            if hasattr(self.matrix, 'storeZeros'):
                self.trilinosMatrix.flush(cacheStencil=self.matrix.storeZeros)
            else:
                self.trilinosMatrix.flush(cacheStencil=False)
                
        if (not hasattr(self, 'cache')) or (self.cache is False):
            del self.matrix

    def _test(self):
        """
        Tests
        
        >>> m = _PysparseMatrix(size=3, storeZeros=True)
        >>> m.addAt((1., 0., 2.), (0, 2, 1), (1, 2, 0))
        >>> print not hasattr(m.matrix, 'storeZeros') or numerix.allequal(m.matrix.keys(), [(0, 1), (1, 0), (2, 2)])
        True
        >>> print not hasattr(m.matrix, 'storeZeros') or numerix.allequal(m.matrix.values(), [1., 2., 0.]) 
        True
        >>> m = _PysparseMatrix(size=3, storeZeros=False)
        >>> m.addAt((1., 0., 2.), (0, 2, 1), (1, 2, 0))
        >>> print numerix.allequal(m.matrix.keys(), [(0, 1), (1, 0)])
        True
        >>> print numerix.allequal(m.matrix.values(), numerix.array([1.0, 2.0]))
        True
        
        """
        pass
        
class _PysparseIdentityMatrix(_PysparseMatrix):
    """
    Represents a sparse identity matrix for pysparse.
    """
    def __init__(self, size):
        """
        Create a sparse matrix with '1' in the diagonal
        
            >>> print _PysparseIdentityMatrix(size=3)
             1.000000      ---        ---    
                ---     1.000000      ---    
                ---        ---     1.000000  
        """
        _PysparseMatrix.__init__(self, size=size, bandwidth = 1)
        ids = numerix.arange(size)
        self.put(numerix.ones(size, 'd'), ids, ids)
        
class _PysparseIdentityMeshMatrix(_PysparseIdentityMatrix):
    def __init__(self, mesh):
        """
        Create a sparse matrix associated with a `Mesh` with '1' in the diagonal
        
            >>> from fipy import Grid1D
            >>> from fipy.tools import serial
            >>> mesh = Grid1D(nx=3, communicator=serial)
            >>> print _PysparseIdentityMeshMatrix(mesh=mesh)
             1.000000      ---        ---    
                ---     1.000000      ---    
                ---        ---     1.000000  
        """
        _PysparseIdentityMatrix.__init__(self, size=mesh.getNumberOfCells())

def _test(): 
    import doctest
    return doctest.testmod()
    
if __name__ == "__main__": 
    _test() <|MERGE_RESOLUTION|>--- conflicted
+++ resolved
@@ -306,46 +306,29 @@
         _PysparseMatrixBase.__init__(self, matrix=matrix)
 
 class _PysparseMeshMatrix(_PysparseMatrix):
-<<<<<<< HEAD
-
-    def __init__(self, mesh, bandwidth=0, sizeHint=None, matrix=None, numberOfVariables=1):
-=======
-    
-    def __init__(self, mesh, bandwidth=0, sizeHint=None, matrix=None, storeZeros=True):
->>>>>>> 623d714d
+    
+    def __init__(self, mesh, bandwidth=0, sizeHint=None, matrix=None, numberOfVariables=1, storeZeros=True):
+
         """Creates a `_PysparseMatrix` associated with a `Mesh`.
 
         :Parameters:
           - `mesh`: The `Mesh` to assemble the matrix for.
           - `bandwidth`: The proposed band width of the matrix.
+          - `numberOfVariables`: The size of the matrix is determined by numberOfVariables * self.mesh.getNumberOfCells().
           - `storeZeros`: Instructs pysparse to store zero values if possible.
           
         """
         self.mesh = mesh
-<<<<<<< HEAD
         self.numberOfVariables = numberOfVariables
-        _PysparseMatrix.__init__(self, size=self.numberOfVariables * self.mesh.getNumberOfCells(), bandwidth=bandwidth, sizeHint=sizeHint, matrix=matrix)
-
-=======
-        _PysparseMatrix.__init__(self, size=mesh.getNumberOfCells(), bandwidth=bandwidth, sizeHint=sizeHint, matrix=matrix, storeZeros=storeZeros)
-        
->>>>>>> 623d714d
+        _PysparseMatrix.__init__(self, size=self.numberOfVariables * self.mesh.getNumberOfCells(), bandwidth=bandwidth, sizeHint=sizeHint, matrix=matrix, storeZeros=storeZeros)
+
     def __mul__(self, other):
         if isinstance(other, _PysparseMeshMatrix):
             return _PysparseMeshMatrix(mesh=self.mesh, 
                                        matrix=spmatrix.matrixmultiply(self.matrix, other._getMatrix()))
         else:
             return _PysparseMatrix.__mul__(self, other)
-<<<<<<< HEAD
-
-    def _getTrilinosMatrix(self):
-        from fipy.matrices.trilinosMatrix import _TrilinosMeshMatrix
-        return _TrilinosMeshMatrix(mesh=self.mesh, bandwidth=self.bandwidth, numberOfVariables=self.numberOfVariables)
-
-    def asTrilinosMeshMatrix(self):
-        matrix = self._getTrilinosMatrix()
-=======
-        
+
     def asTrilinosMeshMatrix(self):
         """Transforms a pysparse matrix into a trilinos matrix and maintains the
         trilinos matrix as an attribute.
@@ -354,18 +337,16 @@
           The trilinos matrix.
 
         """
->>>>>>> 623d714d
-
         A = self.matrix.copy()
         values, irow, jcol = A.find()
         
         if not hasattr(self, 'trilinosMatrix'):
-            from fipy.matrices.trilinosMatrix import _TrilinosMeshMatrixKeepStencil
             if A.shape[0] == 0:
                 bandwidth = 0
             else:
                 bandwidth = int(numerix.ceil(float(len(values)) / float(A.shape[0])))
-            self.trilinosMatrix = _TrilinosMeshMatrixKeepStencil(mesh=self.mesh, bandwidth=bandwidth) 
+            from fipy.matrices.trilinosMatrix import _TrilinosMeshMatrixKeepStencil
+            self.trilinosMatrix = _TrilinosMeshMatrixKeepStencil(mesh=self.mesh, bandwidth=bandwidth, numberOfVariables=self.numberOfVariables)
 
         self.trilinosMatrix.addAt(values, irow, jcol)
         self.trilinosMatrix.finalize()
