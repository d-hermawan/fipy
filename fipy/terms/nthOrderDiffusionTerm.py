--- conflicted
+++ resolved
@@ -6,11 +6,7 @@
  # 
  #  FILE: "nthOrderDiffusionTerm.py"
  #                                    created: 5/10/04 {11:24:01 AM} 
-<<<<<<< HEAD
  #                                last update: 11/30/04 {6:41:08 PM} 
-=======
- #                                last update: 12/13/04 {4:52:20 PM} 
->>>>>>> c078cc80
  #  Author: Jonathan Guyer <guyer@nist.gov>
  #  Author: Daniel Wheeler <daniel.wheeler@nist.gov>
  #  Author: James Warren   <jwarren@nist.gov>
@@ -211,21 +207,7 @@
 	else:
 	    self.nthCoeff = None
 
-<<<<<<< HEAD
-	self.boundaryConditions = []
-        lowerBoundaryConditions = []
-        for bc in boundaryConditions:
-	    lowerBoundaryConditions.append(bc)
-	    
-	    bcDeriv = bc.getDerivative(self.order - 2)
-	    if bcDeriv:
-		self.boundaryConditions.append(bcDeriv)
-		
-            
-	Term.__init__(self, weight = None, mesh = mesh)
-=======
 	Term.__init__(self)
->>>>>>> c078cc80
 	
 	if self.order > 0:
 	    self.lowerOrderDiffusionTerm = NthOrderDiffusionTerm(coeffs = coeffs[1:])
@@ -246,11 +228,6 @@
     def calcCoeff(self, mesh):
         if self.nthCoeff is not None:
             self.coeff = -self.nthCoeff * mesh.getFaceAreas() / mesh.getCellDistances()
-            ## Added to change the sign so that all terms are added to
-            ## the right hand side, without this the 4th order term is
-            ## added to the left side of the equation.
-            ##if self.order % 4 == 0:
-            ##    self.coeff = -self.coeff
         else:
             self.coeff = None
         
@@ -264,8 +241,6 @@
         interiorCoeff = FaceVariable(mesh = mesh, value = interiorCoeff)
         
 	contributions = array.take(interiorCoeff, mesh.getCellFaceIDs())
-
-        ## divide through by the volume for each cell
 
         interiorCoeff0 = -array.take(Numeric.array(coeff), mesh.getInteriorFaceIDs())
         interiorCoeff1 = -array.take(Numeric.array(coeff), mesh.getInteriorFaceIDs())
@@ -285,48 +260,33 @@
         N = mesh.getNumberOfCells()
         volumes = mesh.getCellVolumes()
         if self.order > 0:
-<<<<<<< HEAD
-
-	    coefficientMatrix = self.getCoefficientMatrix()
-	    boundaryB = 0
-	    
-	    M = self.getMesh().getMaxFacesPerCell()
-	    
-	    coeffs = {
+
+            coeff = self.getCoeff(mesh)
+            
+            coefficientMatrix = self.getCoefficientMatrix(mesh, coeff)
+
+            boundaryB = Numeric.zeros(N,'d')
+                
+            higherOrderBCs, lowerOrderBCs = self.getBoundaryConditions(boundaryConditions)
+            M = mesh.getMaxFacesPerCell()
+
+            coeffs = {
 		'cell 1 diag':     self.coeff,
 		'cell 1 offdiag': -self.coeff
 	    }
 	    
 	    coeffs['cell 2 offdiag'] = coeffs['cell 1 offdiag']
 	    coeffs['cell 2 diag'] = coeffs['cell 1 diag']
-	    
-            for boundaryCondition in self.boundaryConditions:
-		LL, bb = boundaryCondition.buildMatrix(N, M, coeffs, coeffScale)
-		
-		coefficientMatrix += LL
-		boundaryB += bb / varScale
-            
-            lowerOrderL, lowerOrderb = self.lowerOrderDiffusionTerm.buildMatrix(oldArray, coeffScale, varScale)
-=======
-            coeff = self.getCoeff(mesh)
-            
-            coefficientMatrix = self.getCoefficientMatrix(mesh, coeff)
-
-            boundaryB = Numeric.zeros(N,'d')
-                
-            higherOrderBCs, lowerOrderBCs = self.getBoundaryConditions(boundaryConditions)
-            
+
             for boundaryCondition in higherOrderBCs:
-                LL,bb,ids = boundaryCondition.getContribution(coeff,-coeff)
-                
-                coefficientMatrix.addAt(LL, ids, ids)
-                fipy.tools.vector.putAdd(boundaryB, ids, bb)
+                LL, bb = boundaryCondition.buildMatrix(N, M, coeffs)
+                
+                coefficientMatrix += LL
+                boundaryB += bb
                 
             lowerOrderL, lowerOrderb = self.lowerOrderDiffusionTerm.buildMatrix(var = var, 
                                                                                 boundaryConditions = lowerOrderBCs, 
                                                                                 dt = dt)
->>>>>>> c078cc80
-
             lowerOrderb = lowerOrderb / volumes
             volMatrix = SparseMatrix(size = N)
             volMatrix.addAtDiagonal(1. / volumes )
@@ -334,26 +294,8 @@
     
             L = coefficientMatrix * lowerOrderL
 
-<<<<<<< HEAD
-            iseven = not ((self.order / 2) % 2)
-            if iseven:
-                boundaryB = -boundaryB
-
             b = coefficientMatrix * lowerOrderb + boundaryB
-=======
-##             iseven = not ((self.order / 2) % 2)
-##             if iseven:
-##                 boundaryB = -boundaryB
-
-##            print self
-##            print coefficientMatrix
-##            print "lowerOrderb:",lowerOrderb
-##            print "boundaryB:",boundaryB
-            
-            b = coefficientMatrix * lowerOrderb + boundaryB
-            
-##            print "b:",b
->>>>>>> c078cc80
+
         else:
             N = mesh.getNumberOfCells()
             L = SparseMatrix(size = N)
