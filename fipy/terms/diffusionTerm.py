--- conflicted
+++ resolved
@@ -6,11 +6,7 @@
  # 
  #  FILE: "diffusionTerm.py"
  #                                    created: 11/13/03 {11:39:03 AM} 
-<<<<<<< HEAD
- #                                last update: 3/29/07 {10:40:47 AM} 
-=======
- #                                last update: 5/27/08 {5:35:26 PM} 
->>>>>>> f8c46506
+ #                                last update: 6/5/08 {8:38:09 PM} 
  #  Author: Jonathan Guyer <guyer@nist.gov>
  #  Author: Daniel Wheeler <daniel.wheeler@nist.gov>
  #  Author: James Warren   <jwarren@nist.gov>
