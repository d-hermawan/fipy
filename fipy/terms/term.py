#!/usr/bin/env python

## -*-Pyth-*-
 # ###################################################################
 #  FiPy - Python-based finite volume PDE solver
 # 
 #  FILE: "term.py"
 #
 #  Author: Jonathan Guyer <guyer@nist.gov>
 #  Author: Daniel Wheeler <daniel.wheeler@nist.gov>
 #  Author: James Warren   <jwarren@nist.gov>
 #    mail: NIST
 #     www: http://www.ctcms.nist.gov/fipy/
 #  
 # ========================================================================
 # This software was developed at the National Institute of Standards
 # and Technology by employees of the Federal Government in the course
 # of their official duties.  Pursuant to title 17 Section 105 of the
 # United States Code this software is not subject to copyright
 # protection and is in the public domain.  FiPy is an experimental
 # system.  NIST assumes no responsibility whatsoever for its use by
 # other parties, and makes no guarantees, expressed or implied, about
 # its quality, reliability, or any other characteristic.  We would
 # appreciate acknowledgement if the software is used.
 # 
 # This software can be redistributed and/or modified freely
 # provided that any derivative works bear some notice that they are
 # derived from it, and any modified versions bear some notice that
 # they have been modified.
 # ========================================================================
 #  
 # ###################################################################
 ##

__docformat__ = 'restructuredtext'

import os

from fipy.tools import numerix
<<<<<<< HEAD
=======
from fipy.solvers import DefaultSolver
>>>>>>> ab219339
from fipy.terms import AbstractBaseClassError
from fipy.terms import SolutionVariableRequiredError
from fipy.tools.decorators import getsetDeprecated

__all__ = ["Term"]

class Term(object):
    """
    .. attention:: This class is abstract. Always create one of its subclasses.
    """

    def __init__(self, coeff=1., var=None):
        """
        Create a `Term`.

        :Parameters:
          - `coeff`: The coefficient for the term. A `CellVariable` or number.
            `FaceVariable` objects are also acceptable for diffusion or convection terms.

        """
        
        if self.__class__ is Term:
            raise AbstractBaseClassError

        self.coeff = coeff
        self.geomCoeff = None
        self._cacheMatrix = False
        self._matrix = None
        self._cacheRHSvector = False
        self._RHSvector = None
        self.var = var
        
    @getsetDeprecated
    def _getVars(self):
        return self._vars

    def _calcVars(self):
        raise NotImplementedError

    def _checkCoeff(self, var):
        raise NotImplementedError

    @getsetDeprecated
    def _getTransientVars(self):
        return self._transientVars

    @getsetDeprecated
    def _getDiffusionVars(self):
        return self._diffusionVars
                
    def copy(self):
        return self.__class__(self.coeff, var=self.var)
        
    def _buildMatrix(self, var, SparseMatrix, boundaryConditions=(), dt=None, transientGeomCoeff=None, diffusionGeomCoeff=None):
        raise NotImplementedError

    def _buildAndAddMatrices(self, var, SparseMatrix, boundaryConditions=(), dt=None, transientGeomCoeff=None, diffusionGeomCoeff=None, buildExplicitIfOther=False):
        raise NotImplementedError
        
    def _checkVar(self, var):
        raise NotImplementedError

    def _buildCache(self, matrix, RHSvector):
        if self._cacheMatrix:
            self._matrix = matrix
            self._matrix.cache = True
        else:
            self._matrix = None

        if self._cacheRHSvector:
            self._RHSvector = RHSvector
        else:
            self._RHSvector = None

    def _verifyVar(self, var):
        if var is None:
            if self.var is None:
                raise SolutionVariableRequiredError
            else:
                return self.var
        else:
            return var

    @property
    def _buildExplcitIfOther(self):
        raise NotImplementedError

    def _reshapeIDs(self, var, ids):
        raise NotImplementedError

    def _vectorSize(self, var=None):
        if var is None or var.rank != 1:
            return 1
        else:
            return var.shape[0]
        
    def _getMatrixClass(self, solver, var):
        if self._vectorSize(var) > 1:
            from fipy.matrices.offsetSparseMatrix import OffsetSparseMatrix
            SparseMatrix =  OffsetSparseMatrix(SparseMatrix=solver._matrixClass,
                                               numberOfVariables=self._vectorSize(var),
                                               numberOfEquations=self._vectorSize(var))
        else:
            SparseMatrix = solver._matrixClass
            
        return SparseMatrix

    def _prepareLinearSystem(self, var, solver, boundaryConditions, dt):
        solver = self.getDefaultSolver(var, solver)
            
        var = self._verifyVar(var)
        self._checkVar(var)

        if type(boundaryConditions) not in (type(()), type([])):
            boundaryConditions = (boundaryConditions,)

        for bc in boundaryConditions:
            bc._resetBoundaryConditionApplied()

        if 'FIPY_DISPLAY_MATRIX' in os.environ:
            if not hasattr(self, "_viewer"):
                from fipy.viewers.matplotlibViewer.matplotlibSparseMatrixViewer import MatplotlibSparseMatrixViewer
                Term._viewer = MatplotlibSparseMatrixViewer()

        var, matrix, RHSvector = self._buildAndAddMatrices(var,
                                                           self._getMatrixClass(solver, var),
                                                           boundaryConditions=boundaryConditions,
                                                           dt=dt,
                                                           transientGeomCoeff=self._getTransientGeomCoeff(var),
                                                           diffusionGeomCoeff=self._getDiffusionGeomCoeff(var),
                                                           buildExplicitIfOther=self._buildExplcitIfOther)

        self._buildCache(matrix, RHSvector)
        
        solver._storeMatrix(var=var, matrix=matrix, RHSvector=RHSvector)
        
        if 'FIPY_DISPLAY_MATRIX' in os.environ:
            if var is None:
                name = ""
            else:
                if not hasattr(var, "name"):
                    name = ""
                else:
                    name = var.name
            self._viewer.title = r"%s %s" % (name, repr(self))
            from fipy.variables.coupledCellVariable import _CoupledCellVariable
            if isinstance(solver.RHSvector, _CoupledCellVariable):
                RHSvector = solver.RHSvector.globalValue
            else:
                RHSvector = solver.RHSvector
            self._viewer.plot(matrix=solver.matrix, RHSvector=RHSvector)
            from fipy import raw_input            
            raw_input()
            
        return solver
    
    def solve(self, var=None, solver=None, boundaryConditions=(), dt=None):
        r"""
        Builds and solves the `Term`'s linear system once. This method
        does not return the residual. It should be used when the
        residual is not required.
        
        :Parameters:

           - `var`: The variable to be solved for. Provides the initial condition, the old value and holds the solution on completion.
           - `solver`: The iterative solver to be used to solve the linear system of equations. Defaults to `LinearPCGSolver` for Pysparse and `LinearLUSolver` for Trilinos.
           - `boundaryConditions`: A tuple of boundaryConditions.
           - `dt`: The time step size.

        """
        
        solver = self._prepareLinearSystem(var, solver, boundaryConditions, dt)
        
        solver._solve()

    def sweep(self, var=None, solver=None, boundaryConditions=(), dt=None, underRelaxation=None, residualFn=None, cacheResidual=False, cacheError=False):
        r"""
        Builds and solves the `Term`'s linear system once. This method
        also recalculates and returns the residual as well as applying
        under-relaxation.

        :Parameters:

           - `var`: The variable to be solved for. Provides the initial condition, the old value and holds the solution on completion.
           - `solver`: The iterative solver to be used to solve the linear system of equations. Defaults to `LinearPCGSolver` for Pysparse and `LinearLUSolver` for Trilinos.
           - `boundaryConditions`: A tuple of boundaryConditions.
           - `dt`: The time step size.
           - `underRelaxation`: Usually a value between `0` and `1` or `None` in the case of no under-relaxation
           - `residualFn`: A function that takes var, matrix, and RHSvector arguments, used to customize the residual calculation.
           - `cacheResidual`: If `True`, calculate and store the residual vector 
              :math:`\vec{r}=\mathsf{L}\vec{x} - \vec{b}` in the `residualVector` member of `Term`
           - `cacheError`: If `True`, use the residual vector :math:`\vec{r}` 
              to solve :math:`\mathsf{L}\vec{e}=\vec{r}` for the error vector :math:`\vec{e}` 
              and store it in the `errorVector` member of `Term`

        """
        solver = self._prepareLinearSystem(var=var, solver=solver, boundaryConditions=boundaryConditions, dt=dt)
        solver._applyUnderRelaxation(underRelaxation=underRelaxation)
        residual = solver._calcResidual(residualFn=residualFn)

        if cacheResidual or cacheError:
            self.residualVector = solver._calcResidualVector(residualFn=residualFn)

        if cacheError:
            self.errorVector = solver.var.copy()
            var_tmp = solver.var
            RHS_tmp = solver.RHSvector
            solver._storeMatrix(var=self.errorVector, matrix=solver.matrix, RHSvector=self.residualVector)
            solver._solve()
            solver._storeMatrix(var=var_tmp, matrix=solver.matrix, RHSvector=RHS_tmp)
            
        if not cacheResidual:
            self.residualVector = None

        solver._solve()
        
        return residual

    def justResidualVector(self, var=None, solver=None, boundaryConditions=(), dt=None, underRelaxation=None, residualFn=None):
        r"""
        Builds the `Term`'s linear system once. This method
        also recalculates and returns the residual as well as applying
        under-relaxation.

        :Parameters:

           - `var`: The variable to be solved for. Provides the initial condition, the old value and holds the solution on completion.
           - `solver`: The iterative solver to be used to solve the linear system of equations. Defaults to `LinearPCGSolver` for Pysparse and `LinearLUSolver` for Trilinos.
           - `boundaryConditions`: A tuple of boundaryConditions.
           - `dt`: The time step size.
           - `underRelaxation`: Usually a value between `0` and `1` or `None` in the case of no under-relaxation
           - `residualFn`: A function that takes var, matrix, and RHSvector arguments used to customize the residual calculation.

        `justResidualVector` returns the overlapping local value in parallel (not the non-overlapping value).

        >>> from fipy import *
        >>> m = Grid1D(nx=10)
        >>> v = CellVariable(mesh=m)
        >>> len(DiffusionTerm().justResidualVector(v)) == m.numberOfCells
        True

        """
        solver = self._prepareLinearSystem(var, solver, boundaryConditions, dt)
        solver._applyUnderRelaxation(underRelaxation)

        return solver._calcResidualVector(residualFn=residualFn)

    def residualVectorAndNorm(self, var=None, solver=None, boundaryConditions=(), dt=None, underRelaxation=None, residualFn=None):
        r"""
        Builds the `Term`'s linear system once. This method
        also recalculates and returns the residual as well as applying
        under-relaxation.

        :Parameters:

           - `var`: The variable to be solved for. Provides the initial condition, the old value and holds the solution on completion.
           - `solver`: The iterative solver to be used to solve the linear system of equations. Defaults to `LinearPCGSolver` for Pysparse and `LinearLUSolver` for Trilinos.
           - `boundaryConditions`: A tuple of boundaryConditions.
           - `dt`: The time step size.
           - `underRelaxation`: Usually a value between `0` and `1` or `None` in the case of no under-relaxation
           - `residualFn`: A function that takes var, matrix, and RHSvector arguments used to customize the residual calculation.

        """
        vector = self.justResidualVector(var=var, solver=solver, boundaryConditions=boundaryConditions, dt=dt, 
                                         underRelaxation=underRelaxation, residualFn=residualFn)
        
        L2norm = numerix.L2norm(vector)

        return vector, L2norm
        
    def justErrorVector(self, var=None, solver=None, boundaryConditions=(), dt=1., underRelaxation=None, residualFn=None):
        r"""
        Builds the `Term`'s linear system once. This method
        also recalculates and returns the error as well as applying
        under-relaxation.

        :Parameters:

           - `var`: The variable to be solved for. Provides the initial condition, the old value and holds the solution on completion.
           - `solver`: The iterative solver to be used to solve the linear system of equations. Defaults to `LinearPCGSolver` for Pysparse and `LinearLUSolver` for Trilinos.
           - `boundaryConditions`: A tuple of boundaryConditions.
           - `dt`: The time step size.
           - `underRelaxation`: Usually a value between `0` and `1` or `None` in the case of no under-relaxation
           - `residualFn`: A function that takes var, matrix, and RHSvector arguments used to customize the residual calculation.

        `justErrorVector` returns the overlapping local value in parallel (not the non-overlapping value).

        >>> from fipy.solvers import DummySolver
        >>> from fipy import *
        >>> m = Grid1D(nx=10)
        >>> v = CellVariable(mesh=m)
        >>> len(DiffusionTerm().justErrorVector(v, solver=DummySolver())) == m.numberOfCells
        True

        """
        solver = self._prepareLinearSystem(var, solver, boundaryConditions, dt)
        solver._applyUnderRelaxation(underRelaxation)
        residualVector = solver._calcResidualVector(residualFn=residualFn)
        
        errorVector = solver.var.copy()
        solver._storeMatrix(var=errorVector, matrix=solver.matrix, RHSvector=residualVector)
        solver._solve()

        return errorVector

    def cacheMatrix(self):
        r"""
        Informs `solve()` and `sweep()` to cache their matrix so
        that `getMatrix()` can return the matrix.
        """
        self._cacheMatrix = True

    @getsetDeprecated
    def getMatrix(self):
        return self.matrix

    @property
    def matrix(self):
        r"""
        Return the matrix caculated in `solve()` or `sweep()`. The
        cacheMatrix() method should be called before `solve()` or
        `sweep()` to cache the matrix.
        """
        if not self._cacheMatrix: 
            import warnings
            warnings.warn("""cacheMatrix() should be called followed by sweep() or solve()
                          to calculate the matrix. None will be returned on this occasion.""",
                          UserWarning, stacklevel=2)
            self.cacheMatrix()

        return self._matrix

    def cacheRHSvector(self):
        r"""        
        Informs `solve()` and `sweep()` to cache their right hand side
        vector so that `getRHSvector()` can return it.
        """
        self._cacheRHSvector = True

    @getsetDeprecated
    def getRHSvector(self):
        return self.RHSvector

    @property
    def RHSvector(self):
        r"""
        Return the RHS vector caculated in `solve()` or `sweep()`. The
        cacheRHSvector() method should be called before `solve()` or
        `sweep()` to cache the vector.
        """
        if not self._cacheRHSvector: 
            import warnings
            warnings.warn("""getRHSvector should be called after cacheRHSvector() and either sweep() or solve()
                          to calculate the RHS vector. None will be returned on this occasion.""",
                          UserWarning, stacklevel=2)
            self.cacheRHSvector()

        return self._RHSvector
    
    def _getDefaultSolver(self, var, solver, *args, **kwargs):
        return NotImplementedError
        
    def getDefaultSolver(self, var=None, solver=None, *args, **kwargs):
        from fipy.solvers import DefaultSolver
        return solver or self._getDefaultSolver(var, solver, *args, **kwargs) or DefaultSolver(*args, **kwargs)
                         
    def __add__(self, other):
        if isinstance(other, (int, float)) and other == 0:
            return self
        else:
            from fipy.terms.binaryTerm import _BinaryTerm
            return _BinaryTerm(self, other)

    __radd__ = __add__
    
    def __neg__(self):
        raise NotImplementedError

    def __pos__(self):
        return self
        
    def __sub__(self, other):
        return self + (-other)

    def __rsub__(self, other):
        return other + (-self)
        
    def __eq__(self, other):
        return self - other

    __hash__ = object.__hash__

    def __mul__(self, other):
        raise NotImplementedError

    __rmul__ = __mul__

    def __truediv__(self, other):
        return (1 / other) * self

    __div__ = __truediv__
    
    def __and__(self, other):
        if isinstance(other, Term):
            from fipy.terms.coupledBinaryTerm import _CoupledBinaryTerm
            return _CoupledBinaryTerm(self, other)
        elif other == 0:
            return self
        else:
            raise Exception, "Can only couple Term objects."
            
    __rand__ = __and__

    @getsetDeprecated
    def _getUncoupledTerms(self):
        return self._uncoupledTerms
    
    def __repr__(self):
        raise NotImplementedError

    def _calcGeomCoeff(self, var):
        raise NotImplementedError
        
    def _getGeomCoeff(self, var):
        if self.geomCoeff is None:
            self.geomCoeff = self._calcGeomCoeff(var)
            if self.geomCoeff is not None:
                self.geomCoeff.dontCacheMe()

        return self.geomCoeff
        
    def _getWeight(self, var, transientGeomCoeff=None, diffusionGeomCoeff=None):
        raise NotImplementedError
        
    def _getDiagonalSign(self, transientGeomCoeff=None, diffusionGeomCoeff=None):
        raise NotImplementedError
    
    def _getDiffusionGeomCoeff(self, var):
        return None

    def _getTransientGeomCoeff(self, var):
        return None

    def _getNormals(self, mesh):
        raise NotImplementedError

    def _getOldAdjacentValues(self, oldArray, id1, id2, dt):
        raise NotImplementedError

    def _getDifferences(self, adjacentValues, cellValues, oldArray, cellToCellIDs, mesh):
        raise NotImplementedError

    def _alpha(self, P):
        raise NotImplementedError

    def _checkDt(self, dt):
        raise NotImplementedError

    def _test(self):
        """
        Test stuff.
    
        >>> from fipy import *
        >>> L = 1.
        >>> nx = 100
        >>> m = Grid1D(nx=nx, dx=L / nx)
        >>> v = CellVariable(mesh=m, value=1.)
        >>> eqn = DiffusionTerm() - v
        
        >>> v.constrain(0.,  m.facesLeft)
        >>> v.constrain(1.,  m.facesRight)
        
        >>> res = 1.
        >>> sweep = 0
        >>> while res > 1e-8 and sweep < 100:
        ...     res = eqn.sweep(v)
        ...     sweep += 1
        >>> x = m.cellCenters[0]
        >>> answer = (numerix.exp(x) - numerix.exp(-x)) / (numerix.exp(L) - numerix.exp(-L))
        >>> print numerix.allclose(v, answer, rtol=2e-5)
        True
        
        >>> v.setValue(0.)
        >>> eqn = DiffusionTerm(0.2) * 5. - 5. * ImplicitSourceTerm(0.2)
        >>> eqn.solve(v)
        >>> print numerix.allclose(v, answer, rtol=2e-5)
        True
        
        >>> v.setValue(0.)
        >>> eqn = 2. * (DiffusionTerm(1.) - ImplicitSourceTerm(.5)) - DiffusionTerm(1.)
        >>> eqn.solve(v)
        >>> print numerix.allclose(v, answer, rtol=2e-5)
        True

        >>> from fipy import Grid1D, CellVariable, DiffusionTerm, TransientTerm 
        >>> mesh = Grid1D(nx=3) 
        >>> A = CellVariable(mesh=mesh, name="A", value=[1., 2., 3.]) 
        >>> B = CellVariable(mesh=mesh, name="B", value=[3., 4., 5.]) 
        >>> C = CellVariable(mesh=mesh, name="C") 

        >>> eq = DiffusionTerm(coeff=1.)
        >>> solver = eq._prepareLinearSystem(var=None, solver=None, boundaryConditions=(), dt=1.) # doctest: +IGNORE_EXCEPTION_DETAIL
        Traceback (most recent call last): 
        ... 
        SolutionVariableRequiredError: The solution variable needs to be specified.
        >>> solver = eq._prepareLinearSystem(var=A, solver=None, boundaryConditions=(), dt=1.)
        >>> numpyMatrix = solver.matrix.numpyArray
        >>> print numerix.allequal(numpyMatrix, [[-1, 1, 0], 
        ...                                      [ 1,-2, 1], 
        ...                                      [ 0, 1,-1]])
        ... # doctest: +PROCESSOR_0
        True
        >>> print numerix.allequal(solver.RHSvector, [0, 0, 0]) # doctest: +PROCESSOR_0
        True
        
        >>> eq = DiffusionTerm(coeff=1., var=A)
        >>> solver = eq._prepareLinearSystem(var=None, solver=None, boundaryConditions=(), dt=1.)
        >>> numpyMatrix = solver.matrix.numpyArray
        >>> print numerix.allequal(numpyMatrix, [[-1, 1, 0], 
        ...                                      [ 1,-2, 1], 
        ...                                      [ 0, 1,-1]])
        ... # doctest: +PROCESSOR_0
        True
        >>> print numerix.allequal(solver.RHSvector, [0, 0, 0]) # doctest: +PROCESSOR_0
        True
        >>> solver = eq._prepareLinearSystem(var=B, solver=None, boundaryConditions=(), dt=1.)
        >>> numpyMatrix = solver.matrix.numpyArray
        >>> print numerix.allequal(numpyMatrix, [[ 0, 0, 0], 
        ...                                      [ 0, 0, 0], 
        ...                                      [ 0, 0, 0]])
        ... # doctest: +PROCESSOR_0
        True
        >>> print numerix.allequal(solver.RHSvector, [0, 0, 0]) # doctest: +PROCESSOR_0
        True
        
        >>> eq = TransientTerm(coeff=1.) == DiffusionTerm(coeff=1.)
        >>> solver = eq._prepareLinearSystem(var=None, solver=None, boundaryConditions=(), dt=1.) # doctest: +IGNORE_EXCEPTION_DETAIL
        Traceback (most recent call last): 
        ... 
        SolutionVariableRequiredError: The solution variable needs to be specified.
        >>> solver = eq._prepareLinearSystem(var=A, solver=None, boundaryConditions=(), dt=1.)
        >>> numpyMatrix = solver.matrix.numpyArray
        >>> print numerix.allequal(numpyMatrix, [[ 2,-1, 0], 
        ...                                      [-1, 3,-1], 
        ...                                      [ 0,-1, 2]])
        ... # doctest: +PROCESSOR_0
        True
        >>> print numerix.allequal(solver.RHSvector, [1, 2, 3]) # doctest: +PROCESSOR_0
        True

        >>> eq = TransientTerm(coeff=1., var=A) == DiffusionTerm(coeff=1., var=A)
        >>> solver = eq._prepareLinearSystem(var=None, solver=None, boundaryConditions=(), dt=1.)
        >>> numpyMatrix = solver.matrix.numpyArray
        >>> print numerix.allequal(numpyMatrix, [[ 2,-1, 0], 
        ...                                      [-1, 3,-1], 
        ...                                      [ 0,-1, 2]])
        ... # doctest: +PROCESSOR_0
        True
        >>> print numerix.allequal(solver.RHSvector, [1, 2, 3]) # doctest: +PROCESSOR_0
        True
        >>> solver = eq._prepareLinearSystem(var=A, solver=None, boundaryConditions=(), dt=1.)
        >>> numpyMatrix = solver.matrix.numpyArray
        >>> print numerix.allequal(numpyMatrix, [[ 2,-1, 0], 
        ...                                      [-1, 3,-1], 
        ...                                      [ 0,-1, 2]])
        ... # doctest: +PROCESSOR_0
        True
        >>> print numerix.allequal(solver.RHSvector, [1, 2, 3]) # doctest: +PROCESSOR_0
        True
        >>> solver = eq._prepareLinearSystem(var=B, solver=None, boundaryConditions=(), dt=1.)
        >>> numpyMatrix = solver.matrix.numpyArray
        >>> print numerix.allequal(numpyMatrix, [[ 0, 0, 0], 
        ...                                      [ 0, 0, 0], 
        ...                                      [ 0, 0, 0]])
        ... # doctest: +PROCESSOR_0
        True
        >>> print numerix.allequal(solver.RHSvector, [1, 0, -1]) # doctest: +PROCESSOR_0
        True

        >>> eq = TransientTerm(coeff=1., var=A) == DiffusionTerm(coeff=1., var=B) 
        >>> print eq 
        (TransientTerm(coeff=1.0, var=A) + DiffusionTerm(coeff=[-1.0], var=B))
        >>> A in set(eq._vars) and B in set(eq._vars) ## _getVars() is unordered for _BinaryTerm's.
        True
        >>> print (eq.term, eq.other) 
        (TransientTerm(coeff=1.0, var=A), DiffusionTerm(coeff=[-1.0], var=B))
        >>> res = eq.justResidualVector(boundaryConditions=(), dt=1.)
        >>> print numerix.allequal(res, [-1, 0, 1])  # doctest: +PROCESSOR_0
        True
        >>> solver = eq._prepareLinearSystem(var=A, solver=None, boundaryConditions=(), dt=1.)
        >>> numpyMatrix = solver.matrix.numpyArray
        >>> print numerix.allequal(numpyMatrix, [[1, 0, 0], 
        ...                                      [0, 1, 0], 
        ...                                      [0, 0, 1]])
        ... # doctest: +PROCESSOR_0
        True
        >>> print numerix.allequal(solver.RHSvector, [2, 2, 2]) # doctest: +PROCESSOR_0
        True
        >>> solver = eq._prepareLinearSystem(var=B, solver=None, boundaryConditions=(), dt=1.)
        >>> numpyMatrix = solver.matrix.numpyArray
        >>> print numerix.allequal(numpyMatrix, [[ 1,-1, 0], 
        ...                                      [-1, 2,-1], 
        ...                                      [ 0,-1, 1]])
        ... # doctest: +PROCESSOR_0
        True
        >>> print numerix.allequal(solver.RHSvector, [0, 0, 0]) # doctest: +PROCESSOR_0
        True
        >>> solver = eq._prepareLinearSystem(var=C, solver=None, boundaryConditions=(), dt=1.)
        >>> numpyMatrix = solver.matrix.numpyArray
        >>> print numerix.allequal(numpyMatrix, [[ 0, 0, 0], 
        ...                                      [ 0, 0, 0], 
        ...                                      [ 0, 0, 0]])
        ... # doctest: +PROCESSOR_0
        True
        >>> print numerix.allequal(solver.RHSvector, [1, 0, -1]) # doctest: +PROCESSOR_0
        True

        >>> eq = TransientTerm(coeff=1.) == DiffusionTerm(coeff=1., var=B) + 10.  # doctest: +IGNORE_EXCEPTION_DETAIL
        Traceback (most recent call last): 
            ... 
        ExplicitVariableError: Terms with explicit Variables cannot mix with Terms with implicit Variables.
        >>> eq = DiffusionTerm(coeff=1., var=B) + 10. == 0 
        >>> print eq 
        (DiffusionTerm(coeff=[1.0], var=B) + 10.0)
        >>> print eq._vars
        [B]
        >>> print (eq.term, eq.other)
        (DiffusionTerm(coeff=[1.0], var=B), 10.0)
        >>> solver = eq._prepareLinearSystem(var=B, solver=None, boundaryConditions=(), dt=1.)
        >>> numpyMatrix = solver.matrix.numpyArray
        >>> print numerix.allequal(numpyMatrix, [[-1, 1, 0], 
        ...                                      [1, -2, 1], 
        ...                                      [0, 1, -1]]) 
        ... # doctest: +PROCESSOR_0
        True
        >>> print numerix.allequal(solver.RHSvector, [-10, -10, -10])  # doctest: +PROCESSOR_0
        True

        >>> from fipy.solvers import DummySolver
        >>> eq.solve(var=B, solver=DummySolver())

        >>> m = Grid1D(nx=2)
        >>> A = CellVariable(mesh=m, name='A')
        >>> B = CellVariable(mesh=m, name='B')
        >>> C = CellVariable(mesh=m, name='C')        
        >>> DiffusionTerm().solve() # doctest: +IGNORE_EXCEPTION_DETAIL
        Traceback (most recent call last):
            ...
        SolutionVariableRequiredError: The solution variable needs to be specified.
        >>> DiffusionTerm().solve(A, solver=DummySolver())
        >>> DiffusionTerm(var=A).solve(A, solver=DummySolver())
        >>> (DiffusionTerm(var=A) + DiffusionTerm()) # doctest: +IGNORE_EXCEPTION_DETAIL
        Traceback (most recent call last):
            ...
        ExplicitVariableError: Terms with explicit Variables cannot mix with Terms with implicit Variables.
        >>> (DiffusionTerm(var=A) + DiffusionTerm(var=B)).solve(solver=DummySolver())
        >>> (DiffusionTerm(var=A) + DiffusionTerm(var=B)).solve(A, solver=DummySolver())
        >>> DiffusionTerm() & DiffusionTerm() # doctest: +IGNORE_EXCEPTION_DETAIL
        Traceback (most recent call last):
            ...
        SolutionVariableNumberError: Different number of solution variables and equations.
        >>> DiffusionTerm(var=A) & DiffusionTerm() # doctest: +IGNORE_EXCEPTION_DETAIL
        Traceback (most recent call last):
            ...
        ExplicitVariableError: Terms with explicit Variables cannot mix with Terms with implicit Variables.
        
        >>> A = CellVariable(mesh=m, name='A', value=1)
        >>> B = CellVariable(mesh=m, name='B')
        >>> C = CellVariable(mesh=m, name='C')  

        >>> eq = (DiffusionTerm(coeff=1., var=A)) & (DiffusionTerm(coeff=2., var=B))
        >>> eq.cacheMatrix()
        >>> eq.cacheRHSvector()
        >>> eq.solve(solver=DummySolver())
        >>> numpyMatrix = eq.matrix.numpyArray
        >>> print numerix.allequal(numpyMatrix, [[-1, 1, 0, 0], 
        ...                                      [1, -1, 0, 0], 
        ...                                      [0, 0, -2, 2], 
        ...                                      [0, 0, 2, -2]])
        ... # doctest: +PROCESSOR_0
        True
        >>> print eq.RHSvector.globalValue
        [ 0.  0.  0.  0.]
        >>> print eq._vars
        [A, B]
        >>> solver = eq._prepareLinearSystem(var=None, solver=None, boundaryConditions=(), dt=1.)
        >>> numpyMatrix = eq.matrix.numpyArray
        >>> print numerix.allequal(numpyMatrix, [[-1, 1, 0, 0], 
        ...                                      [1, -1, 0, 0], 
        ...                                      [0, 0, -2, 2], 
        ...                                      [0, 0, 2, -2]])
        ... # doctest: +PROCESSOR_0
        True
        >>> print eq.RHSvector.globalValue
        [ 0.  0.  0.  0.]
        >>> solver = eq._prepareLinearSystem(var=A, solver=None, boundaryConditions=(), dt=1.) # doctest: +IGNORE_EXCEPTION_DETAIL
        Traceback (most recent call last):
            ...
        SolutionVariableNumberError: The solution variable should not be specified.
        >>> solver = eq._prepareLinearSystem(var=C, solver=None, boundaryConditions=(), dt=1.) # doctest: +IGNORE_EXCEPTION_DETAIL
        Traceback (most recent call last):
            ...
        SolutionVariableNumberError: The solution variable should not be specified.
        
        >>> DiffusionTerm(var=A) & DiffusionTerm(var=A) # doctest: +IGNORE_EXCEPTION_DETAIL
        Traceback (most recent call last):
            ...
        SolutionVariableNumberError: Different number of solution variables and equations.
        >>> DiffusionTerm() & DiffusionTerm() # doctest: +IGNORE_EXCEPTION_DETAIL
        Traceback (most recent call last):
            ...
        SolutionVariableNumberError: Different number of solution variables and equations.
        >>> (DiffusionTerm(var=A) & DiffusionTerm(var=B)).solve(A) # doctest: +IGNORE_EXCEPTION_DETAIL
        Traceback (most recent call last):
            ...
        SolutionVariableNumberError: The solution variable should not be specified.
        >>> DiffusionTerm(var=A) & DiffusionTerm(var=B) & DiffusionTerm(var=B) # doctest: +IGNORE_EXCEPTION_DETAIL
        Traceback (most recent call last):
            ...
        SolutionVariableNumberError: Different number of solution variables and equations.
        >>> (DiffusionTerm(var=A) & DiffusionTerm(var=B) & DiffusionTerm(var=C)).solve(solver=DummySolver())
        >>> (DiffusionTerm(var=A) & DiffusionTerm(var=B) & DiffusionTerm(var=C)).solve(A) # doctest: +IGNORE_EXCEPTION_DETAIL
        Traceback (most recent call last):
            ...
        SolutionVariableNumberError: The solution variable should not be specified.
        >>> (DiffusionTerm(var=A) & (DiffusionTerm(var=B) + DiffusionTerm(var=C))).solve(A) # doctest: +IGNORE_EXCEPTION_DETAIL
        Traceback (most recent call last):
            ...
        SolutionVariableNumberError: The solution variable should not be specified.
        >>> eq = (DiffusionTerm(coeff=1., var=A) + DiffusionTerm(coeff=2., var=B)) & (DiffusionTerm(coeff=2., var=B) + DiffusionTerm(coeff=3., var=C)) & (DiffusionTerm(coeff=3., var=C) + DiffusionTerm(coeff=1., var=A))
        >>> eq.cacheMatrix()
        >>> eq.cacheRHSvector()
        >>> eq.solve(solver=DummySolver())
        >>> numpyMatrix = eq.matrix.numpyArray
        >>> print numerix.allequal(numpyMatrix, [[-1, 1, -2, 2, 0, 0],
        ...                                      [1, -1, 2, -2, 0, 0],
        ...                                      [0, 0, -2, 2, -3, 3],
        ...                                      [0, 0, 2, -2, 3, -3],
        ...                                      [-1, 1, 0, 0, -3, 3],                
        ...                                      [1, -1, 0, 0, 3, -3]])
        ... # doctest: +PROCESSOR_0
        True
        >>> print eq.RHSvector.globalValue
        [ 0.  0.  0.  0.  0.  0.]
        >>> print eq._vars
        [A, B, C]
        >>> eq = DiffusionTerm(var=A)
        >>> print (0 & eq) is eq
        True
        >>> eq = 0
        >>> eq &= DiffusionTerm(coeff=1., var=A)
        >>> eq &= DiffusionTerm(coeff=2., var=B)
        >>> eq.cacheMatrix()
        >>> eq.cacheRHSvector()
        >>> eq.solve(solver=DummySolver())
        >>> numpyMatrix = eq.matrix.numpyArray
        >>> print numerix.allequal(numpyMatrix, [[-1, 1, 0, 0], 
        ...                                      [1, -1, 0, 0], 
        ...                                      [0, 0, -2, 2], 
        ...                                      [0, 0, 2, -2]])
        ... # doctest: +PROCESSOR_0
        True
        """ 

class __Term(Term): 
    """
    Dummy subclass for tests
    """
    pass 

def _test(): 
    import fipy.tests.doctestPlus
    return fipy.tests.doctestPlus.testmod()

if __name__ == "__main__":
    _test()<|MERGE_RESOLUTION|>--- conflicted
+++ resolved
@@ -37,10 +37,6 @@
 import os
 
 from fipy.tools import numerix
-<<<<<<< HEAD
-=======
-from fipy.solvers import DefaultSolver
->>>>>>> ab219339
 from fipy.terms import AbstractBaseClassError
 from fipy.terms import SolutionVariableRequiredError
 from fipy.tools.decorators import getsetDeprecated
