#!/usr/bin/env python

## -*-Pyth-*-
 # ###################################################################
 #  FiPy - Python-based finite volume PDE solver
 # 
 #  FILE: "upwindConvectionTerm.py"
 #
 #  Author: Jonathan Guyer <guyer@nist.gov>
 #    mail: NIST
 #     www: http://www.ctcms.nist.gov/fipy/
 #  
 # ========================================================================
 # This software was developed at the National Institute of Standards
 # and Technology by employees of the Federal Government in the course
 # of their official duties.  Pursuant to title 17 Section 105 of the
 # United States Code this software is not subject to copyright
 # protection and is in the public domain.  FiPy is an experimental
 # system.  NIST assumes no responsibility whatsoever for its use by
 # other parties, and makes no guarantees, expressed or implied, about
 # its quality, reliability, or any other characteristic.  We would
 # appreciate acknowledgement if the software is used.
 # 
 # This software can be redistributed and/or modified freely
 # provided that any derivative works bear some notice that they are
 # derived from it, and any modified versions bear some notice that
 # they have been modified.
 # ========================================================================
 #  See the file "license.terms" for information on usage and  redistribution
 #  of this file, and for a DISCLAIMER OF ALL WARRANTIES.
 #  
 # ###################################################################
 ##

__docformat__ = 'restructuredtext'


from fipy.terms.baseUpwindConvectionTerm import _BaseUpwindConvectionTerm
from fipy.variables.faceVariable import FaceVariable
from fipy.solvers import DefaultAsymmetricSolver
from fipy.terms import AlternativeMethodInBaseClass

class UpwindConvectionTerm(_BaseUpwindConvectionTerm):
    r"""
    The discretization for this :class:`~fipy.terms.term.Term` is given by

    .. math::
    
       \int_V \nabla \cdot (\vec{u} \phi)\,dV \simeq \sum_{f} (\vec{n}
       \cdot \vec{u})_f \phi_f A_f

    where :math:`\phi_f=\alpha_f \phi_P +(1-\alpha_f)\phi_A` and
    :math:`\alpha_f` is calculated using the upwind convection scheme.
    For further details see :ref:`sec:NumericalSchemes`.
    """
<<<<<<< HEAD
=======
    class _Alpha(FaceVariable):
        def __init__(self, P):
            FaceVariable.__init__(self, mesh = P.mesh)
            self.P = self._requires(P)
            
        def _calcValuePy(self, P):
            alpha = numerix.where(P > 0., 1., 0.)
            return PhysicalField(value = alpha)

        def _calcValueIn(self, P):
            alpha = self._array.copy()
            inline._runInline("""
                alpha[i] = 0.5;
                
                if (P[i] > 0.) {
                    alpha[i] = 1.;
                } else {
                    alpha[i] = 0.;
                }
            """,
            alpha = alpha, P = P,
            ni = self.mesh.numberOfFaces
            )

            return self._makeValue(value = alpha)

        def _calcValue(self):
            P  = self.P.numericValue

            return inline._optionalInline(self._calcValueIn, self._calcValuePy, P)
>>>>>>> 462909fb

    def _getDefaultSolver(self, solver, *args, **kwargs):
        if _BaseUpwindConvectionTerm._getDefaultSolver(self, solver, *args, **kwargs) is not None:
            AlternativeMethodInBaseClass('_getDefaultSolver()')
        if solver and not solver._canSolveAsymmetric():
            import warnings
            warnings.warn("%s cannot solve assymetric matrices" % solver)
        return solver or DefaultAsymmetricSolver(*args, **kwargs)
    
    def _testPecletSign(self):
        r"""
            >>> from fipy import *
            >>> nx = 11
            >>> L = 1.
            >>> mesh = Grid1D(nx=nx, dx=L / nx)
            >>> var = CellVariable(mesh=mesh)

            >>> convCoeff = FaceVariable(mesh=mesh, rank=1)
            >>> diffCoeff = FaceVariable(mesh=mesh, value=1e-20)
            >>> x = mesh.faceCenters[0]
            >>> D = 1000.
            >>> u = -1e+6
            >>> convCoeff.setValue((u,), where=x < L / 2)
            >>> diffCoeff.setValue(D, where=x > L / 2)

            >>> var.constrain(1., mesh.facesRight)
            >>> var.constrain(10, mesh.facesLeft)

            >>> dTerm = DiffusionTerm(diffCoeff)

            >>> x = mesh.cellCenters[0]
            >>> var0 = 2 * D / (-u * L + 2 * D)
            >>> analytical = 2 * (1 - var0) * x / L + 2 * var0 - 1
            >>> analytical = var0 * (x < L / 2) + analytical * (x >= L / 2)

            >>> var[:] = 0
            >>> eqn = UpwindConvectionTerm(coeff=convCoeff) == dTerm
            >>> eqn.solve(var)
            >>> print var.allclose(analytical)
            1

            >>> var[:] = 0
            >>> eqn = TransientTerm(1e-10) == UpwindConvectionTerm(coeff=-convCoeff) +  dTerm
            >>> eqn.solve(var, dt = 1e+10)
            >>> print var.allclose(analytical)
            1

            >>> var[:] = 0
            >>> eqn = 0 == UpwindConvectionTerm(coeff=-convCoeff) +  dTerm
            >>> eqn.solve(var)
            >>> print var.allclose(analytical)
            1

            >>> var[:] = 0
            >>> eqn = 0 == -UpwindConvectionTerm(coeff=convCoeff) +  dTerm
            >>> eqn.solve(var)
            >>> print var.allclose(analytical)
            1
            
        """
        pass

def _test(): 
    import doctest
    return doctest.testmod()
    
if __name__ == "__main__": 
    _test() <|MERGE_RESOLUTION|>--- conflicted
+++ resolved
@@ -53,39 +53,6 @@
     :math:`\alpha_f` is calculated using the upwind convection scheme.
     For further details see :ref:`sec:NumericalSchemes`.
     """
-<<<<<<< HEAD
-=======
-    class _Alpha(FaceVariable):
-        def __init__(self, P):
-            FaceVariable.__init__(self, mesh = P.mesh)
-            self.P = self._requires(P)
-            
-        def _calcValuePy(self, P):
-            alpha = numerix.where(P > 0., 1., 0.)
-            return PhysicalField(value = alpha)
-
-        def _calcValueIn(self, P):
-            alpha = self._array.copy()
-            inline._runInline("""
-                alpha[i] = 0.5;
-                
-                if (P[i] > 0.) {
-                    alpha[i] = 1.;
-                } else {
-                    alpha[i] = 0.;
-                }
-            """,
-            alpha = alpha, P = P,
-            ni = self.mesh.numberOfFaces
-            )
-
-            return self._makeValue(value = alpha)
-
-        def _calcValue(self):
-            P  = self.P.numericValue
-
-            return inline._optionalInline(self._calcValueIn, self._calcValuePy, P)
->>>>>>> 462909fb
 
     def _getDefaultSolver(self, solver, *args, **kwargs):
         if _BaseUpwindConvectionTerm._getDefaultSolver(self, solver, *args, **kwargs) is not None:
