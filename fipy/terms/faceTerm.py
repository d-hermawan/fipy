--- conflicted
+++ resolved
@@ -118,33 +118,6 @@
             cell2OffDiag = numerix.zeros((Nfac,),'d')
             cell2OffDiag[:] = weight['cell 2 offdiag']
             
-<<<<<<< HEAD
-            b[cellID1] += -coeff[faceID] * (cell1Diag[faceID] * oldArrayId1[i] + cell1OffDiag[faceID] * oldArrayId2[i]);
-            b[cellID2] += -coeff[faceID] * (cell2Diag[faceID] * oldArrayId2[i] + cell2OffDiag[faceID] * oldArrayId1[i]);
-        """,oldArrayId1 = numerix.array(oldArrayId1),
-            oldArrayId2 = numerix.array(oldArrayId2),
-            id1 = id1,
-            id2 = id2,
-            b = b,
-            cell1Diag = cell1Diag,
-            cell1OffDiag = cell1OffDiag,
-            cell2Diag = cell2Diag,
-            cell2OffDiag = cell2OffDiag,
-            coeff = coeff,
-            faceIDs = interiorFaces,
-            ni = len(interiorFaces))
-
-    def __explicitBuildMatrixPy(self, oldArray, id1, id2, b, coeffMatrix, mesh, interiorFaces, dt, weight):
-        oldArrayId1, oldArrayId2 = self._getOldAdjacentValues(oldArray, id1, id2, dt=dt)
-
-        cell1diag = coeffMatrix['cell 1 diag'].take(interiorFaces, axis=-1).getValue()
-        cell1offdiag = coeffMatrix['cell 1 offdiag'].take(interiorFaces, axis=-1).getValue()
-        cell2diag = coeffMatrix['cell 2 diag'].take(interiorFaces, axis=-1).getValue()
-        cell2offdiag = coeffMatrix['cell 2 offdiag'].take(interiorFaces, axis=-1).getValue()
-
-        vector.putAdd(b, id1, -(cell1diag * oldArrayId1 + cell1offdiag * oldArrayId2))
-        vector.putAdd(b, id2, -(cell2diag * oldArrayId2 + cell2offdiag * oldArrayId1))
-=======
             inline._runInline("""
                 long int faceID = faceIDs[i];
                 long int cellID1 = id1[i];
@@ -168,14 +141,13 @@
         def _explicitBuildMatrix_(self, oldArray, id1, id2, b, coeffMatrix, mesh, interiorFaces, dt, weight):
             oldArrayId1, oldArrayId2 = self._getOldAdjacentValues(oldArray, id1, id2, dt=dt)
 
-            cell1diag = numerix.take(coeffMatrix['cell 1 diag'], interiorFaces)
-            cell1offdiag = numerix.take(coeffMatrix['cell 1 offdiag'], interiorFaces)
-            cell2diag = numerix.take(coeffMatrix['cell 2 diag'], interiorFaces)
-            cell2offdiag = numerix.take(coeffMatrix['cell 2 offdiag'], interiorFaces)
+            cell1diag = coeffMatrix['cell 1 diag'].take(interiorFaces, axis=-1).value
+            cell1offdiag = coeffMatrix['cell 1 offdiag'].take(interiorFaces, axis=-1).value
+            cell2diag = coeffMatrix['cell 2 diag'].take(interiorFaces, axis=-1).value
+            cell2offdiag = coeffMatrix['cell 2 offdiag'].take(interiorFaces, axis=-1).value
 
             vector.putAdd(b, id1, -(cell1diag * oldArrayId1 + cell1offdiag * oldArrayId2))
             vector.putAdd(b, id2, -(cell2diag * oldArrayId2 + cell2offdiag * oldArrayId1))
->>>>>>> 346260c3
 
     def _buildMatrix(self, var, SparseMatrix, boundaryConditions=(), dt=1., transientGeomCoeff=None, diffusionGeomCoeff=None):
         """Implicit portion considers
