--- conflicted
+++ resolved
@@ -6,11 +6,7 @@
  # 
  #  FILE: "faceVariable.py"
  #                                    created: 12/9/03 {1:58:27 PM} 
-<<<<<<< HEAD
- #                                last update: 4/1/05 {10:56:37 AM} 
-=======
  #                                last update: 8/11/05 {11:50:43 AM} 
->>>>>>> b1316678
  #  Author: Jonathan Guyer <guyer@nist.gov>
  #  Author: Daniel Wheeler <daniel.wheeler@nist.gov>
  #  Author: James Warren   <jwarren@nist.gov>
@@ -50,17 +46,6 @@
 # 	array[:] = value
 	Variable.__init__(self,mesh = mesh, name = name, value = value, unit = unit, array = array)
 
-<<<<<<< HEAD
-    def _getVariableClass(self):
-	return FaceVariable
-
-    def transpose(self):
-	if self.transposeVar is None:
-	    from transposeVariable import _TransposeVariable
-	    self.transposeVar = _TransposeVariable(self)
-	
-	return self.transposeVar
-=======
     def setValue(self, value, faces = ()):
         if faces == ():
             self[:] = value
@@ -93,6 +78,5 @@
             return VectorFaceVariable
         else:
             return Variable._getArithmeticBaseClass(self, other)
->>>>>>> b1316678
 
 	