#!/usr/bin/env python

## -*-Pyth-*-
 # ###################################################################
 #  FiPy - Python-based finite volume PDE solver
 # 
 #  FILE: "faceVariable.py"
 #
 #  Author: Jonathan Guyer <guyer@nist.gov>
 #  Author: Daniel Wheeler <daniel.wheeler@nist.gov>
 #  Author: James Warren   <jwarren@nist.gov>
 #    mail: NIST
 #     www: http://www.ctcms.nist.gov/fipy/
 #  
 # ========================================================================
 # This software was developed at the National Institute of Standards
 # and Technology by employees of the Federal Government in the course
 # of their official duties.  Pursuant to title 17 Section 105 of the
 # United States Code this software is not subject to copyright
 # protection and is in the public domain.  FiPy is an experimental
 # system.  NIST assumes no responsibility whatsoever for its use by
 # other parties, and makes no guarantees, expressed or implied, about
 # its quality, reliability, or any other characteristic.  We would
 # appreciate acknowledgement if the software is used.
 # 
 # This software can be redistributed and/or modified freely
 # provided that any derivative works bear some notice that they are
 # derived from it, and any modified versions bear some notice that
 # they have been modified.
 # ========================================================================
 #  See the file "license.terms" for information on usage and  redistribution
 #  of this file, and for a DISCLAIMER OF ALL WARRANTIES.
 #  
 # ###################################################################
 ##

from fipy.variables.meshVariable import _MeshVariable
from fipy.tools import numerix
from fipy.tools.decorators import getsetDeprecated

class FaceVariable(_MeshVariable):
    @property
    def _variableClass(self):
        return FaceVariable

    def _getShapeFromMesh(mesh):
        """
        Return the shape of this variable type, given a particular mesh.
        """
        return (mesh.numberOfFaces,)
    _getShapeFromMesh = staticmethod(_getShapeFromMesh)
        
    def _getArithmeticBaseClass(self, other = None):
        """
        Given `self` and `other`, return the desired base class for an operation
        result.
        """
        if other is None:
            return FaceVariable
            
        return _MeshVariable._getArithmeticBaseClass(self, other)

<<<<<<< HEAD
    def getGlobalValue(self):
        return self._getGlobalValue(self.mesh._getLocalNonOverlappingFaceIDs(), 
                                    self.mesh._getGlobalNonOverlappingFaceIDs())
=======
    def copy(self):
        return self._getArithmeticBaseClass()(mesh=self.mesh, 
                                              name=self.name + "_copy", 
                                              value=self.value)

    @property
    def globalValue(self):
        return self._getGlobalValue(self.mesh._localNonOverlappingFaceIDs, 
                                    self.mesh._globalNonOverlappingFaceIDs)
>>>>>>> 1951f6c7

    def setValue(self, value, unit = None, where = None):
        _MeshVariable.setValue(self, value=self._globalToLocalValue(value), unit=unit, where=where)

    @getsetDeprecated
    def getDivergence(self):
        return self.divergence

    @property
    def divergence(self):
        """
            >>> from fipy.meshes import Grid2D
            >>> from fipy.variables.cellVariable import CellVariable
            >>> mesh = Grid2D(nx=3, ny=2)
            >>> var = CellVariable(mesh=mesh, value=range(3*2))
            >>> print var.faceGrad.divergence
            [ 4.  3.  2. -2. -3. -4.]
            
        """
        if not hasattr(self, '_divergence'):
            from fipy.variables.addOverFacesVariable import _AddOverFacesVariable
            self._divergence = _AddOverFacesVariable(self.dot(self.mesh._orientedAreaProjections))
            
        return self._divergence

    @property
    def _globalNumberOfElements(self):
        return self.mesh.globalNumberOfFaces
        
<<<<<<< HEAD
    def _getArithmeticVertexValue(self):
        if not hasattr(self, 'arithmeticVertexValue'):
            from faceToVertexVariable import _FaceToVertexVariable
            self.arithmeticVertexValue = _FaceToVertexVariable(self)

        return self.arithmeticVertexValue

    
    def _getGlobalOverlappingIDs(self):
        return self.mesh._getGlobalOverlappingFaceIDs()
=======
    @property
    def _globalOverlappingIDs(self):
        return self.mesh._globalOverlappingFaceIDs
>>>>>>> 1951f6c7
        
    @property
    def _localNonOverlappingIDs(self):
        return self.mesh._localNonOverlappingFaceIDs

def _test(): 
    import doctest
    return doctest.testmod()
    
if __name__ == "__main__": 
    _test() 
<|MERGE_RESOLUTION|>--- conflicted
+++ resolved
@@ -60,21 +60,10 @@
             
         return _MeshVariable._getArithmeticBaseClass(self, other)
 
-<<<<<<< HEAD
-    def getGlobalValue(self):
-        return self._getGlobalValue(self.mesh._getLocalNonOverlappingFaceIDs(), 
-                                    self.mesh._getGlobalNonOverlappingFaceIDs())
-=======
-    def copy(self):
-        return self._getArithmeticBaseClass()(mesh=self.mesh, 
-                                              name=self.name + "_copy", 
-                                              value=self.value)
-
     @property
     def globalValue(self):
         return self._getGlobalValue(self.mesh._localNonOverlappingFaceIDs, 
                                     self.mesh._globalNonOverlappingFaceIDs)
->>>>>>> 1951f6c7
 
     def setValue(self, value, unit = None, where = None):
         _MeshVariable.setValue(self, value=self._globalToLocalValue(value), unit=unit, where=where)
@@ -104,7 +93,6 @@
     def _globalNumberOfElements(self):
         return self.mesh.globalNumberOfFaces
         
-<<<<<<< HEAD
     def _getArithmeticVertexValue(self):
         if not hasattr(self, 'arithmeticVertexValue'):
             from faceToVertexVariable import _FaceToVertexVariable
@@ -113,13 +101,9 @@
         return self.arithmeticVertexValue
 
     
-    def _getGlobalOverlappingIDs(self):
-        return self.mesh._getGlobalOverlappingFaceIDs()
-=======
     @property
     def _globalOverlappingIDs(self):
         return self.mesh._globalOverlappingFaceIDs
->>>>>>> 1951f6c7
         
     @property
     def _localNonOverlappingIDs(self):
