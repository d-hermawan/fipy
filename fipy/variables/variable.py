#!/usr/bin/env python

## -*-Pyth-*-
 # ###################################################################
 #  FiPy - Python-based finite volume PDE solver
 # 
 #  FILE: "variable.py"
 #                                    created: 11/10/03 {3:15:38 PM} 
<<<<<<< HEAD
 #                                last update: 12/6/07 {10:44:01 PM} 
=======
 #                                last update: 7/16/07 {10:03:05 PM} 
>>>>>>> 23b19207
 #  Author: Jonathan Guyer <guyer@nist.gov>
 #  Author: Daniel Wheeler <daniel.wheeler@nist.gov>
 #  Author: James Warren   <jwarren@nist.gov>
 #    mail: NIST
 #     www: http://www.ctcms.nist.gov/fipy/
 #  
 # ========================================================================
 # This software was developed at the National Institute of Standards
 # and Technology by employees of the Federal Government in the course
 # of their official duties.  Pursuant to title 17 Section 105 of the
 # United States Code this software is not subject to copyright
 # protection and is in the public domain.  FiPy is an experimental
 # system.  NIST assumes no responsibility whatsoever for its use by
 # other parties, and makes no guarantees, expressed or implied, about
 # its quality, reliability, or any other characteristic.  We would
 # appreciate acknowledgement if the software is used.
 # 
 # This software can be redistributed and/or modified freely
 # provided that any derivative works bear some notice that they are
 # derived from it, and any modified versions bear some notice that
 # they have been modified.
 # ========================================================================
 #  
 #  Description: 
 # 
 #  History
 # 
 #  modified   by  rev reason
 #  ---------- --- --- -----------
 #  2003-11-10 JEG 1.0 original
 # ###################################################################
 ##

__docformat__ = 'restructuredtext'

import sys
import os

from fipy.tools.dimensions import physicalField
from fipy.tools import numerix
from fipy.tools import parser

class Variable(object):
    
    _cacheAlways = (os.getenv("FIPY_CACHE") is not None) or False
    if parser.parse("--no-cache", action="store_true"):
        _cacheAlways = False
    if parser.parse("--cache", action="store_true"):
        _cacheAlways = True

    _cacheNever = False
    
    """
    Lazily evaluated quantity with units. 
    
    Using a `Variable` in a mathematical expression will create an automatic
    dependency `Variable`, e.g.,
    
        >>> a = Variable(value=3)
        >>> b = 4 * a
        >>> b
        (Variable(value=3) * 4)
        >>> b()
        12
        
    Changes to the value of a `Variable` will automatically trigger changes in
    any dependent `Variable` objects
    
        >>> a.setValue(5)
        >>> b
        (Variable(value=5) * 4)
        >>> b()
        20
        
    """
    
    def __new__(cls, *args, **kwds):
        return object.__new__(cls)
    
<<<<<<< HEAD
    def __init__(self, value=0., unit=None, array=None, name='', cached=1, _bootstrap=False):
=======
    def __init__(self, value=0., unit=None, array=None, name='', cached=1):
>>>>>>> 23b19207
        """
        Create a `Variable`.
        
            >>> Variable(value=3)
            Variable(value=array(3))
            >>> Variable(value=3, unit="m")
            Variable(value=PhysicalField(3,'m'))
            >>> Variable(value=3, unit="m", array=numerix.zeros((3,2)))
            Variable(value=PhysicalField(array([[3, 3],
                   [3, 3],
                   [3, 3]]),'m'))

        :Parameters:
          - `value`: the initial value
          - `unit`: the physical units of the `Variable`
          - `array`: the storage array for the `Variable`
          - `name`: the user-readable name of the `Variable`
          - `cached`: whether to cache or always recalculate the value
<<<<<<< HEAD
          - `_bootstrap`: if `True`, accept supplied value as given, without 
            attempting validation. (only useful during unpickling and `Mesh`
            creation). Default: `False`
=======
>>>>>>> 23b19207
        """
            
        self.requiredVariables = []
        self.subscribedVariables = []

        if isinstance(value, Variable):
<<<<<<< HEAD
            name = name or value.name
            value = value._copyValue()
            unit = None
            array = None
            
        if _bootstrap:
            self.value = value
        else:
            self._setValue(value=value, unit=unit, array=array)
=======
            name = value.name
            value = value.getValue()
            if hasattr(value, 'copy'):
                value = value.copy()
            unit = None
            array = None
            
        self._setValue(value=value, unit=unit, array=array)
>>>>>>> 23b19207
        
        self.name = name
                
        self._cached = cached

        self.stale = 1
        self._markFresh()
        
##    __array_priority__ and __array_wrap__ are required to override
##    the default behavior of numpy. If a numpy array and a Variable
##    are in a binary operation and numpy is first, then numpy will,
##    by default, try and do everything it can to get a a raw numpy
##    array out of Variable. __array_wrap__ seems to have been
##    introduced into masked array to fix this issue. __array_wrap__ is
##    called after the operation is done so it could hurt efficiency badly.
##    Something else needs to be done to stop the initial evaluation.

    __array_priority__ = 100.0    

    def __array_wrap__(self, arr, context=None):
        """
        Required to prevent numpy not calling the reverse binary operations.
        Both the following tests are examples ufuncs.
        
           >>> print type(numerix.array([1.0, 2.0]) * Variable([1.0, 2.0]))
           <class 'fipy.variables.binaryOperatorVariable.binOp'>

           >>> from scipy.special import gamma as Gamma
           >>> print type(Gamma(Variable([1.0, 2.0])))
           <type 'numpy.ndarray'>

        """
        if context is not None and len(context[1])==2:
            return NotImplemented
        else:
            return arr

    def __array__(self, t=None):
        """
        Attempt to convert the `Variable` to a numerix `array` object
    
            >>> v = Variable(value=[2,3])
            >>> print numerix.array(v)
            [2 3]
        
        It is an error to convert a dimensional `Variable` to a 
        Numeric `array`
    
            >>> v = Variable(value=[2,3], unit="m")
            >>> numerix.array(v)
            Traceback (most recent call last):
                ...
            TypeError: Numeric array value must be dimensionless

        Convert a list of 1 element Variables to an array

            >>> numerix.array([Variable(0), Variable(0)])
<<<<<<< HEAD
            array([0, 0])
            >>> print Variable(0) + Variable(0)
            0
            >>> numerix.array([Variable(0) + Variable(0), Variable(0)])
            array([0, 0])

            >>> numerix.array([Variable(0), Variable(0) + Variable(0)])
            array([0, 0])
=======
            Traceback (most recent call last):
               ...
            ValueError: setting an array element with a sequence.
            >>> print numerix.array([numerix.array(Variable(0)), numerix.array(Variable(0))])
            [0 0]
>>>>>>> 23b19207
             
        """

        return numerix.array(self.getValue(), t)

##    def _get_array_interface(self):
##        return self._getArray().__array_interface__
     
##    def _set_array_interface(self, value):
##        self._getArray().__array_interface__ = value
         
##    def _del_array_interface(self):
##        del self._getArray().__array_interface__
  
##    __array_interface__ = property(_get_array_interface,
##                                   _set_array_interface,
##                                   _del_array_interface,
##                                   "the '__array_inteface__'")
        
    def copy(self):
        """
        Make an duplicate of the `Variable`
        
            >>> a = Variable(value=3)
            >>> b = a.copy()
            >>> b
            Variable(value=array(3))

        The duplicate will not reflect changes made to the original
                          
            >>> a.setValue(5)
            >>> b
            Variable(value=array(3))
            
        Check that this works for arrays.
        
            >>> a = Variable(value=numerix.array((0,1,2)))
            >>> b = a.copy()
            >>> b
            Variable(value=array([0, 1, 2]))
            >>> a[1] = 3
            >>> b
            Variable(value=array([0, 1, 2]))
            
        """
<<<<<<< HEAD
        return self._getVariableClass()(value=self)
=======
        return Variable(value=self)

>>>>>>> 23b19207

    def _copyValue(self):
        value = self.getValue()
        if hasattr(value, 'copy'):
            # idiot MaskedArray has a `copy` method, but it just throws
            # `NotImplemented`. What the #@%*! is the point of that?!?
            if numerix.MA.isMaskedArray(value):
                value = numerix.MA.array(value)
            else:
                value = value.copy()
        return value
        
    def _getUnitAsOne(self):
        unit = self.getUnit()
        if unit is physicalField._unity:
            return 1.
        else:
            return physicalField.PhysicalField(value=1, unit=unit)

    def _extractUnit(self, value):
        if isinstance(value, physicalField.PhysicalField):
            return value.getUnit()
        else:
            return physicalField._unity 

    def getUnit(self):
        """
        Return the unit object of `self`.
            >>> Variable(value="1 m").getUnit()
            <PhysicalUnit m>
        """
        return self._extractUnit(self.getValue())
        
    def inBaseUnits(self):
        """
        Return the value of the `Variable` with all units reduced to 
        their base SI elements.
        
            >>> e = Variable(value="2.7 Hartree*Nav")
            >>> print e.inBaseUnits()
            7088849.01085 kg*m**2/s**2/mol
        """
        value = self.getValue()
        if isinstance(value, physicalField.PhysicalField):
            return value.inBaseUnits()
        else:
            return value

    def inUnitsOf(self, *units):
        """
        Returns one or more `Variable` objects that express the same
        physical quantity in different units.  The units are specified by
        strings containing their names.  The units must be compatible with
        the unit of the object.  If one unit is specified, the return value
        is a single `Variable`.
        
            >>> freeze = Variable('0 degC')
            >>> print freeze.inUnitsOf('degF')
            32.0 degF
        
        If several units are specified, the return value is a tuple of
        `Variable` instances with with one element per unit such that
        the sum of all quantities in the tuple equals the the original
        quantity and all the values except for the last one are integers.
        This is used to convert to irregular unit systems like
        hour/minute/second.  The original object will not be changed.
        
            >>> t = Variable(value=314159., unit='s')
            >>> [str(element) for element in t.inUnitsOf('d','h','min','s')]
            ['3.0 d', '15.0 h', '15.0 min', '59.0 s']
        """
        value = self.getValue()
        if isinstance(value, physicalField.PhysicalField):
            return value.inUnitsOf(*units)
        else:
            return value

##     def __getitem__(self, index):
##         """    
##         "Evaluate" the `Variable` and return the specified element
##       
##            >>> ## a = Variable(value=((3.,4.),(5.,6.)), unit="m") + "4 m"
##            >>> ## print a[1,1]
##             10.0 m
## 
##         It is an error to slice a `Variable` whose `value` is not sliceable
## 
##            >>> ## Variable(value=3)[2]
##             Traceback (most recent call last):
##                   ...
##             IndexError: 0-d arrays can't be indexed
## 
##         """
##         return (self.getValue())[index]
                            
    def getName(self):
        return self.name
        
    def setName(self, name):
        self.name = name
    
    def __str__(self):
        return str(self.getValue())
            
    def __repr__(self):
<<<<<<< HEAD
        if not hasattr(self, "name"):
            # early
            return self.__class__.__name__ + '()'
        elif len(self.name) > 0:
=======
        if len(self.name) > 0:
>>>>>>> 23b19207
            return self.name
        else:
            s = self.__class__.__name__ + '('
            s += 'value=' + `self.getValue()`
            s += ')'
            return s

    def _getCIndexString(self, shape):
        dimensions = len(shape)
        if dimensions == 1:
            return '[i]'
        elif dimensions == 2:
            if shape[-1] == 1:
                return '[j]'
            else:
<<<<<<< HEAD
                return '[j * ni + i]'
=======
                return '[i + j * ni]'
>>>>>>> 23b19207
        elif dimensions == 3:
            if shape[-1] == 1:
                if shape[-2] == 1:
                    return '[k]'
                else:
<<<<<<< HEAD
                    return '[k + j * nk]'
            elif shape[-2] == 1:
                return '[k + i * nj * nk]'
            else:
                return '[k + j * nk + i * nj * nk]'
=======
                    return '[j + k * nj]'
            elif shape[-2] == 1:
                return '[i + k * ni * nj]'
            else:
                return '[i + j * ni + k * ni * nj]'
            
>>>>>>> 23b19207

    def _getCstring(self, argDict={}, id="", freshen=None):
         """
         Generate the string and dictionary to be used in inline
             >>> (Variable((1)))._getCstring(argDict={})
             'var'
           
             >>> (Variable((1,2,3,4)))._getCstring(argDict={})
             'var[i]'
       
             >>> (Variable(((1,2),(3,4))))._getCstring(argDict={})
<<<<<<< HEAD
             'var[j * ni + i]'

             >>> Variable((((1,2),(3,4)),((5,6),(7,8))))._getCstring(argDict={})
             'var[k + j * nk + i * nj * nk]'
=======
             'var[i + j * ni]'

             >>> Variable((((1,2),(3,4)),((5,6),(7,8))))._getCstring(argDict={})
             'var[i + j * ni + k * ni * nj]'
>>>>>>> 23b19207

             >>> (Variable(1) * Variable((1,2,3)))._getCstring(argDict={})
             '(var0 * var1[i])'

         freshen is ignored
         """
         
         identifier = 'var%s' % (id)

         v = self.getValue()

         if type(v) not in (type(numerix.array(1)),):
             varray = numerix.array(v)
         else:
             varray = v

         if len(varray.shape) == 0:
             if varray.dtype in (numerix.array(1).dtype,):
                 argDict[identifier] = int(varray)
             elif varray.dtype in (numerix.array(1.).dtype,):
                 argDict[identifier] = float(varray)
             else:
                 argDict[identifier] = varray
         else:
             argDict[identifier] = varray
             
         try:
             shape = self.opShape
         except AttributeError:
             shape = self.shape

         if len(shape) == 0:
##             return identifier + '(0)'         
             return identifier
         else:
             return identifier + self._getCIndexString(shape)

    def tostring(self, max_line_width=75, precision=8, suppress_small=False, separator=' '):
        return numerix.tostring(self.getValue(), 
                                max_line_width=max_line_width,
                                precision=precision, 
                                suppress_small=suppress_small, 
                                separator=separator)
        
    def __setitem__(self, index, value):
<<<<<<< HEAD
=======
        if self.value is None:
            self.getValue()
        self.value[index] = value
        self._markFresh()
        
    def put(self, indices, value):
>>>>>>> 23b19207
        if self.value is None:
            self.getValue()
        self.value[index] = value
        self._markFresh()
        
    def _putto(self, a, value):
        return numerix.put(a, self.getValue(), value)
            
    def put(self, indices, value):
        selfvalue = self.getValue()
##         if self.value is None:
##             self.getValue()
        numerix.put(selfvalue, indices, value)
        self._markFresh()
        
    def __call__(self):
        """
        "Evaluate" the `Variable` and return its value
        
            >>> a = Variable(value=3)
            >>> print a()
            3
            >>> b = a + 4
            >>> b
            (Variable(value=array(3)) + 4)
            >>> b()
            7
        """
        return self.getValue()

    def getValue(self):
        """
        "Evaluate" the `Variable` and return its value (longhand)
        
            >>> a = Variable(value=3)
            >>> print a.getValue()
            3
            >>> b = a + 4
            >>> b
            (Variable(value=array(3)) + 4)
            >>> b.getValue()
            7

        """
        
        if self.stale or not self._isCached() or self.value is None:
            value = self._calcValue()
            if self._isCached():
                self._setValue(value=value)
            else:
                self._setValue(value=None)
            self._markFresh()
        else:
            value = self.value
            
        return value

    def _isCached(self):
        return self._cacheAlways or (self._cached and not self._cacheNever)
        
    def cacheMe(self, recursive=False):
        self._cached = True
        if recursive:
            for var in self.requiredVariables:
                var.cacheMe(recursive=True)
                
    def dontCacheMe(self, recursive=False):
        self._cached = False
        if recursive:
            for var in self.requiredVariables:
                var.dontCacheMe(recursive=False)

    def _setValue(self, value, unit=None, array=None):
        self.value = self._makeValue(value=value, unit=unit, array=array)
     
    def _makeValue(self, value, unit=None, array=None):

        ## --inline code often returns spurious results with noncontiguous
        ## arrays. A test case was put in _execInline(). The best fix turned out to
        ## be here.
        
## !!!!!!!!!!!!!!!!!!!!!
## This wasn't really the correct fix for --inline contiguity, anyway, but
## MaskedArray doesn't have a copy() method.
## Needs better fix
## !!!!!!!!!!!!!!!!!!!!!
##         if hasattr(value, 'iscontiguous') and not value.iscontiguous():
##             value = value.copy()
            
        PF = physicalField.PhysicalField

        if not isinstance(value, PF):
            
            if getattr(self, 'value', None) is not None:
                v = self.value
                if isinstance(v, PF):
                    v = self.value.value
                if type(value) in (type(1), type(1.)):
                    if type(v) is type(numerix.array(1)):
                        if v.shape is not ():
##                        if len(v) > 1:
                            value = numerix.resize(value, v.shape).astype(v.dtype)
                    
<<<<<<< HEAD
            if unit is not None or type(value) is type(''): # in [type(''), type(()), type([])]:
=======
            if unit is not None or type(value) in [type(''), type(()), type([])]:
>>>>>>> 23b19207
                value = PF(value=value, unit=unit, array=array)
            elif array is not None:
                array[:] = value
                value = array
            elif type(value) not in (type(None), type(numerix.array(1)), type(numerix.MA.array(1))):
                value = numerix.array(value)

        if isinstance(value, PF) and value.getUnit().isDimensionless():
            value = value.getNumericValue()
            
        return value

    def setValue(self, value, unit=None, array=None, where=None):
        """
        Set the value of the Variable. Can take a masked array.

            >>> a = Variable((1,2,3))
            >>> a.setValue(5, where=(1, 0, 1))
            >>> print a
            [5 2 5]

            >>> b = Variable((4,5,6))
            >>> a.setValue(b, where=(1, 0, 1))
            >>> print a
            [4 2 6]
            >>> print b
            [4 5 6]
            >>> a.setValue(3)
            >>> print a
            [3 3 3]

            >>> b = numerix.array((3,4,5))
            >>> a.setValue(b)
            >>> a[:] = 1
            >>> print b
            [3 4 5]

            >>> a.setValue((4,5,6), where=(1, 0))
            Traceback (most recent call last):
                ....
            ValueError: shape mismatch: objects cannot be broadcast to a single shape
            
        """

        if where is not None:
            tmp = numerix.zeros(numerix.getShape(where), numerix.getTypecode(value))
            tmp[:] = value
            tmp = numerix.where(where, tmp, self.getValue())
        else:
            if hasattr(value, 'copy'):
                tmp = value.copy()
            else:
                tmp = value

        self._setValue(value=tmp, unit=unit, array=array)
        self._markFresh()
        
    def _setNumericValue(self, value):
        if isinstance(self.value, physicalField.PhysicalField):
            self.value.value = value
        else:
            self.value = value
        
    def _getArray(self):
        if isinstance(self.value, physicalField.PhysicalField):
            return self.value._getArray()
        else:
            return self.value
            
    def getNumericValue(self):
        value = self.getValue()
        if isinstance(value, physicalField.PhysicalField):
            return value.getNumericValue()
        else:
            return value
            
<<<<<<< HEAD
    def _isMasked(self):
        return numerix.MA.isMaskedArray(self.getValue())
        
=======
>>>>>>> 23b19207
    def getShape(self):
        """
            >>> Variable(value=3).shape
            ()
            >>> Variable(value=(3,)).shape
            (1,)
            >>> Variable(value=(3,4)).shape
            (2,)
            
            >>> Variable(value="3 m").shape
            ()
            >>> Variable(value=(3,), unit="m").shape
            (1,)
            >>> Variable(value=(3,4), unit="m").shape
            (2,)
        """
        if self.value is not None:
            return numerix.getShape(self.value)
        else:
            return ()
            
    shape = property(fget=lambda self: self.getShape(), doc="Tuple of array dimensions.")

    def getTypecode(self):
        """

        Returns the Numpy typecode of the underlying array.

            >>> Variable(1).getTypecode()
            'l'
            >>> Variable(1.).getTypecode()
            'd'
            >>> Variable((1,1.)).getTypecode()
            'd'
            
        """
        
        if not hasattr(self, 'typecode'):
            self.typecode = numerix.getTypecode(self.getValue())
        
        return self.typecode

    def _calcValue(self):
        return self.value
        
    def getSubscribedVariables(self):
        self.subscribedVariables = [sub for sub in self.subscribedVariables if sub() is not None]
        
        return self.subscribedVariables
        
    def __markStale(self):
        for subscriber in self.getSubscribedVariables():
            if subscriber() is not None:
                ## Even though getSubscribedVariables() strips out dead 
                ## references, subscriber() might still be dead due to the 
                ## vagaries of garbage collection and the possibility that 
                ## later subscribedVariables were removed, changing the 
                ## dependencies of this subscriber. 
                ## See <https://www.matforge.org/fipy/ticket/118> for more explanation.
                subscriber()._markStale()
                
    def _markFresh(self):
        self.stale = 0
        self.__markStale()

    def _markStale(self):
        if not self.stale:
            self.stale = 1
            self.__markStale()
            
    def _requires(self, var):
        if isinstance(var, Variable):
            self.requiredVariables.append(var)
            var._requiredBy(self)
            self._markStale()
        return var
            
    def _requiredBy(self, var):
        assert isinstance(var, Variable)
        
        # we retain a weak reference to avoid a memory leak 
        # due to circular references between the subscriber
        # and the subscribee
        import weakref
        self.subscribedVariables.append(weakref.ref(var))
        
    def _getVariableClass(self):
        return Variable
        
    def _execInline(self):
        """
        Gets the stack from _getCstring() which calls _getRepresentation()
        
            >>> (Variable((1,2,3,4)) * Variable((5,6,7,8)))._getCstring()
            '(var0[i] * var1[i])'
            >>> (Variable(((1,2),(3,4))) * Variable(((5,6),(7,8))))._getCstring()
<<<<<<< HEAD
            '(var0[j * ni + i] * var1[j * ni + i])'
=======
            '(var0[i + j * ni] * var1[i + j * ni])'
>>>>>>> 23b19207
            >>> (Variable((1,2)) * Variable((5,6)) * Variable((7,8)))._getCstring()
            '((var00[i] * var01[i]) * var1[i])'

        The following test was implemented due to a problem with
        contiguous arrays.  The `mesh.getCellCenters()[1]` command
        introduces a non-contiguous array into the `Variable` and this
        causes the inline routine to return senseless results.
        
            >>> from fipy import Grid2D, CellVariable
            >>> mesh = Grid2D(dx=1., dy=1., nx=2, ny=2)
            >>> var = CellVariable(mesh=mesh, value=0.)
            >>> Y =  mesh.getCellCenters()[1]
            >>> var.setValue(Y + 1.0)
            >>> print var - Y
            [ 1.  1.  1.  1.]
        """
    
        from fipy.tools.inline import inline
        argDict = {}
        string = self._getCstring(argDict=argDict, freshen=True) + ';'
        
        try:
            shape = self.opShape
        except AttributeError:
            shape = self.shape

        dimensions = len(shape)
            
        if dimensions == 0:
            string = 'result[0] = ' + string
            dim = ()
        else:
            string = 'result' + self._getCIndexString(shape) + ' = ' + string
            ni = self.opShape[-1]
            argDict['ni'] = ni
            if dimensions == 1:
                dim = (ni)
            else:
                nj = self.opShape[-2]
                argDict['nj'] = nj
                if dimensions == 2:
                    dim =(nj,ni)
                elif dimensions == 3:
                    nk = self.opShape[-3]
                    dim = (nk,nj,ni)
                    argDict['nk'] = nk
                else:
                    raise IndexError, 'Impossible Dimensions'

        ## Following section makes sure that the result array has a
        ## valid typecode. If self.value is None then a typecode is
        ## assigned to the Variable by running the calculation without
        ## inlining. The non-inlined result is thus used the first
        ## time through.

        
        if self.value is None and not hasattr(self, 'typecode'):
            self.canInline = False
            argDict['result'] = self.getValue()
            self.canInline = True
            self.typecode = numerix.getTypecode(argDict['result'])
        else:
            if self.value is None:
                if self.getTypecode() == '?':
                    argDict['result'] = numerix.empty(dim, 'b')
                else:
                    argDict['result'] = numerix.empty(dim, self.getTypecode())
            else:
                argDict['result'] = self.value

            resultShape = argDict['result'].shape

            if resultShape == ():
                argDict['result'] = numerix.reshape(argDict['result'], (1,))

            inline._runInline(string, converters=None, **argDict)

            if resultShape == ():
                argDict['result'] = numerix.reshape(argDict['result'], resultShape)

        return argDict['result']

    def _broadcastShape(self, other):
<<<<<<< HEAD
        from fipy.variables.indexVariable import _IndexVariable_
        if isinstance(self, _IndexVariable_):
            broadcastshape = numerix._indexShape(index=self.getValue(), arrayShape=numerix.getShape(other))
        elif isinstance(other, _IndexVariable_):
            broadcastshape = None
        else:
            ignore, ignore, broadcastshape = numerix._broadcastShapes(self.shape, numerix.getShape(other))
        
        return broadcastshape
=======
        ignore, ignore, broadcastshape = numerix._broadcastShapes(self.shape, numerix.getShape(other))
        
        return broadcastshape
        
##         selfshape = self.shape
##         othershape = other.shape
##         
##         if len(selfshape) > len(othershape):
##             othershape = (1,) * (len(selfshape) - len(othershape)) + othershape
##         elif len(selfshape) < len(othershape):
##             selfshape = (1,) * (len(othershape) - len(selfshape)) + selfshape
##         
##         if numerix.logical_and.reduce([(s == o or s == 1 or o == 1) for s,o in zip(selfshape, othershape)]):
##             return tuple([max(s,o) for s,o in zip(selfshape, othershape)])
##         else:
##             return None
>>>>>>> 23b19207
            
    def _getArithmeticBaseClass(self, other=None):
        """
        Given `self` and `other`, return the desired base class for an operation
        result.
<<<<<<< HEAD
        """
        if other is None:
            return Variable
            
        if self._broadcastShape(other) is not None:
            # If self and other have the same base class, result has that base class.
            # If self derives from other, result has self's base class.
            # If other derives from self, result has other's base class.
            # If self and other don't have a common base, we don't know how to combine them.
            from fipy.variables.constant import _Constant
            if isinstance(self, other._getArithmeticBaseClass()) or isinstance(other, _Constant):
                return self._getArithmeticBaseClass()
            else:
                return None
        else:
            # If self and other have un-broadcastable shapes, we don't know how to combine them.
            return None

    def _OperatorVariableClass(self, baseClass=None):
        from fipy.variables import operatorVariable
        
        baseClass = baseClass or self._getVariableClass()
        return operatorVariable._OperatorVariableClass(baseClass=baseClass)
            
    def _UnaryOperatorVariable(self, op, operatorClass=None, opShape=None, canInline=True, unit=None):
        """
        Check that getUnit() works for unOp

=======
        """
        if other is None:
            return Variable
            
        if self._broadcastShape(other) is not None:
            # If self and other have the same base class, result has that base class.
            # If self derives from other, result has self's base class.
            # If other derives from self, result has other's base class.
            # If self and other don't have a common base, we don't know how to combine them.
            from fipy.variables.constant import _Constant
            if isinstance(self, other._getArithmeticBaseClass()) or isinstance(other, _Constant):
                return self._getArithmeticBaseClass()
            else:
                return None
        else:
            # If self and other have un-broadcastable shapes, we don't know how to combine them.
            return None

    def _OperatorVariableClass(self, baseClass=None):
        from fipy.variables import operatorVariable
        
        baseClass = baseClass or self._getVariableClass()
        return operatorVariable._OperatorVariableClass(baseClass=baseClass)
            
    def _UnaryOperatorVariable(self, op, operatorClass=None, opShape=None, canInline=True, unit=None):
        """
        Check that getUnit() works for unOp

>>>>>>> 23b19207
            >>> (-Variable(value="1 m")).getUnit()
            <PhysicalUnit m>
            
        """
        operatorClass = operatorClass or self._OperatorVariableClass()
        from fipy.variables import unaryOperatorVariable
        unOp = unaryOperatorVariable._UnaryOperatorVariable(operatorClass)
        
        # If the caller has not specified a shape for the result, determine the 
        # shape from the base class or from the inputs
        if opShape is None:
            opShape = self.shape
        
        if opShape is None:
            return NotImplemented

        if not self.getUnit().isDimensionless():
            canInline = False

        return unOp(op=op, var=[self], opShape=opShape, canInline=canInline, unit=unit)

    def _shapeClassAndOther(self, opShape, operatorClass, other):
        """
        Determine the shape of the result, the base class of the result, and (if
        necessary) a modified form of `other` that is suitable for the
        operation.
        """
        # If the caller has not specified a base class for the binop, 
        # check if the member Variables know what type of Variable should
        # result from the operation.
        baseClass = operatorClass or self._getArithmeticBaseClass(other)
    
        # If the caller has not specified a shape for the result, determine the 
        # shape from the base class or from the inputs
        if opShape is None:
            opShape = self._broadcastShape(other)

        return (opShape, baseClass, other)
        
    def _BinaryOperatorVariable(self, op, other, operatorClass=None, opShape=None, canInline=True, unit=None):
        """
        :Parameters:
          - `op`: the operator function to apply (takes two arguments for `self` and `other`)
          - `other`: the quantity to be operated with
          - `operatorClass`: the `Variable` class that the binary operator should inherit from 
          - `opShape`: the shape that should result from the operation
        """
        if not isinstance(other, Variable):
            from fipy.variables.constant import _Constant
            other = _Constant(value=other)

<<<<<<< HEAD
        if opShape is None or operatorClass is None:
            opShape, baseClass, other = self._shapeClassAndOther(opShape, operatorClass, other)
        
        if opShape is None or (operatorClass is None and baseClass is None):
=======
        opShape, baseClass, other = self._shapeClassAndOther(opShape, operatorClass, other)
        
        if opShape is None or baseClass is None:
>>>>>>> 23b19207
            return NotImplemented
    
        for v in [self, other]:
            if not v.getUnit().isDimensionless():
                canInline = False
                
        # obtain a general operator class with the desired base class
        operatorClass = operatorClass or self._OperatorVariableClass(baseClass)
        from fipy.variables import binaryOperatorVariable
        binOp = binaryOperatorVariable._BinaryOperatorVariable(operatorClass)
        
        return binOp(op=op, var=[self, other], opShape=opShape, canInline=canInline, unit=unit)
    
    def __add__(self, other):
        from fipy.terms.term import Term
        if isinstance(other, Term):
            return other + self
        else:
            return self._BinaryOperatorVariable(lambda a,b: a+b, other)
        
    __radd__ = __add__

    def __sub__(self, other):
        from fipy.terms.term import Term
        if isinstance(other, Term):
            return -other + self
        else:
            return self._BinaryOperatorVariable(lambda a,b: a-b, other)
        
    def __rsub__(self, other):
        return self._BinaryOperatorVariable(lambda a,b: b-a, other)
            
    def __mul__(self, other):
        return self._BinaryOperatorVariable(lambda a,b: a*b, other)

    __rmul__ = __mul__
            
    def __mod__(self, other):
        return self._BinaryOperatorVariable(lambda a,b: a%b, other)
            
    def __pow__(self, other):
        return self._BinaryOperatorVariable(lambda a,b: pow(a,b), other)
            
    def __rpow__(self, other):
        return self._BinaryOperatorVariable(lambda a,b: pow(b,a), other)
            
    def __div__(self, other):
        return self._BinaryOperatorVariable(lambda a,b: a/b, other)
        
    def __rdiv__(self, other):
        return self._BinaryOperatorVariable(lambda a,b: b/a, other)
            
    def __neg__(self):
        return self._UnaryOperatorVariable(lambda a: -a)
        
    def __pos__(self):
        return self
        
    def __abs__(self):
        """

        Following test it to fix a bug with C inline string using
        abs() instead of fabs()

            >>> print abs(Variable(2.3) - Variable(1.2))
            1.1

        """
        
        fabs = abs
        return self._UnaryOperatorVariable(lambda a: fabs(a))

    def __lt__(self,other):
        """
        Test if a `Variable` is less than another quantity
        
            >>> a = Variable(value=3)
            >>> b = (a < 4)
            >>> b
            (Variable(value=array(3)) < 4)
            >>> b()
            1
            >>> a.setValue(4)
            >>> print b()
            0
            >>> print 1000000000000000000 * Variable(1) < 1.
            0
            >>> print 1000 * Variable(1) < 1.
            0


        Python automatically reverses the arguments when necessary
        
            >>> 4 > Variable(value=3)
            (Variable(value=array(3)) < 4)
        """
        return self._BinaryOperatorVariable(lambda a,b: a<b, other)

    def __le__(self,other):
        """
        Test if a `Variable` is less than or equal to another quantity
        
            >>> a = Variable(value=3)
            >>> b = (a <= 4)
            >>> b
            (Variable(value=array(3)) <= 4)
            >>> b()
            1
            >>> a.setValue(4)
            >>> print b()
            1
            >>> a.setValue(5)
            >>> print b()
            0
        """
        return self._BinaryOperatorVariable(lambda a,b: a<=b, other)
        
    def __eq__(self,other):
        """
        Test if a `Variable` is equal to another quantity
        
            >>> a = Variable(value=3)
            >>> b = (a == 4)
            >>> b
            (Variable(value=array(3)) == 4)
            >>> b()
            0
        """
        return self._BinaryOperatorVariable(lambda a,b: a==b, other)
        
    def __ne__(self,other):
        """
        Test if a `Variable` is not equal to another quantity
        
            >>> a = Variable(value=3)
            >>> b = (a != 4)
            >>> b
            (Variable(value=array(3)) != 4)
            >>> b()
            1
        """
        return self._BinaryOperatorVariable(lambda a,b: a!=b, other)
        
    def __gt__(self,other):
        """
        Test if a `Variable` is greater than another quantity
        
            >>> a = Variable(value=3)
            >>> b = (a > 4)
            >>> b
            (Variable(value=array(3)) > 4)
            >>> print b()
            0
            >>> a.setValue(5)
            >>> print b()
            1
        """
        return self._BinaryOperatorVariable(lambda a,b: a>b, other)
        
    def __ge__(self,other):
        """
        Test if a `Variable` is greater than or equal to another quantity
        
            >>> a = Variable(value=3)
            >>> b = (a >= 4)
            >>> b
            (Variable(value=array(3)) >= 4)
            >>> b()
            0
            >>> a.setValue(4)
            >>> print b()
            1
            >>> a.setValue(5)
            >>> print b()
            1
        """
        return self._BinaryOperatorVariable(lambda a,b: a>=b, other)

    def __and__(self, other):
        """
        This test case has been added due to a weird bug that was appearing.

            >>> a = Variable(value=(0, 0, 1, 1))
            >>> b = Variable(value=(0, 1, 0, 1))
            >>> print (a == 0) & (b == 1)
            [0 1 0 0]
            >>> print a & b
            [0 0 0 1]
            >>> from fipy.meshes.grid1D import Grid1D
            >>> mesh = Grid1D(nx=4)
            >>> from fipy.variables.cellVariable import CellVariable
            >>> a = CellVariable(value=(0, 0, 1, 1), mesh=mesh)
            >>> b = CellVariable(value=(0, 1, 0, 1), mesh=mesh)
            >>> print (a == 0) & (b == 1)
            [0 1 0 0]
            >>> print a & b
            [0 0 0 1]

        """
        return self._BinaryOperatorVariable(lambda a,b: a.astype('h') & b.astype('h'), other, canInline=False)

    def __or__(self, other):
        """
        This test case has been added due to a weird bug that was appearing.

            >>> a = Variable(value=(0, 0, 1, 1))
            >>> b = Variable(value=(0, 1, 0, 1))
            >>> print (a == 0) | (b == 1)
            [1 1 0 1]
            >>> print a | b
            [0 1 1 1]
            >>> from fipy.meshes.grid1D import Grid1D
            >>> mesh = Grid1D(nx=4)
            >>> from fipy.variables.cellVariable import CellVariable
            >>> a = CellVariable(value=(0, 0, 1, 1), mesh=mesh)
            >>> b = CellVariable(value=(0, 1, 0, 1), mesh=mesh)
            >>> print (a == 0) | (b == 1)
            [1 1 0 1]
            >>> print a | b
            [0 1 1 1]
            
        """
        
        return self._BinaryOperatorVariable(lambda a,b: a.astype('h') | b.astype('h'), other, canInline=False)

    def __iter__(self):
        return iter(self.getValue())
<<<<<<< HEAD

##     def __iter__(self):
##         self._len = len(self)
##         self._index = -1
##         return self
##         
##     def next(self):
##         self._index += 1
##         if self._index >= self._len:
##             self._index = -1
##             raise StopIteration
##         return self[self._index]
        
##     def __len__(self):
##         return self.getShape()[0]
=======
>>>>>>> 23b19207
        
    def __len__(self):
        return len(self.getValue())

    def __list__(self):
        l = []
        for i in range(len(self)):
            l += [self[i]]
            
        return l

    def __int__(self):
        return int(self.getValue())

    def __float__(self):
        return float(self.getValue())

    def arccos(self):
        return self._UnaryOperatorVariable(lambda a: numerix.arccos(a))

    def arccosh(self):
        return self._UnaryOperatorVariable(lambda a: numerix.arccosh(a))

    def arcsin(self):
        return self._UnaryOperatorVariable(lambda a: numerix.arcsin(a))

    def arcsinh(self):
        return self._UnaryOperatorVariable(lambda a: numerix.arcsinh(a))

    def sqrt(self):
        """
        
            >>> from fipy.meshes.grid1D import Grid1D
            >>> mesh= Grid1D(nx=3)

            >>> from fipy.variables.cellVariable import CellVariable
            >>> var = CellVariable(mesh=mesh, value=((0., 2., 3.),), rank=1)
            >>> print (var.dot(var)).sqrt()
            [ 0.  2.  3.]
            
        """
        return self._UnaryOperatorVariable(lambda a: numerix.sqrt(a))
        
    def tan(self):
        return self._UnaryOperatorVariable(lambda a: numerix.tan(a))

    def tanh(self):
        return self._UnaryOperatorVariable(lambda a: numerix.tanh(a))

    def arctan(self):
        return self._UnaryOperatorVariable(lambda a: numerix.arctan(a))

    def arctanh(self):
        return self._UnaryOperatorVariable(lambda a: numerix.arctanh(a))
            
    def exp(self):
        return self._UnaryOperatorVariable(lambda a: numerix.exp(a))

    def log(self):
        return self._UnaryOperatorVariable(lambda a: numerix.log(a))

    def log10(self):
        return self._UnaryOperatorVariable(lambda a: numerix.log10(a))

    def sin(self):
        return self._UnaryOperatorVariable(lambda a: numerix.sin(a))
                
    def sinh(self):
        return self._UnaryOperatorVariable(lambda a: numerix.sinh(a))

    def cos(self):
        return self._UnaryOperatorVariable(lambda a: numerix.cos(a))
        
    def cosh(self):
        return self._UnaryOperatorVariable(lambda a: numerix.cosh(a))

    def floor(self):
        return self._UnaryOperatorVariable(lambda a: numerix.floor(a))

    def ceil(self):
        return self._UnaryOperatorVariable(lambda a: numerix.ceil(a))
        
    def conjugate(self):
        return self._UnaryOperatorVariable(lambda a: numerix.conjugate(a), canInline=False)

    def arctan2(self, other):
        return self._BinaryOperatorVariable(lambda a,b: numerix.arctan2(a,b), other)
<<<<<<< HEAD
        
    def minimum(self, other):
        return self._BinaryOperatorVariable(lambda a,b: numerix.minimum(a,b), other)

    def maximum(self, other):
        return self._BinaryOperatorVariable(lambda a,b: numerix.maximum(a,b), other)

    def __invert__(self):
        return self._UnaryOperatorVariable(lambda a: numerix.logical_not(a))
                
    def dot(self, other, axis=0, omit=()):
        if not isinstance(other, Variable):
            from fipy.variables.constant import _Constant
            other = _Constant(value=other)
        opShape = self._broadcastShape(other)
        return self._BinaryOperatorVariable(lambda a,b: numerix.dot(a,b, axis=axis, omit=omit), 
                                            other, 
                                            opShape=opShape[:axis]+opShape[axis+1:],
                                            canInline=False)
        
    def _reshapeClass(self, opShape):
        return None
        
    def reshape(self, shape):
        selfElements = numerix.multiply.reduce(self.shape)
        specificShape = [i for i in shape if i != -1]
        shapeElements = numerix.multiply.reduce(specificShape)
        if len(specificShape) == len(shape):
            if selfElements == shapeElements:
                opShape = shape
            else:
                raise ValueError, "total size of new array must be unchanged"
        elif len(specificShape) == len(shape) - 2:
            raise ValueError, "can only specify one unknown dimension"
        else:
            opShape = ()
            for i in shape:
                if i == -1:
                    opShape += (selfElements / shapeElements,)
                else:
                    opShape += (i,)
                    
        return self._BinaryOperatorVariable(lambda a,b: numerix.reshape(a,b), 
                                            shape, 
                                            opShape=opShape,
                                            operatorClass=self._reshapeClass(opShape),
                                            canInline=False)
        
    def nonzero(self):
        return self._UnaryOperatorVariable(lambda a: numerix.nonzero(a), 
                                           canInline=False)

    def sorted(self, axis=-1, kind='quick', order=None, fill_value=None):
        return self._UnaryOperatorVariable(lambda a: numerix.sort(a, axis=axis, kind=kind, order=order, fill_value=fill_value),
                                           canInline=False)

    def append(self, values, axis=None):
        if isinstance(values, list) or isinstance(values, tuple):
            values = numerix.array(values)
        if axis is None:
            shape = self.flatten().shape
            appendedShape = values.flatten().shape
            opShape = (shape[0] + appendedShape[0],)
        else:
            shape = self.shape
            opShape = (shape[:axis] + (shape[axis] + values.shape[axis],) + shape[axis+1:])
        return self._BinaryOperatorVariable(lambda a, b: numerix.append(a, b, axis=axis),
                                            values,
                                            operatorClass=self._axisClass(axis=axis),
                                            opShape=opShape,
                                            canInline=False)
                                            
    def masked(self, where):
        return self._BinaryOperatorVariable(lambda a, b: numerix.MA.masked_where(b, a),
                                            where,
                                            canInline=False)

    def delete(self, indices, axis=None):
        if axis is None:
            shape = self.flatten().shape
            deletedShape = numerix._indexShape(indices, shape)
            opShape = (shape[0] - deletedShape[0],)
        else:
            shape = self.shape
            indxobj = [slice(None)]*len(shape)
            indxobj[axis] = indices
            deletedShape = numerix._indexShape(indxobj, shape)
            opShape = (shape[:axis] + (shape[axis] - deletedShape[axis],) + shape[axis+1:])

        return self._BinaryOperatorVariable(lambda a, b: numerix.delete(a, b, axis=axis),
                                            indices,
                                            operatorClass=self._axisClass(axis=axis),
                                            opShape=opShape,
                                            canInline=False)

=======
                
    def dot(self, other, opShape=None, operatorClass=None, axis=0):
        if not isinstance(other, Variable):
            from fipy.variables.constant import _Constant
            other = _Constant(value=other)
        if opShape is None:
            opShape = self._broadcastShape(other)
        return self._BinaryOperatorVariable(lambda a,b: numerix.dot(a,b, axis=axis), 
                                            other, 
                                            opShape=opShape[:axis]+opShape[axis+1:],
                                            operatorClass=operatorClass,
                                            canInline=False)
        
    def reshape(self, shape):
        return self._BinaryOperatorVariable(lambda a,b: numerix.reshape(a,b), shape, opShape=shape, canInline=False)
        
>>>>>>> 23b19207
    def transpose(self):
        """
        .. attention: This routine is deprecated. 
           It is not longer needed.
        """
        import warnings
        warnings.warn("transpose() is no longer needed", DeprecationWarning, stacklevel=2)
        return self

    def _axisClass(self, axis):
        return self._OperatorVariableClass()
<<<<<<< HEAD

    def _axisOperator(self, opname, op, axis=None):
        if not hasattr(self, opname):
            setattr(self, opname, {})
            
        opdict = getattr(self, opname)
        if not opdict.has_key(axis):
            if axis is None:
                opShape = ()
            else:
                opShape=self.shape[:axis] + self.shape[axis+1:]
                
            opdict[axis] = self._UnaryOperatorVariable(op,
                                                       operatorClass=self._axisClass(axis=axis), 
                                                       opShape=opShape,
                                                       canInline=False)
        
        return opdict[axis]

    def sum(self, axis=None):
        return self._axisOperator(opname="sumVar", 
                                  op=lambda a: numerix.sum(a, axis=axis), 
                                  axis=axis)
                                    
    def max(self, axis=None):
        return self._axisOperator(opname="maxVar", 
                                  op=lambda a: a.max(axis=axis), 
                                  axis=axis)
                                  
    def min(self, axis=None):
        return self._axisOperator(opname="minVar", 
                                  op=lambda a: a.min(axis=axis), 
                                  axis=axis)
                                  
    def mean(self, axis=None):
        return self._axisOperator(opname="meanVar", 
                                  op=lambda a: a.mean(axis=axis), 
                                  axis=axis)
                                  
    def __getitem__(self, index):
        """    
        "Evaluate" the `Variable` and return the specified element
      
            >>> a = Variable(value=((3.,4.),(5.,6.)), unit="m") + "4 m"
            >>> print a[1,1]
            10.0 m

        It is an error to slice a `Variable` whose `value` is not sliceable

            >>> Variable(value=3)[2]
            Traceback (most recent call last):
                  ...
            IndexError: 0-d arrays can't be indexed

        """
        from fipy.variables.indexVariable import _IndexVariable
        return _IndexVariable(index)._getitemfrom(self)
      
    def _take(a, indices, axis=None):
        if not isinstance(a, Variable):
            from fipy.variables.constant import _Constant
            a = _Constant(a)
            
        if axis is None:
            # Guide to NumPy Dec 7, 2006 indicates that
            # a.flatten()[(indices,)] should work, but I find
            # that we need:
            return a.flatten()[(Ellipsis, indices)]
        else:
            indxobj = [slice(None)]*len(a.shape)
            indxobj[axis] = indices
            return a[tuple(indxobj)]
    _take = staticmethod(_take)
        
    def take(self, indices, axis=None):
        return self._take(a=self, indices=indices, axis=axis)
        
    def _takefrom(self, a, axis=None):
        return self._take(a=a, indices=self, axis=axis)

=======

    def _axisOperator(self, opname, op, axis=None):
        if not hasattr(self, opname):
            setattr(self, opname, {})
            
        opdict = getattr(self, opname)
        if not opdict.has_key(axis):
            if axis is None:
                opShape = ()
            else:
                opShape=self.shape[:axis] + self.shape[axis+1:]
                
            opdict[axis] = self._UnaryOperatorVariable(op,
                                                       operatorClass=self._axisClass(axis=axis), 
                                                       opShape=opShape,
                                                       canInline=False)
        
        return opdict[axis]

    def sum(self, axis=None):
        return self._axisOperator(opname="sumVar", 
                                  op=lambda a: numerix.sum(a, axis=axis), 
                                  axis=axis)
                                    
    def max(self, axis=None):
        return self._axisOperator(opname="maxVar", 
                                  op=lambda a: a.max(axis=axis), 
                                  axis=axis)
                                  
    def min(self, axis=None):
        return self._axisOperator(opname="minVar", 
                                  op=lambda a: a.min(axis=axis), 
                                  axis=axis)
    def _getitemClass(self, index):
        return self._OperatorVariableClass()

    def __getitem__(self, index):
        """    
        "Evaluate" the `Variable` and return the specified element
      
            >>> a = Variable(value=((3.,4.),(5.,6.)), unit="m") + "4 m"
            >>> print a[1,1]
            10.0 m

        It is an error to slice a `Variable` whose `value` is not sliceable

            >>> Variable(value=3)[2]
            Traceback (most recent call last):
                  ...
            IndexError: 0-d arrays can't be indexed

        """
        return self._UnaryOperatorVariable(lambda a: a[index], 
                                           operatorClass=self._getitemClass(index=index), 
                                           opShape=numerix._indexShape(index=index, arrayShape=self.shape),
                                           unit=self.getUnit(),
                                           canInline=False)

    def take(self, ids, axis=0):
        return numerix.take(self.getValue(), ids, axis)

    def _take(self, ids, axis=0):
        """
        
        Same as take() but returns a `Variable` subclass.  This function
        has not yet been implemented as a binary operator but is a
        unary operator.  As a unary operator it has to return the same
        shape as the `Variable` it is acting on.  This is not a
        particular useful implementation of take as it stands. It is
        good for axis permutations.
        

           >>> from fipy.meshes.grid2D import Grid2D
           >>> mesh = Grid2D(nx=1, ny=1)
           >>> from fipy.variables.faceVariable import FaceVariable
           >>> var = FaceVariable(value=((1, 2, 3, 4), (2, 3, 4, 5)), mesh=mesh, rank=1)
           >>> v10 = var._take((1, 0), axis=0)
           >>> print v10
           [[2 3 4 5]
            [1 2 3 4]]
           >>> var[0, 3] = 1
           >>> print v10
           [[2 3 4 5]
            [1 2 3 1]]
           >>> isinstance(var, FaceVariable)
           True
           >>> print var.getRank()
           1
           >>> v0 = var._take((0,))
           Traceback (most recent call last):
              ...
           IndexError: _take() must take ids that return a Variable of the same shape
           
        """

        ## Binary operator doesn't work because ids is turned into a _Constant Variable
        ## which contains floats and not integers. Numeric.take needs integers for ids.
        ## return self._BinaryOperatorVariable(lambda a, b: numerix.take(a, b, axis=axis), ids) 

        if numerix.take(self.getValue(), ids, axis=axis).shape == self.shape:
            return self._UnaryOperatorVariable(lambda a: numerix.take(a, ids, axis=axis), canInline=False)
        else:
            raise IndexError, '_take() must take ids that return a Variable of the same shape'
            
>>>>>>> 23b19207
    def allclose(self, other, rtol=1.e-5, atol=1.e-8):
        """
           >>> var = Variable((1, 1))
           >>> print var.allclose((1, 1))
           1
           >>> print var.allclose((1,))
           1
           >>> print var.allclose((1,1,1))
           Traceback (most recent call last):
               ...
           ValueError: shape mismatch: objects cannot be broadcast to a single shape

        The following test is to check that the system does not run
        out of memory.

           >>> from fipy.tools import numerix
           >>> var = Variable(numerix.ones(10000))
           >>> print var.allclose(numerix.ones(10001))
           Traceback (most recent call last):
               ...
           ValueError: shape mismatch: objects cannot be broadcast to a single shape
           
        """
        operatorClass = Variable._OperatorVariableClass(self, baseClass=Variable)
        return self._BinaryOperatorVariable(lambda a,b: numerix.allclose(a, b, atol=atol, rtol=rtol), 
                                            other, 
                                            operatorClass=operatorClass,
                                            opShape=(),
                                            canInline=False)
        
    def allequal(self, other):
        operatorClass = Variable._OperatorVariableClass(self, baseClass=Variable)
        return self._BinaryOperatorVariable(lambda a,b: numerix.allequal(a,b), 
                                            other,
                                            operatorClass=operatorClass,
                                            opShape=(),
                                            canInline=False)

    def getMag(self):
        if not hasattr(self, "mag"):
            self.mag = self.dot(self).sqrt()
            
        return self.mag
    
<<<<<<< HEAD
    def getMask(self):
        return self._UnaryOperatorVariable(lambda a: numerix.MA.getmask(a), canInline=False)

    def getMaskArray(self):
        return self._UnaryOperatorVariable(lambda a: numerix.MA.getmaskarray(a), canInline=False)

    def filled(self, fill_value=None):
        return self._UnaryOperatorVariable(lambda a: numerix.MA.filled(a, value=fill_value), canInline=False)

    def flatten(self): #, order='C'):
        return self._UnaryOperatorVariable(lambda a: a.flatten(), #order), 
                                           operatorClass=Variable._OperatorVariableClass(self, baseClass=Variable),
                                           canInline=False)

=======
>>>>>>> 23b19207
    def __getstate__(self):
        """
        Used internally to collect the necessary information to ``pickle`` the 
        `Variable` to persistent storage.
        """
        return {
            'value': self.getValue(),
            'unit': self.getUnit(),
            'array': None,
            'name': self.name,
            'cached': self._cached
        }
<<<<<<< HEAD
        
    def __setstate__(self, dict):
        """
        Used internally to create a new `Variable` from ``pickled`` 
        persistent storage.
        """
        
        import sys
        self._refcount = sys.getrefcount(self)
        
=======
        
    def __setstate__(self, dict):
        """
        Used internally to create a new `Variable` from ``pickled`` 
        persistent storage.
        """
        
        import sys
        self._refcount = sys.getrefcount(self)

>>>>>>> 23b19207
        self.__init__(**dict)
        

def _test(): 
    import doctest
    return doctest.testmod()
    
if __name__ == "__main__": 
    _test() <|MERGE_RESOLUTION|>--- conflicted
+++ resolved
@@ -6,11 +6,7 @@
  # 
  #  FILE: "variable.py"
  #                                    created: 11/10/03 {3:15:38 PM} 
-<<<<<<< HEAD
- #                                last update: 12/6/07 {10:44:01 PM} 
-=======
- #                                last update: 7/16/07 {10:03:05 PM} 
->>>>>>> 23b19207
+ #                                last update: 5/14/08 {11:19:29 AM} 
  #  Author: Jonathan Guyer <guyer@nist.gov>
  #  Author: Daniel Wheeler <daniel.wheeler@nist.gov>
  #  Author: James Warren   <jwarren@nist.gov>
@@ -90,11 +86,7 @@
     def __new__(cls, *args, **kwds):
         return object.__new__(cls)
     
-<<<<<<< HEAD
     def __init__(self, value=0., unit=None, array=None, name='', cached=1, _bootstrap=False):
-=======
-    def __init__(self, value=0., unit=None, array=None, name='', cached=1):
->>>>>>> 23b19207
         """
         Create a `Variable`.
         
@@ -113,19 +105,15 @@
           - `array`: the storage array for the `Variable`
           - `name`: the user-readable name of the `Variable`
           - `cached`: whether to cache or always recalculate the value
-<<<<<<< HEAD
           - `_bootstrap`: if `True`, accept supplied value as given, without 
             attempting validation. (only useful during unpickling and `Mesh`
             creation). Default: `False`
-=======
->>>>>>> 23b19207
         """
             
         self.requiredVariables = []
         self.subscribedVariables = []
 
         if isinstance(value, Variable):
-<<<<<<< HEAD
             name = name or value.name
             value = value._copyValue()
             unit = None
@@ -135,16 +123,6 @@
             self.value = value
         else:
             self._setValue(value=value, unit=unit, array=array)
-=======
-            name = value.name
-            value = value.getValue()
-            if hasattr(value, 'copy'):
-                value = value.copy()
-            unit = None
-            array = None
-            
-        self._setValue(value=value, unit=unit, array=array)
->>>>>>> 23b19207
         
         self.name = name
                 
@@ -202,7 +180,6 @@
         Convert a list of 1 element Variables to an array
 
             >>> numerix.array([Variable(0), Variable(0)])
-<<<<<<< HEAD
             array([0, 0])
             >>> print Variable(0) + Variable(0)
             0
@@ -211,13 +188,6 @@
 
             >>> numerix.array([Variable(0), Variable(0) + Variable(0)])
             array([0, 0])
-=======
-            Traceback (most recent call last):
-               ...
-            ValueError: setting an array element with a sequence.
-            >>> print numerix.array([numerix.array(Variable(0)), numerix.array(Variable(0))])
-            [0 0]
->>>>>>> 23b19207
              
         """
 
@@ -263,12 +233,7 @@
             Variable(value=array([0, 1, 2]))
             
         """
-<<<<<<< HEAD
         return self._getVariableClass()(value=self)
-=======
-        return Variable(value=self)
-
->>>>>>> 23b19207
 
     def _copyValue(self):
         value = self.getValue()
@@ -374,14 +339,10 @@
         return str(self.getValue())
             
     def __repr__(self):
-<<<<<<< HEAD
         if not hasattr(self, "name"):
             # early
             return self.__class__.__name__ + '()'
         elif len(self.name) > 0:
-=======
-        if len(self.name) > 0:
->>>>>>> 23b19207
             return self.name
         else:
             s = self.__class__.__name__ + '('
@@ -397,30 +358,18 @@
             if shape[-1] == 1:
                 return '[j]'
             else:
-<<<<<<< HEAD
-                return '[j * ni + i]'
-=======
                 return '[i + j * ni]'
->>>>>>> 23b19207
         elif dimensions == 3:
             if shape[-1] == 1:
                 if shape[-2] == 1:
                     return '[k]'
                 else:
-<<<<<<< HEAD
-                    return '[k + j * nk]'
-            elif shape[-2] == 1:
-                return '[k + i * nj * nk]'
-            else:
-                return '[k + j * nk + i * nj * nk]'
-=======
                     return '[j + k * nj]'
             elif shape[-2] == 1:
                 return '[i + k * ni * nj]'
             else:
                 return '[i + j * ni + k * ni * nj]'
             
->>>>>>> 23b19207
 
     def _getCstring(self, argDict={}, id="", freshen=None):
          """
@@ -432,17 +381,10 @@
              'var[i]'
        
              >>> (Variable(((1,2),(3,4))))._getCstring(argDict={})
-<<<<<<< HEAD
-             'var[j * ni + i]'
-
-             >>> Variable((((1,2),(3,4)),((5,6),(7,8))))._getCstring(argDict={})
-             'var[k + j * nk + i * nj * nk]'
-=======
              'var[i + j * ni]'
 
              >>> Variable((((1,2),(3,4)),((5,6),(7,8))))._getCstring(argDict={})
              'var[i + j * ni + k * ni * nj]'
->>>>>>> 23b19207
 
              >>> (Variable(1) * Variable((1,2,3)))._getCstring(argDict={})
              '(var0 * var1[i])'
@@ -488,15 +430,6 @@
                                 separator=separator)
         
     def __setitem__(self, index, value):
-<<<<<<< HEAD
-=======
-        if self.value is None:
-            self.getValue()
-        self.value[index] = value
-        self._markFresh()
-        
-    def put(self, indices, value):
->>>>>>> 23b19207
         if self.value is None:
             self.getValue()
         self.value[index] = value
@@ -600,11 +533,7 @@
 ##                        if len(v) > 1:
                             value = numerix.resize(value, v.shape).astype(v.dtype)
                     
-<<<<<<< HEAD
             if unit is not None or type(value) is type(''): # in [type(''), type(()), type([])]:
-=======
-            if unit is not None or type(value) in [type(''), type(()), type([])]:
->>>>>>> 23b19207
                 value = PF(value=value, unit=unit, array=array)
             elif array is not None:
                 array[:] = value
@@ -681,12 +610,9 @@
         else:
             return value
             
-<<<<<<< HEAD
     def _isMasked(self):
         return numerix.MA.isMaskedArray(self.getValue())
         
-=======
->>>>>>> 23b19207
     def getShape(self):
         """
             >>> Variable(value=3).shape
@@ -783,11 +709,7 @@
             >>> (Variable((1,2,3,4)) * Variable((5,6,7,8)))._getCstring()
             '(var0[i] * var1[i])'
             >>> (Variable(((1,2),(3,4))) * Variable(((5,6),(7,8))))._getCstring()
-<<<<<<< HEAD
-            '(var0[j * ni + i] * var1[j * ni + i])'
-=======
             '(var0[i + j * ni] * var1[i + j * ni])'
->>>>>>> 23b19207
             >>> (Variable((1,2)) * Variable((5,6)) * Variable((7,8)))._getCstring()
             '((var00[i] * var01[i]) * var1[i])'
 
@@ -871,7 +793,6 @@
         return argDict['result']
 
     def _broadcastShape(self, other):
-<<<<<<< HEAD
         from fipy.variables.indexVariable import _IndexVariable_
         if isinstance(self, _IndexVariable_):
             broadcastshape = numerix._indexShape(index=self.getValue(), arrayShape=numerix.getShape(other))
@@ -881,30 +802,11 @@
             ignore, ignore, broadcastshape = numerix._broadcastShapes(self.shape, numerix.getShape(other))
         
         return broadcastshape
-=======
-        ignore, ignore, broadcastshape = numerix._broadcastShapes(self.shape, numerix.getShape(other))
-        
-        return broadcastshape
-        
-##         selfshape = self.shape
-##         othershape = other.shape
-##         
-##         if len(selfshape) > len(othershape):
-##             othershape = (1,) * (len(selfshape) - len(othershape)) + othershape
-##         elif len(selfshape) < len(othershape):
-##             selfshape = (1,) * (len(othershape) - len(selfshape)) + selfshape
-##         
-##         if numerix.logical_and.reduce([(s == o or s == 1 or o == 1) for s,o in zip(selfshape, othershape)]):
-##             return tuple([max(s,o) for s,o in zip(selfshape, othershape)])
-##         else:
-##             return None
->>>>>>> 23b19207
             
     def _getArithmeticBaseClass(self, other=None):
         """
         Given `self` and `other`, return the desired base class for an operation
         result.
-<<<<<<< HEAD
         """
         if other is None:
             return Variable
@@ -933,36 +835,6 @@
         """
         Check that getUnit() works for unOp
 
-=======
-        """
-        if other is None:
-            return Variable
-            
-        if self._broadcastShape(other) is not None:
-            # If self and other have the same base class, result has that base class.
-            # If self derives from other, result has self's base class.
-            # If other derives from self, result has other's base class.
-            # If self and other don't have a common base, we don't know how to combine them.
-            from fipy.variables.constant import _Constant
-            if isinstance(self, other._getArithmeticBaseClass()) or isinstance(other, _Constant):
-                return self._getArithmeticBaseClass()
-            else:
-                return None
-        else:
-            # If self and other have un-broadcastable shapes, we don't know how to combine them.
-            return None
-
-    def _OperatorVariableClass(self, baseClass=None):
-        from fipy.variables import operatorVariable
-        
-        baseClass = baseClass or self._getVariableClass()
-        return operatorVariable._OperatorVariableClass(baseClass=baseClass)
-            
-    def _UnaryOperatorVariable(self, op, operatorClass=None, opShape=None, canInline=True, unit=None):
-        """
-        Check that getUnit() works for unOp
-
->>>>>>> 23b19207
             >>> (-Variable(value="1 m")).getUnit()
             <PhysicalUnit m>
             
@@ -1014,16 +886,10 @@
             from fipy.variables.constant import _Constant
             other = _Constant(value=other)
 
-<<<<<<< HEAD
         if opShape is None or operatorClass is None:
             opShape, baseClass, other = self._shapeClassAndOther(opShape, operatorClass, other)
         
         if opShape is None or (operatorClass is None and baseClass is None):
-=======
-        opShape, baseClass, other = self._shapeClassAndOther(opShape, operatorClass, other)
-        
-        if opShape is None or baseClass is None:
->>>>>>> 23b19207
             return NotImplemented
     
         for v in [self, other]:
@@ -1251,7 +1117,6 @@
 
     def __iter__(self):
         return iter(self.getValue())
-<<<<<<< HEAD
 
 ##     def __iter__(self):
 ##         self._len = len(self)
@@ -1267,8 +1132,6 @@
         
 ##     def __len__(self):
 ##         return self.getShape()[0]
-=======
->>>>>>> 23b19207
         
     def __len__(self):
         return len(self.getValue())
@@ -1356,7 +1219,6 @@
 
     def arctan2(self, other):
         return self._BinaryOperatorVariable(lambda a,b: numerix.arctan2(a,b), other)
-<<<<<<< HEAD
         
     def minimum(self, other):
         return self._BinaryOperatorVariable(lambda a,b: numerix.minimum(a,b), other)
@@ -1452,24 +1314,6 @@
                                             opShape=opShape,
                                             canInline=False)
 
-=======
-                
-    def dot(self, other, opShape=None, operatorClass=None, axis=0):
-        if not isinstance(other, Variable):
-            from fipy.variables.constant import _Constant
-            other = _Constant(value=other)
-        if opShape is None:
-            opShape = self._broadcastShape(other)
-        return self._BinaryOperatorVariable(lambda a,b: numerix.dot(a,b, axis=axis), 
-                                            other, 
-                                            opShape=opShape[:axis]+opShape[axis+1:],
-                                            operatorClass=operatorClass,
-                                            canInline=False)
-        
-    def reshape(self, shape):
-        return self._BinaryOperatorVariable(lambda a,b: numerix.reshape(a,b), shape, opShape=shape, canInline=False)
-        
->>>>>>> 23b19207
     def transpose(self):
         """
         .. attention: This routine is deprecated. 
@@ -1481,7 +1325,6 @@
 
     def _axisClass(self, axis):
         return self._OperatorVariableClass()
-<<<<<<< HEAD
 
     def _axisOperator(self, opname, op, axis=None):
         if not hasattr(self, opname):
@@ -1562,112 +1405,6 @@
     def _takefrom(self, a, axis=None):
         return self._take(a=a, indices=self, axis=axis)
 
-=======
-
-    def _axisOperator(self, opname, op, axis=None):
-        if not hasattr(self, opname):
-            setattr(self, opname, {})
-            
-        opdict = getattr(self, opname)
-        if not opdict.has_key(axis):
-            if axis is None:
-                opShape = ()
-            else:
-                opShape=self.shape[:axis] + self.shape[axis+1:]
-                
-            opdict[axis] = self._UnaryOperatorVariable(op,
-                                                       operatorClass=self._axisClass(axis=axis), 
-                                                       opShape=opShape,
-                                                       canInline=False)
-        
-        return opdict[axis]
-
-    def sum(self, axis=None):
-        return self._axisOperator(opname="sumVar", 
-                                  op=lambda a: numerix.sum(a, axis=axis), 
-                                  axis=axis)
-                                    
-    def max(self, axis=None):
-        return self._axisOperator(opname="maxVar", 
-                                  op=lambda a: a.max(axis=axis), 
-                                  axis=axis)
-                                  
-    def min(self, axis=None):
-        return self._axisOperator(opname="minVar", 
-                                  op=lambda a: a.min(axis=axis), 
-                                  axis=axis)
-    def _getitemClass(self, index):
-        return self._OperatorVariableClass()
-
-    def __getitem__(self, index):
-        """    
-        "Evaluate" the `Variable` and return the specified element
-      
-            >>> a = Variable(value=((3.,4.),(5.,6.)), unit="m") + "4 m"
-            >>> print a[1,1]
-            10.0 m
-
-        It is an error to slice a `Variable` whose `value` is not sliceable
-
-            >>> Variable(value=3)[2]
-            Traceback (most recent call last):
-                  ...
-            IndexError: 0-d arrays can't be indexed
-
-        """
-        return self._UnaryOperatorVariable(lambda a: a[index], 
-                                           operatorClass=self._getitemClass(index=index), 
-                                           opShape=numerix._indexShape(index=index, arrayShape=self.shape),
-                                           unit=self.getUnit(),
-                                           canInline=False)
-
-    def take(self, ids, axis=0):
-        return numerix.take(self.getValue(), ids, axis)
-
-    def _take(self, ids, axis=0):
-        """
-        
-        Same as take() but returns a `Variable` subclass.  This function
-        has not yet been implemented as a binary operator but is a
-        unary operator.  As a unary operator it has to return the same
-        shape as the `Variable` it is acting on.  This is not a
-        particular useful implementation of take as it stands. It is
-        good for axis permutations.
-        
-
-           >>> from fipy.meshes.grid2D import Grid2D
-           >>> mesh = Grid2D(nx=1, ny=1)
-           >>> from fipy.variables.faceVariable import FaceVariable
-           >>> var = FaceVariable(value=((1, 2, 3, 4), (2, 3, 4, 5)), mesh=mesh, rank=1)
-           >>> v10 = var._take((1, 0), axis=0)
-           >>> print v10
-           [[2 3 4 5]
-            [1 2 3 4]]
-           >>> var[0, 3] = 1
-           >>> print v10
-           [[2 3 4 5]
-            [1 2 3 1]]
-           >>> isinstance(var, FaceVariable)
-           True
-           >>> print var.getRank()
-           1
-           >>> v0 = var._take((0,))
-           Traceback (most recent call last):
-              ...
-           IndexError: _take() must take ids that return a Variable of the same shape
-           
-        """
-
-        ## Binary operator doesn't work because ids is turned into a _Constant Variable
-        ## which contains floats and not integers. Numeric.take needs integers for ids.
-        ## return self._BinaryOperatorVariable(lambda a, b: numerix.take(a, b, axis=axis), ids) 
-
-        if numerix.take(self.getValue(), ids, axis=axis).shape == self.shape:
-            return self._UnaryOperatorVariable(lambda a: numerix.take(a, ids, axis=axis), canInline=False)
-        else:
-            raise IndexError, '_take() must take ids that return a Variable of the same shape'
-            
->>>>>>> 23b19207
     def allclose(self, other, rtol=1.e-5, atol=1.e-8):
         """
            >>> var = Variable((1, 1))
@@ -1712,7 +1449,6 @@
             
         return self.mag
     
-<<<<<<< HEAD
     def getMask(self):
         return self._UnaryOperatorVariable(lambda a: numerix.MA.getmask(a), canInline=False)
 
@@ -1727,8 +1463,6 @@
                                            operatorClass=Variable._OperatorVariableClass(self, baseClass=Variable),
                                            canInline=False)
 
-=======
->>>>>>> 23b19207
     def __getstate__(self):
         """
         Used internally to collect the necessary information to ``pickle`` the 
@@ -1741,7 +1475,6 @@
             'name': self.name,
             'cached': self._cached
         }
-<<<<<<< HEAD
         
     def __setstate__(self, dict):
         """
@@ -1752,18 +1485,6 @@
         import sys
         self._refcount = sys.getrefcount(self)
         
-=======
-        
-    def __setstate__(self, dict):
-        """
-        Used internally to create a new `Variable` from ``pickled`` 
-        persistent storage.
-        """
-        
-        import sys
-        self._refcount = sys.getrefcount(self)
-
->>>>>>> 23b19207
         self.__init__(**dict)
         
 
