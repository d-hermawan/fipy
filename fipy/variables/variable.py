#!/usr/bin/env python

## -*-Pyth-*-
 # ###################################################################
 #  FiPy - Python-based finite volume PDE solver
 # 
 #  FILE: "variable.py"
 #
 #  Author: Jonathan Guyer <guyer@nist.gov>
 #  Author: Daniel Wheeler <daniel.wheeler@nist.gov>
 #  Author: James Warren   <jwarren@nist.gov>
 #    mail: NIST
 #     www: http://www.ctcms.nist.gov/fipy/
 #  
 # ========================================================================
 # This software was developed at the National Institute of Standards
 # and Technology by employees of the Federal Government in the course
 # of their official duties.  Pursuant to title 17 Section 105 of the
 # United States Code this software is not subject to copyright
 # protection and is in the public domain.  FiPy is an experimental
 # system.  NIST assumes no responsibility whatsoever for its use by
 # other parties, and makes no guarantees, expressed or implied, about
 # its quality, reliability, or any other characteristic.  We would
 # appreciate acknowledgement if the software is used.
 # 
 # This software can be redistributed and/or modified freely
 # provided that any derivative works bear some notice that they are
 # derived from it, and any modified versions bear some notice that
 # they have been modified.
 # ========================================================================
 #  
 # ###################################################################
 ##

__docformat__ = 'restructuredtext'

import sys
import os
import inspect

from fipy.tools.dimensions import physicalField
from fipy.tools import numerix
from fipy.tools import parser
from fipy.tools import inline

class Variable(object):
    """
    Lazily evaluated quantity with units. 

    Using a :class:`~fipy.variables.variable.Variable` in a mathematical expression will create an
    automatic dependency :class:`~fipy.variables.variable.Variable`, e.g.,

    >>> a = Variable(value=3)
    >>> b = 4 * a
    >>> b
    (Variable(value=array(3)) * 4)
    >>> b()
    12
        
    Changes to the value of a :class:`~fipy.variables.variable.Variable` will automatically trigger
    changes in any dependent :class:`~fipy.variables.variable.Variable` objects

    >>> a.setValue(5)
    >>> b
    (Variable(value=array(5)) * 4)
    >>> b()
    20
    """

    _cacheAlways = (os.getenv("FIPY_CACHE") is not None) or False
    if parser.parse("--no-cache", action="store_true"):
        _cacheAlways = False
    if parser.parse("--cache", action="store_true"):
        _cacheAlways = True

    _cacheNever = False
    
    def __new__(cls, *args, **kwds):
        return object.__new__(cls)
    
    def __init__(self, value=0., unit=None, array=None, name='', cached=1, _bootstrap=False):
        """
        Create a `Variable`.
        
            >>> Variable(value=3)
            Variable(value=array(3))
            >>> Variable(value=3, unit="m")
            Variable(value=PhysicalField(3,'m'))
            >>> Variable(value=3, unit="m", array=numerix.zeros((3,2)))
            Variable(value=PhysicalField(array([[3, 3],
                   [3, 3],
                   [3, 3]]),'m'))

        :Parameters:
          - `value`: the initial value
          - `unit`: the physical units of the `Variable`
          - `array`: the storage array for the `Variable`
          - `name`: the user-readable name of the `Variable`
          - `cached`: whether to cache or always recalculate the value
          - `_bootstrap`: if `True`, accept supplied value as given, without 
            attempting validation. (only useful during unpickling and `Mesh`
            creation). Default: `False`
        """
            
        self.requiredVariables = []
        self.subscribedVariables = []

        if isinstance(value, Variable):
<<<<<<< HEAD
            name = name or value.name
            value = value._copyValue()
=======
            value = value.getValue()
            if hasattr(value, 'copy'):
                value = value.copy()
>>>>>>> 4ce1aec2
            unit = None
            
        if _bootstrap:
            self.value = value
        else:
            self._setValue(value=value, unit=unit, array=array)
        
        self.name = name
                
        self._cached = cached

        self.stale = 1
        self._markFresh()
        
##    __array_priority__ and __array_wrap__ are required to override
##    the default behavior of numpy. If a numpy array and a Variable
##    are in a binary operation and numpy is first, then numpy will,
##    by default, try and do everything it can to get a a raw numpy
##    array out of Variable. __array_wrap__ seems to have been
##    introduced into masked array to fix this issue. __array_wrap__ is
##    called after the operation is done so it could hurt efficiency badly.
##    Something else needs to be done to stop the initial evaluation.

    __array_priority__ = 100.0    

    def __array_wrap__(self, arr, context=None):
        """
        Required to prevent numpy not calling the reverse binary operations.
        Both the following tests are examples ufuncs.
        
           >>> print type(numerix.array([1.0, 2.0]) * Variable([1.0, 2.0]))
           <class 'fipy.variables.binaryOperatorVariable.binOp'>

           >>> from scipy.special import gamma as Gamma
           >>> print type(Gamma(Variable([1.0, 2.0])))
           <class 'fipy.variables.unaryOperatorVariable.unOp'>

        """
        result = arr
        
        if context is not None:
            from fipy.variables.constant import _Constant
            (func, args, _) = context
            def __makeVariable(v):
                if not isinstance(v, Variable):
                    v = _Constant(v)
                return v
            args = [__makeVariable(arg) for arg in args]

            if len(args) == 1:
                result = args[0]._UnaryOperatorVariable(op=func, opShape=arr.shape)
            elif len(args) == 2:
                result = args[0]._BinaryOperatorVariable(op=func, other=args[1], opShape=arr.shape)
            else:
                result = NotImplemented

        return result
        
    def __array__(self, t=None):
        """
        Attempt to convert the `Variable` to a numerix `array` object
    
            >>> v = Variable(value=[2,3])
            >>> print numerix.array(v)
            [2 3]
        
        A dimensional `Variable` will convert to the numeric value in its base units
    
            >>> v = Variable(value=[2,3], unit="mm")
            >>> numerix.array(v)
            array([ 0.002,  0.003])

        Convert a list of 1 element Variables to an array

            >>> numerix.array([Variable(0), Variable(0)])
            array([0, 0])
            >>> print Variable(0) + Variable(0)
            0
            >>> numerix.array([Variable(0) + Variable(0), Variable(0)])
            array([0, 0])

            >>> numerix.array([Variable(0), Variable(0) + Variable(0)])
            array([0, 0])
             
        """

        return numerix.array(self.getValue(), t)

##    def _get_array_interface(self):
##        return self._getArray().__array_interface__
     
##    def _set_array_interface(self, value):
##        self._getArray().__array_interface__ = value
         
##    def _del_array_interface(self):
##        del self._getArray().__array_interface__
  
##    __array_interface__ = property(_get_array_interface,
##                                   _set_array_interface,
##                                   _del_array_interface,
##                                   "the '__array_inteface__'")
        
    def copy(self):
        """
        Make an duplicate of the `Variable`
        
            >>> a = Variable(value=3)
            >>> b = a.copy()
            >>> b
            Variable(value=array(3))

        The duplicate will not reflect changes made to the original
                          
            >>> a.setValue(5)
            >>> b
            Variable(value=array(3))
            
        Check that this works for arrays.
        
            >>> a = Variable(value=numerix.array((0,1,2)))
            >>> b = a.copy()
            >>> b
            Variable(value=array([0, 1, 2]))
            >>> a[1] = 3
            >>> b
            Variable(value=array([0, 1, 2]))
            
        """
        return self._getVariableClass()(value=self)

    def _copyValue(self):
        value = self.getValue()
        if hasattr(value, 'copy'):
            # idiot MaskedArray has a `copy` method, but it just throws
            # `NotImplemented`. What the #@%*! is the point of that?!?
            if numerix.MA.isMaskedArray(value):
                value = numerix.MA.array(value)
            else:
                value = value.copy()
        return value
        
    def _getUnitAsOne(self):
        unit = self.getUnit()
        if unit is physicalField._unity:
            return 1.
        else:
            return physicalField.PhysicalField(value=1, unit=unit)

    def _extractUnit(self, value):
        if isinstance(value, physicalField.PhysicalField):
            return value.getUnit()
        else:
            return physicalField._unity 

    def getUnit(self):
        """
        Return the unit object of `self`.
        
            >>> Variable(value="1 m").getUnit()
            <PhysicalUnit m>
        """
        return self._extractUnit(self.getValue())
        
    def setUnit(self, unit):
        """
        Change the unit object of `self` to `unit`
        
            >>> a = Variable(value="1 m")
            >>> a.setUnit("m**2/s")
            >>> print a
            1.0 m**2/s
        """
        if self.value is None:
            self.getValue()

        if isinstance(self.value, physicalField.PhysicalField):
            self.value.setUnit(unit)
        else:
            self.value = physicalField.PhysicalField(value=self.value, unit=unit)

    def inBaseUnits(self):
        """
        Return the value of the `Variable` with all units reduced to 
        their base SI elements.
        
            >>> e = Variable(value="2.7 Hartree*Nav")
            >>> print e.inBaseUnits()
            7088849.01085 kg*m**2/s**2/mol
        """
        value = self.getValue()
        if isinstance(value, physicalField.PhysicalField):
            return value.inBaseUnits()
        else:
            return value

    def inUnitsOf(self, *units):
        """
        Returns one or more `Variable` objects that express the same
        physical quantity in different units.  The units are specified by
        strings containing their names.  The units must be compatible with
        the unit of the object.  If one unit is specified, the return value
        is a single `Variable`.
        
            >>> freeze = Variable('0 degC')
            >>> print freeze.inUnitsOf('degF')
            32.0 degF
        
        If several units are specified, the return value is a tuple of
        `Variable` instances with with one element per unit such that
        the sum of all quantities in the tuple equals the the original
        quantity and all the values except for the last one are integers.
        This is used to convert to irregular unit systems like
        hour/minute/second.  The original object will not be changed.
        
            >>> t = Variable(value=314159., unit='s')
            >>> [str(element) for element in t.inUnitsOf('d','h','min','s')]
            ['3.0 d', '15.0 h', '15.0 min', '59.0 s']
        """
        value = self.getValue()
        if isinstance(value, physicalField.PhysicalField):
            return value.inUnitsOf(*units)
        else:
            return value

##     def __getitem__(self, index):
##         """    
##         "Evaluate" the `Variable` and return the specified element
##       
##            >>> ## a = Variable(value=((3.,4.),(5.,6.)), unit="m") + "4 m"
##            >>> ## print a[1,1]
##             10.0 m
## 
##         It is an error to slice a `Variable` whose `value` is not sliceable
## 
##            >>> ## Variable(value=3)[2]
##             Traceback (most recent call last):
##                   ...
##             IndexError: 0-d arrays can't be indexed
## 
##         """
##         return (self.getValue())[index]
                            
    def getName(self):
        return self.name
        
    def setName(self, name):
        self.name = name
    
    def __str__(self):
        return str(self.getValue())
            
    def __repr__(self):
        if not hasattr(self, "name"):
            # early
            return self.__class__.__name__ + '()'
        elif len(self.name) > 0:
            return self.name
        else:
            s = self.__class__.__name__ + '('
            s += 'value=' + `self.getValue()`
            s += ')'
            return s

    def _getCIndexString(self, shape):
        dimensions = len(shape)
        if dimensions == 1:
            return '[i]'
        elif dimensions == 2:
            if shape[-1] == 1:
                return '[j]'
            else:
                return '[i + j * ni]'
        elif dimensions == 3:
            if shape[-1] == 1:
                if shape[-2] == 1:
                    return '[k]'
                else:
                    return '[j + k * nj]'
            elif shape[-2] == 1:
                return '[i + k * ni * nj]'
            else:
                return '[i + j * ni + k * ni * nj]'
            

    def _getCstring(self, argDict={}, id="", freshen=None):
         """
         Generate the string and dictionary to be used in inline
             >>> (Variable((1)))._getCstring(argDict={})
             'var'
           
             >>> (Variable((1,2,3,4)))._getCstring(argDict={})
             'var[i]'
       
             >>> (Variable(((1,2),(3,4))))._getCstring(argDict={})
             'var[i + j * ni]'

             >>> Variable((((1,2),(3,4)),((5,6),(7,8))))._getCstring(argDict={})
             'var[i + j * ni + k * ni * nj]'

             >>> (Variable(1) * Variable((1,2,3)))._getCstring(argDict={})
             '(var0 * var1[i])'

         freshen is ignored
         """
         
         identifier = 'var%s' % (id)

         v = self.getValue()

         if type(v) not in (type(numerix.array(1)),):
             varray = numerix.array(v)
         else:
             varray = v

         if len(varray.shape) == 0:
             if varray.dtype in (numerix.array(1).dtype,):
                 argDict[identifier] = int(varray)
             elif varray.dtype in (numerix.array(1.).dtype,):
                 argDict[identifier] = float(varray)
             else:
                 argDict[identifier] = varray
         else:
             argDict[identifier] = varray
             
         try:
             shape = self.opShape
         except AttributeError:
             shape = self.shape

         if len(shape) == 0:
##             return identifier + '(0)'         
             return identifier
         else:
             return identifier + self._getCIndexString(shape)

    def tostring(self, max_line_width=75, precision=8, suppress_small=False, separator=' '):
        return numerix.tostring(self.getValue(), 
                                max_line_width=max_line_width,
                                precision=precision, 
                                suppress_small=suppress_small, 
                                separator=separator)
        
    def __setitem__(self, index, value):
        if self.value is None:
            self.getValue()
        self.value[index] = value
        self._markFresh()
        
    def _putto(self, a, value):
        return numerix.put(a, self.getValue(), value)
            
    def itemset(self, value):
        if self.value is None:
            self.getValue()
        self.value.itemset(value)
        self._markFresh()
        
    def put(self, indices, value):
        selfvalue = self.getValue()
##         if self.value is None:
##             self.getValue()
        numerix.put(selfvalue, indices, value)
        self._markFresh()
        
    def __call__(self):
        """
        "Evaluate" the `Variable` and return its value
        
            >>> a = Variable(value=3)
            >>> print a()
            3
            >>> b = a + 4
            >>> b
            (Variable(value=array(3)) + 4)
            >>> b()
            7
        """
        return self.getValue()

    def getValue(self):
        """
        "Evaluate" the `Variable` and return its value (longhand)
        
            >>> a = Variable(value=3)
            >>> print a.getValue()
            3
            >>> b = a + 4
            >>> b
            (Variable(value=array(3)) + 4)
            >>> b.getValue()
            7

        """
        
        if self.stale or not self._isCached() or self.value is None:
            value = self._calcValue()
            if self._isCached():
                self._setValue(value=value)
            else:
                self._setValue(value=None)
            self._markFresh()
        else:
            value = self.value
            
        return value

    def _isCached(self):
        return self._cacheAlways or (self._cached and not self._cacheNever)
        
    def cacheMe(self, recursive=False):
        self._cached = True
        if recursive:
            for var in self.requiredVariables:
                var.cacheMe(recursive=True)
                
    def dontCacheMe(self, recursive=False):
        self._cached = False
        if recursive:
            for var in self.requiredVariables:
                var.dontCacheMe(recursive=False)

    def _setValue(self, value, unit=None, array=None):
        self.value = self._makeValue(value=value, unit=unit, array=array)
     
    def _makeValue(self, value, unit=None, array=None):

        ## --inline code often returns spurious results with noncontiguous
        ## arrays. A test case was put in _execInline(). The best fix turned out to
        ## be here.
        
## !!!!!!!!!!!!!!!!!!!!!
## This wasn't really the correct fix for --inline contiguity, anyway, but
## MaskedArray doesn't have a copy() method.
## Needs better fix
## !!!!!!!!!!!!!!!!!!!!!
##         if (inline.doInline 
##            and hasattr(value, 'iscontiguous') and not value.iscontiguous()):
##             value = value.copy()
            
        if isinstance(value, Variable):
            value = value.getValue()
            
        PF = physicalField.PhysicalField

        if not isinstance(value, PF):
            
            if getattr(self, 'value', None) is not None:
                v = self.value
                if isinstance(v, PF):
                    v = self.value.value
                if type(value) in (type(1), type(1.)):
                    if type(v) is type(numerix.array(1)):
                        if v.shape is not ():
##                        if len(v) > 1:
                            value = numerix.resize(value, v.shape).astype(v.dtype)
                    
            if unit is not None or type(value) is type(''): # in [type(''), type(()), type([])]:
                value = PF(value=value, unit=unit, array=array)
            elif array is not None:
                array[:] = value
                value = array
            elif type(value) not in (type(None), type(numerix.array(1)), type(numerix.MA.array(1))):
                value = numerix.array(value)

        if isinstance(value, PF) and value.getUnit().isDimensionless():
            value = value.getNumericValue()
            
        return value

    def setValue(self, value, unit=None, where=None):
        """
        Set the value of the Variable. Can take a masked array.

            >>> a = Variable((1,2,3))
            >>> a.setValue(5, where=(1, 0, 1))
            >>> print a
            [5 2 5]

            >>> b = Variable((4,5,6))
            >>> a.setValue(b, where=(1, 0, 1))
            >>> print a
            [4 2 6]
            >>> print b
            [4 5 6]
            >>> a.setValue(3)
            >>> print a
            [3 3 3]

            >>> b = numerix.array((3,4,5))
            >>> a.setValue(b)
            >>> a[:] = 1
            >>> print b
            [3 4 5]

            >>> a.setValue((4,5,6), where=(1, 0))
            Traceback (most recent call last):
                ....
            ValueError: shape mismatch: objects cannot be broadcast to a single shape
            
        """
        if where is not None:
            tmp = numerix.empty(numerix.getShape(where), self.getsctype())
            tmp[:] = value
            tmp = numerix.where(where, tmp, self.getValue())
        else:
            if hasattr(value, 'copy'):
                tmp = value.copy()
            else:
                tmp = value

        value = self._makeValue(value=tmp, unit=unit, array=None)

        if numerix.getShape(self.value) == ():
            self.value.itemset(value)
        else:
            self.value[:] = value
            
        self._markFresh()
        
    def _setNumericValue(self, value):
        if isinstance(self.value, physicalField.PhysicalField):
            self.value.value = value
        else:
            self.value = value
        
    def _getArray(self):
        if isinstance(self.value, physicalField.PhysicalField):
            return self.value._getArray()
        else:
            return self.value
            
    def getNumericValue(self):
        value = self.getValue()
        if isinstance(value, physicalField.PhysicalField):
            return value.getNumericValue()
        else:
            return value
            
    def _isMasked(self):
        return numerix.MA.isMaskedArray(self.getValue())
        
    def getShape(self):
        """
            >>> Variable(value=3).shape
            ()
            >>> Variable(value=(3,)).shape
            (1,)
            >>> Variable(value=(3,4)).shape
            (2,)
            
            >>> Variable(value="3 m").shape
            ()
            >>> Variable(value=(3,), unit="m").shape
            (1,)
            >>> Variable(value=(3,4), unit="m").shape
            (2,)
        """
        if self.value is not None:
            return numerix.getShape(self.value)
        else:
            return ()
            
    shape = property(fget=lambda self: self.getShape(), doc="Tuple of array dimensions.")

    def getsctype(self, default=None):
        """

        Returns the Numpy sctype of the underlying array.

            >>> Variable(1).getsctype() == numerix.NUMERIX.obj2sctype(numerix.array(1))
            True
            >>> Variable(1.).getsctype() == numerix.NUMERIX.obj2sctype(numerix.array(1.))
            True
            >>> Variable((1,1.)).getsctype() == numerix.NUMERIX.obj2sctype(numerix.array((1., 1.)))
            True
            
        """
        
        if not hasattr(self, 'typecode'):
            self.typecode = numerix.obj2sctype(rep=self.getNumericValue(), default=default)
        
        return self.typecode
    
    def _calcValue(self):
        return self.value
        
    def getSubscribedVariables(self):
        self.subscribedVariables = [sub for sub in self.subscribedVariables if sub() is not None]
        
        return self.subscribedVariables
        
    def __markStale(self):
        for subscriber in self.getSubscribedVariables():
            if subscriber() is not None:
                ## Even though getSubscribedVariables() strips out dead 
                ## references, subscriber() might still be dead due to the 
                ## vagaries of garbage collection and the possibility that 
                ## later subscribedVariables were removed, changing the 
                ## dependencies of this subscriber. 
                ## See <https://www.matforge.org/fipy/ticket/118> for more explanation.
                subscriber()._markStale()
                
    def _markFresh(self):
        self.stale = 0
        self.__markStale()

    def _markStale(self):
        if not self.stale:
            self.stale = 1
            self.__markStale()
            
    def _requires(self, var):
        if isinstance(var, Variable):
            self.requiredVariables.append(var)
            var._requiredBy(self)
            self._markStale()
        else:
            from fipy.variables.constant import _Constant
            var = _Constant(value=var)
            
        return var
            
    def _requiredBy(self, var):
        assert isinstance(var, Variable)
        
        # we retain a weak reference to avoid a memory leak 
        # due to circular references between the subscriber
        # and the subscribee
        import weakref
        self.subscribedVariables.append(weakref.ref(var))
        
    def _getVariableClass(self):
        return Variable
        
    def _execInline(self, comment=None):
        """
        Gets the stack from _getCstring() which calls _getRepresentation()
        
            >>> (Variable((1,2,3,4)) * Variable((5,6,7,8)))._getCstring()
            '(var0[i] * var1[i])'
            >>> (Variable(((1,2),(3,4))) * Variable(((5,6),(7,8))))._getCstring()
            '(var0[i + j * ni] * var1[i + j * ni])'
            >>> (Variable((1,2)) * Variable((5,6)) * Variable((7,8)))._getCstring()
            '((var00[i] * var01[i]) * var1[i])'

        The following test was implemented due to a problem with
        contiguous arrays.  The `mesh.getCellCenters()[1]` command
        introduces a non-contiguous array into the `Variable` and this
        causes the inline routine to return senseless results.
        
            >>> from fipy import Grid2D, CellVariable
            >>> mesh = Grid2D(dx=1., dy=1., nx=2, ny=2)
            >>> var = CellVariable(mesh=mesh, value=0.)
            >>> Y =  mesh.getCellCenters()[1]
            >>> var.setValue(Y + 1.0)
            >>> print var - Y
            [ 1.  1.  1.  1.]
        """
    
        from fipy.tools import inline
        argDict = {}
        string = self._getCstring(argDict=argDict, freshen=True) + ';'
        
        try:
            shape = self.opShape
        except AttributeError:
            shape = self.shape

        dimensions = len(shape)
            
        if dimensions == 0:
            string = 'result[0] = ' + string
            dim = ()
        else:
            string = 'result' + self._getCIndexString(shape) + ' = ' + string
            ni = self.opShape[-1]
            argDict['ni'] = ni
            if dimensions == 1:
                dim = (ni)
            else:
                nj = self.opShape[-2]
                argDict['nj'] = nj
                if dimensions == 2:
                    dim =(nj,ni)
                elif dimensions == 3:
                    nk = self.opShape[-3]
                    dim = (nk,nj,ni)
                    argDict['nk'] = nk
                else:
                    raise IndexError, 'Impossible Dimensions'

        ## Following section makes sure that the result array has a
        ## valid typecode. If self.value is None then a typecode is
        ## assigned to the Variable by running the calculation without
        ## inlining. The non-inlined result is thus used the first
        ## time through.

        
        if self.value is None and not hasattr(self, 'typecode'):
            self.canInline = False
            argDict['result'] = self.getValue()
            self.canInline = True
            self.typecode = numerix.obj2sctype(argDict['result'])
        else:
            if self.value is None:
                if self.getsctype() == numerix.bool_:
                    argDict['result'] = numerix.empty(dim, numerix.int8)
                else:
                    argDict['result'] = numerix.empty(dim, self.getsctype())
            else:
                argDict['result'] = self.value

            resultShape = argDict['result'].shape

            if resultShape == ():
                argDict['result'] = numerix.reshape(argDict['result'], (1,))

            inline._runInline(string, converters=None, comment=comment, **argDict)

            if resultShape == ():
                argDict['result'] = numerix.reshape(argDict['result'], resultShape)

        return argDict['result']

    def _broadcastShape(self, other):
        from fipy.variables.indexVariable import _IndexVariable_
        if isinstance(self, _IndexVariable_):
            broadcastshape = numerix._indexShape(index=self.getValue(), arrayShape=numerix.getShape(other))
        elif isinstance(other, _IndexVariable_):
            broadcastshape = None
        else:
            ignore, ignore, broadcastshape = numerix._broadcastShapes(self.shape, numerix.getShape(other))
        
        return broadcastshape
            
    def _getArithmeticBaseClass(self, other=None):
        """
        Given `self` and `other`, return the desired base class for an operation
        result.
        """
        if other is None:
            return Variable
            
        if self._broadcastShape(other) is not None:
            # If self and other have the same base class, result has that base class.
            # If self derives from other, result has self's base class.
            # If other derives from self, result has other's base class.
            # If self and other don't have a common base, we don't know how to combine them.
            from fipy.variables.constant import _Constant
            if isinstance(self, other._getArithmeticBaseClass()) or isinstance(other, _Constant):
                return self._getArithmeticBaseClass()
            else:
                return None
        else:
            # If self and other have un-broadcastable shapes, we don't know how to combine them.
            return None

    def _OperatorVariableClass(self, baseClass=None):
        from fipy.variables import operatorVariable
        
        baseClass = baseClass or self._getVariableClass()
        return operatorVariable._OperatorVariableClass(baseClass=baseClass)
            
    def _UnaryOperatorVariable(self, op, operatorClass=None, opShape=None, canInline=True, unit=None):
        """
        Check that getUnit() works for unOp

            >>> (-Variable(value="1 m")).getUnit()
            <PhysicalUnit m>
            
        """
        operatorClass = operatorClass or self._OperatorVariableClass()
        from fipy.variables import unaryOperatorVariable
        unOp = unaryOperatorVariable._UnaryOperatorVariable(operatorClass)
        
        # If the caller has not specified a shape for the result, determine the 
        # shape from the base class or from the inputs
        if opShape is None:
            opShape = self.shape
        
        if opShape is None:
            return NotImplemented

        if not self.getUnit().isDimensionless():
            canInline = False

        return unOp(op=op, var=[self], opShape=opShape, canInline=canInline, unit=unit, 
                    inlineComment=inline._operatorVariableComment(canInline=canInline))

    def _shapeClassAndOther(self, opShape, operatorClass, other):
        """
        Determine the shape of the result, the base class of the result, and (if
        necessary) a modified form of `other` that is suitable for the
        operation.
        """
        # If the caller has not specified a base class for the binop, 
        # check if the member Variables know what type of Variable should
        # result from the operation.
        baseClass = operatorClass or self._getArithmeticBaseClass(other)
    
        # If the caller has not specified a shape for the result, determine the 
        # shape from the base class or from the inputs
        if opShape is None:
            opShape = self._broadcastShape(other)

        return (opShape, baseClass, other)
        
    def _BinaryOperatorVariable(self, op, other, operatorClass=None, opShape=None, canInline=True, unit=None):
        """
        :Parameters:
          - `op`: the operator function to apply (takes two arguments for `self` and `other`)
          - `other`: the quantity to be operated with
          - `operatorClass`: the `Variable` class that the binary operator should inherit from 
          - `opShape`: the shape that should result from the operation
        """
        if not isinstance(other, Variable):
            from fipy.variables.constant import _Constant
            other = _Constant(value=other)

        if opShape is None or operatorClass is None:
            opShape, baseClass, other = self._shapeClassAndOther(opShape, operatorClass, other)
        
        if opShape is None or (operatorClass is None and baseClass is None):
            return NotImplemented
    
        for v in [self, other]:
            if not v.getUnit().isDimensionless():
                canInline = False
                
        # obtain a general operator class with the desired base class
        operatorClass = operatorClass or self._OperatorVariableClass(baseClass)
        from fipy.variables import binaryOperatorVariable
        binOp = binaryOperatorVariable._BinaryOperatorVariable(operatorClass)
        
        return binOp(op=op, var=[self, other], opShape=opShape, canInline=canInline, unit=unit, 
                     inlineComment=inline._operatorVariableComment(canInline=canInline))
    
    def __add__(self, other):
        from fipy.terms.term import Term
        if isinstance(other, Term):
            return other + self
        else:
            return self._BinaryOperatorVariable(lambda a,b: a+b, other)
        
    __radd__ = __add__

    def __sub__(self, other):
        from fipy.terms.term import Term
        if isinstance(other, Term):
            return -other + self
        else:
            return self._BinaryOperatorVariable(lambda a,b: a-b, other)
        
    def __rsub__(self, other):
        return self._BinaryOperatorVariable(lambda a,b: b-a, other)
            
    def __mul__(self, other):
        from fipy.terms.term import Term
        if isinstance(other, Term):
            return other * self
        else:
            return self._BinaryOperatorVariable(lambda a,b: a*b, other)

    __rmul__ = __mul__
            
    def __mod__(self, other):
        return self._BinaryOperatorVariable(lambda a,b: a%b, other)
            
    def __pow__(self, other):
        return self._BinaryOperatorVariable(lambda a,b: pow(a,b), other)
            
    def __rpow__(self, other):
        return self._BinaryOperatorVariable(lambda a,b: pow(b,a), other)
            
    def __div__(self, other):
        return self._BinaryOperatorVariable(lambda a,b: a/b, other)
        
    def __rdiv__(self, other):
        return self._BinaryOperatorVariable(lambda a,b: b/a, other)
            
    def __neg__(self):
        return self._UnaryOperatorVariable(lambda a: -a)
        
    def __pos__(self):
        return self
        
    def __abs__(self):
        """

        Following test it to fix a bug with C inline string using
        abs() instead of fabs()

            >>> print abs(Variable(2.3) - Variable(1.2))
            1.1

        """
        
        fabs = abs
        return self._UnaryOperatorVariable(lambda a: fabs(a))

    def __invert__(self):
        """
        Returns logical "not" of the `Variable`
        
            >>> a = Variable(value=True)
            >>> print ~a
            False
        """
        return self._UnaryOperatorVariable(lambda a: ~a)

    def __lt__(self,other):
        """
        Test if a `Variable` is less than another quantity
        
            >>> a = Variable(value=3)
            >>> b = (a < 4)
            >>> b
            (Variable(value=array(3)) < 4)
            >>> b()
            1
            >>> a.setValue(4)
            >>> print b()
            0
            >>> print 1000000000000000000 * Variable(1) < 1.
            0
            >>> print 1000 * Variable(1) < 1.
            0


        Python automatically reverses the arguments when necessary
        
            >>> 4 > Variable(value=3)
            (Variable(value=array(3)) < 4)
        """
        return self._BinaryOperatorVariable(lambda a,b: a<b, other)

    def __le__(self,other):
        """
        Test if a `Variable` is less than or equal to another quantity
        
            >>> a = Variable(value=3)
            >>> b = (a <= 4)
            >>> b
            (Variable(value=array(3)) <= 4)
            >>> b()
            1
            >>> a.setValue(4)
            >>> print b()
            1
            >>> a.setValue(5)
            >>> print b()
            0
        """
        return self._BinaryOperatorVariable(lambda a,b: a<=b, other)
        
    def __eq__(self,other):
        """
        Test if a `Variable` is equal to another quantity
        
            >>> a = Variable(value=3)
            >>> b = (a == 4)
            >>> b
            (Variable(value=array(3)) == 4)
            >>> b()
            0
        """
        return self._BinaryOperatorVariable(lambda a,b: a==b, other)
        
    def __ne__(self,other):
        """
        Test if a `Variable` is not equal to another quantity
        
            >>> a = Variable(value=3)
            >>> b = (a != 4)
            >>> b
            (Variable(value=array(3)) != 4)
            >>> b()
            1
        """
        return self._BinaryOperatorVariable(lambda a,b: a!=b, other)
        
    def __gt__(self,other):
        """
        Test if a `Variable` is greater than another quantity
        
            >>> a = Variable(value=3)
            >>> b = (a > 4)
            >>> b
            (Variable(value=array(3)) > 4)
            >>> print b()
            0
            >>> a.setValue(5)
            >>> print b()
            1
        """
        return self._BinaryOperatorVariable(lambda a,b: a>b, other)
        
    def __ge__(self,other):
        """
        Test if a `Variable` is greater than or equal to another quantity
        
            >>> a = Variable(value=3)
            >>> b = (a >= 4)
            >>> b
            (Variable(value=array(3)) >= 4)
            >>> b()
            0
            >>> a.setValue(4)
            >>> print b()
            1
            >>> a.setValue(5)
            >>> print b()
            1
        """
        return self._BinaryOperatorVariable(lambda a,b: a>=b, other)

    def __and__(self, other):
        """
        This test case has been added due to a weird bug that was appearing.

        >>> a = Variable(value=(0, 0, 1, 1))
        >>> b = Variable(value=(0, 1, 0, 1))
        >>> print numerix.equal((a == 0) & (b == 1), [False,  True, False, False]).all()
        True
        >>> print a & b
        [0 0 0 1]
        >>> from fipy.meshes.grid1D import Grid1D
        >>> mesh = Grid1D(nx=4)
        >>> from fipy.variables.cellVariable import CellVariable
        >>> a = CellVariable(value=(0, 0, 1, 1), mesh=mesh)
        >>> b = CellVariable(value=(0, 1, 0, 1), mesh=mesh)
        >>> print numerix.allequal((a == 0) & (b == 1), [False,  True, False, False])
        True
        >>> print a & b
        [0 0 0 1]
        """
        return self._BinaryOperatorVariable(lambda a,b: a & b, other, canInline=False)

    def __or__(self, other):
        """
        This test case has been added due to a weird bug that was appearing.

        >>> a = Variable(value=(0, 0, 1, 1))
        >>> b = Variable(value=(0, 1, 0, 1))
        >>> print numerix.equal((a == 0) | (b == 1), [True,  True, False, True]).all()
        True
        >>> print a | b
        [0 1 1 1]
        >>> from fipy.meshes.grid1D import Grid1D
        >>> mesh = Grid1D(nx=4)
        >>> from fipy.variables.cellVariable import CellVariable
        >>> a = CellVariable(value=(0, 0, 1, 1), mesh=mesh)
        >>> b = CellVariable(value=(0, 1, 0, 1), mesh=mesh)
        >>> print numerix.allequal((a == 0) | (b == 1), [True,  True, False, True])
        True
        >>> print a | b
        [0 1 1 1]
        """
        return self._BinaryOperatorVariable(lambda a,b: a | b, other, canInline=False)

    def __iter__(self):
        return iter(self.getValue())

##     def __iter__(self):
##         self._len = len(self)
##         self._index = -1
##         return self
##         
##     def next(self):
##         self._index += 1
##         if self._index >= self._len:
##             self._index = -1
##             raise StopIteration
##         return self[self._index]
        
##     def __len__(self):
##         return self.getShape()[0]
        
    def __len__(self):
        return len(self.getValue())

    def __list__(self):
        l = []
        for i in range(len(self)):
            l += [self[i]]
            
        return l

    def __int__(self):
        return int(self.getValue())

    def __float__(self):
        return float(self.getValue())
        
    def __int__(self):
        return int(self.getValue())
        
    def __nonzero__(self):
        """
            >>> print bool(Variable(value=0))
            0
            >>> print bool(Variable(value=(0, 0, 1, 1)))
            Traceback (most recent call last):
                ...
            ValueError: The truth value of an array with more than one element is ambiguous. Use a.any() or a.all()
        """
        return bool(self.getValue())
    
    def any(self, axis=None):
        """
            >>> print Variable(value=0).any()
            0
            >>> print Variable(value=(0, 0, 1, 1)).any()
            1
        """
        return self._UnaryOperatorVariable(lambda a: a.any(axis=axis))

    def all(self, axis=None):
        """
            >>> print Variable(value=(0, 0, 1, 1)).all()
            0
            >>> print Variable(value=(1, 1, 1, 1)).all()
            1
        """
        return self._UnaryOperatorVariable(lambda a: a.all(axis=axis))

    def arccos(self):
        return self._UnaryOperatorVariable(lambda a: numerix.arccos(a))

    def arccosh(self):
        return self._UnaryOperatorVariable(lambda a: numerix.arccosh(a))

    def arcsin(self):
        return self._UnaryOperatorVariable(lambda a: numerix.arcsin(a))

    def arcsinh(self):
        return self._UnaryOperatorVariable(lambda a: numerix.arcsinh(a))

    def sqrt(self):
        """
        
            >>> from fipy.meshes.grid1D import Grid1D
            >>> mesh= Grid1D(nx=3)

            >>> from fipy.variables.cellVariable import CellVariable
            >>> var = CellVariable(mesh=mesh, value=((0., 2., 3.),), rank=1)
            >>> print (var.dot(var)).sqrt()
            [ 0.  2.  3.]
            
        """
        return self._UnaryOperatorVariable(lambda a: numerix.sqrt(a))
        
    def tan(self):
        return self._UnaryOperatorVariable(lambda a: numerix.tan(a))

    def tanh(self):
        return self._UnaryOperatorVariable(lambda a: numerix.tanh(a))

    def arctan(self):
        return self._UnaryOperatorVariable(lambda a: numerix.arctan(a))

    def arctanh(self):
        return self._UnaryOperatorVariable(lambda a: numerix.arctanh(a))
            
    def exp(self):
        return self._UnaryOperatorVariable(lambda a: numerix.exp(a))

    def log(self):
        return self._UnaryOperatorVariable(lambda a: numerix.log(a))

    def log10(self):
        return self._UnaryOperatorVariable(lambda a: numerix.log10(a))

    def sin(self):
        return self._UnaryOperatorVariable(lambda a: numerix.sin(a))
                
    def sinh(self):
        return self._UnaryOperatorVariable(lambda a: numerix.sinh(a))

    def cos(self):
        return self._UnaryOperatorVariable(lambda a: numerix.cos(a))
        
    def cosh(self):
        return self._UnaryOperatorVariable(lambda a: numerix.cosh(a))

    def floor(self):
        return self._UnaryOperatorVariable(lambda a: numerix.floor(a))

    def ceil(self):
        return self._UnaryOperatorVariable(lambda a: numerix.ceil(a))

    def sign(self):
        return self._UnaryOperatorVariable(lambda a: numerix.sign(a), canInline=False)
        
    def conjugate(self):
        return self._UnaryOperatorVariable(lambda a: numerix.conjugate(a), canInline=False)

    def arctan2(self, other):
        return self._BinaryOperatorVariable(lambda a,b: numerix.arctan2(a,b), other)
        
    def minimum(self, other):
        return self._BinaryOperatorVariable(lambda a,b: numerix.minimum(a,b), other)

    def maximum(self, other):
        return self._BinaryOperatorVariable(lambda a,b: numerix.maximum(a,b), other)

    def __invert__(self):
        return self._UnaryOperatorVariable(lambda a: numerix.logical_not(a))

    def __cross(A, B, operatorClass, axisa=-1, axisb=-1, axisc=-1, axis=None):
        """
        Workhorse method to return a `_BinaryOperatorVariable` that will
        dynamically perform the element-by-element vector product
        
        .. raw:: latex
        
           \[ \mathsf{A} \times \mathsf{B} \]
           
        Both `A` and `B` can be of arbitrary rank.
        """
        if axis is not None:
            axisa,axisb,axisc=(axis,)*3
            
        Ashape = A.shape
        Bshape = B.shape

        if axisa < 0:
            axisa = len(Ashape) + axisa
        if axisb < 0:
            axisb = len(Bshape) + axisb
            
        if axisa != 0:
            Ashape = (Ashape[axisa],) + Ashape[1:axisa] + (Ashape[0],) + Ashape[axisa+1:]
        if axisb != 0:
            Bshape = (Bshape[axisb],) + Bshape[1:axisb] + (Bshape[0],) + Bshape[axisb+1:]
        
        if (Ashape[0] not in [2,3]) or (Bshape[0] not in [2,3]):
            raise ValueError, "incompatible dimensions for cross product\n"\
              "(dimension must be 2 or 3)"
              
        opShape = numerix._broadcastShape(Ashape[1:], Bshape[1:])
              
        if Ashape[0] == 2:
            if Bshape[0] == 3:
                opShape = (3,) + opShape
        elif Ashape[0] == 3:
            opShape = (3,) + opShape
        
        if len(opShape) > 1:
            if axisc < 0:
                axisc = len(opShape) + axisc

            if axisc != 0:
                opShape = (opShape[axisc],) + opShape[1:axisc] + (opShape[0],) + opShape[axisc+1:]

        return A._BinaryOperatorVariable(lambda a,b: numerix.cross(a, b, axisa=axisa, axisb=axisb, axisc=axisc, axis=axis), 
                                         B, 
                                         opShape=opShape,
                                         operatorClass=operatorClass,
                                         canInline=False)
    __cross = staticmethod(__cross)

    def cross(self, other, axisa=-1, axisb=-1, axisc=-1, axis=None):
        """
            >>> a = Variable(value=(1., 2.))
            >>> b = Variable(value=(2., 3.))
            >>> print a.cross(b).shape
            ()
            >>> print a.cross(b)
            -1.0
            >>> print b.cross(a).shape
            ()
            >>> print b.cross(a)
            1.0
            >>> a = Variable(array=numerix.zeros((2, 3), 'd'))
            >>> a[0] = 1.
            >>> a[1] = 2.
            >>> print a.cross(b).shape
            (2, 3)
            >>> print a.cross(b)
            [[-3.  2.  1.]
             [-6.  4.  2.]]
            >>> print a.cross(b[..., numerix.newaxis])
            Traceback (most recent call last):
                ...
            ValueError: incompatible dimensions for cross product
            (dimension must be 2 or 3)
            >>> print a.cross(b, axis=0)
            [-1. -1. -1.]
        """
        if not isinstance(other, Variable):
            from fipy.variables.constant import _Constant
            other = _Constant(value=other)
        opShape, baseClass, other = self._shapeClassAndOther(opShape=None, operatorClass=None, other=other)
        return self.__cross(self, other, operatorClass=self._OperatorVariableClass(baseClass),
                            axisa=axisa, axisb=axisb, axisc=axisc, axis=axis)

    def rcross(self, other, axisa=-1, axisb=-1, axisc=-1, axis=None):
        if not isinstance(other, Variable):
            from fipy.variables.constant import _Constant
            other = _Constant(value=other)
        opShape, baseClass, other = self._shapeClassAndOther(opShape=None, operatorClass=None, other=other)
        return self.__cross(other, self, operatorClass=self._OperatorVariableClass(baseClass),
                            axisa=axisa, axisb=axisb, axisc=axisc, axis=axis)

    def dot(self, other, axis=0, omit=()):
        if not isinstance(other, Variable):
            from fipy.variables.constant import _Constant
            other = _Constant(value=other)
        opShape = self._broadcastShape(other)
        return self._BinaryOperatorVariable(lambda a,b: numerix.dot(a,b, axis=axis, omit=omit), 
                                            other, 
                                            opShape=opShape[:axis]+opShape[axis+1:],
                                            canInline=False)
        
    def _reshapeClass(self, opShape):
        return None
        
    def reshape(self, shape):
        selfElements = numerix.multiply.reduce(self.shape)
        specificShape = [i for i in shape if i != -1]
        shapeElements = numerix.multiply.reduce(specificShape)
        if len(specificShape) == len(shape):
            if selfElements == shapeElements:
                opShape = shape
            else:
                raise ValueError, "total size of new array must be unchanged"
        elif len(specificShape) == len(shape) - 2:
            raise ValueError, "can only specify one unknown dimension"
        else:
            opShape = ()
            for i in shape:
                if i == -1:
                    opShape += (selfElements / shapeElements,)
                else:
                    opShape += (i,)
                    
        return self._BinaryOperatorVariable(lambda a,b: numerix.reshape(a,b), 
                                            shape, 
                                            opShape=opShape,
                                            operatorClass=self._reshapeClass(opShape),
                                            canInline=False)
        
    def nonzero(self):
        operatorClass = Variable._OperatorVariableClass(self, baseClass=Variable)
        return self._UnaryOperatorVariable(lambda a: numerix.nonzero(a), 
                                           operatorClass=operatorClass,
                                           opShape=numerix.array(numerix.nonzero(self.getValue())).shape,
                                           canInline=False)

    def sorted(self, axis=-1, kind='quick', order=None, fill_value=None):
        return self._UnaryOperatorVariable(lambda a: numerix.sort(a, axis=axis, kind=kind, order=order, fill_value=fill_value),
                                           canInline=False)

    def append(self, values, axis=None):
        if isinstance(values, list) or isinstance(values, tuple):
            values = numerix.array(values)
        if axis is None:
            shape = self.flatten().shape
            appendedShape = values.flatten().shape
            opShape = (shape[0] + appendedShape[0],)
        else:
            shape = self.shape
            opShape = (shape[:axis] + (shape[axis] + values.shape[axis],) + shape[axis+1:])
        return self._BinaryOperatorVariable(lambda a, b: numerix.append(a, b, axis=axis),
                                            values,
                                            operatorClass=self._axisClass(axis=axis),
                                            opShape=opShape,
                                            canInline=False)
                                            
    def masked(self, where):
        return self._BinaryOperatorVariable(lambda a, b: numerix.MA.masked_where(b, a),
                                            where,
                                            canInline=False)

    def delete(self, indices, axis=None):
        if axis is None:
            shape = self.flatten().shape
            deletedShape = numerix._indexShape(indices, shape)
            opShape = (shape[0] - deletedShape[0],)
        else:
            shape = self.shape
            indxobj = [slice(None)]*len(shape)
            indxobj[axis] = indices
            deletedShape = numerix._indexShape(indxobj, shape)
            opShape = (shape[:axis] + (shape[axis] - deletedShape[axis],) + shape[axis+1:])

        return self._BinaryOperatorVariable(lambda a, b: numerix.delete(a, b, axis=axis),
                                            indices,
                                            operatorClass=self._axisClass(axis=axis),
                                            opShape=opShape,
                                            canInline=False)

    def transpose(self):
        """
        .. attention: This routine is deprecated. 
           It is not longer needed.
        """
        import warnings
        warnings.warn("transpose() is no longer needed", DeprecationWarning, stacklevel=2)
        return self

    def _axisClass(self, axis):
        return self._OperatorVariableClass()

    def _axisOperator(self, opname, op, axis=None):
        if not hasattr(self, opname):
            setattr(self, opname, {})
            
        opdict = getattr(self, opname)
        if not opdict.has_key(axis):
            if axis is None:
                opShape = ()
            else:
                opShape=self.shape[:axis] + self.shape[axis+1:]
                
            opdict[axis] = self._UnaryOperatorVariable(op,
                                                       operatorClass=self._axisClass(axis=axis), 
                                                       opShape=opShape,
                                                       canInline=False)
        
        return opdict[axis]

    def sum(self, axis=None):
        return self._axisOperator(opname="sumVar", 
                                  op=lambda a: numerix.sum(a, axis=axis), 
                                  axis=axis)
                                    
    def max(self, axis=None):
        return self._axisOperator(opname="maxVar", 
                                  op=lambda a: a.max(axis=axis), 
                                  axis=axis)
                                  
    def min(self, axis=None):
        return self._axisOperator(opname="minVar", 
                                  op=lambda a: a.min(axis=axis), 
                                  axis=axis)
                                  
    def mean(self, axis=None):
        return self._axisOperator(opname="meanVar", 
                                  op=lambda a: a.mean(axis=axis), 
                                  axis=axis)
                                  
    def __getitem__(self, index):
        """    
        "Evaluate" the `Variable` and return the specified element
      
            >>> a = Variable(value=((3.,4.),(5.,6.)), unit="m") + "4 m"
            >>> print a[1,1]
            10.0 m

        It is an error to slice a `Variable` whose `value` is not sliceable

            >>> Variable(value=3)[2]
            Traceback (most recent call last):
                  ...
            IndexError: 0-d arrays can't be indexed

        """
<<<<<<< HEAD
        from fipy.variables.indexVariable import _IndexVariable
        return _IndexVariable(index)._getitemfrom(self)
      
    def _take(a, indices, axis=None):
        if not isinstance(a, Variable):
            from fipy.variables.constant import _Constant
            a = _Constant(a)
            
        if axis is None:
            # Guide to NumPy Dec 7, 2006 indicates that
            # a.flatten()[(indices,)] should work, but I find
            # that we need:
            return a.flatten()[(Ellipsis, indices)]
        else:
            indxobj = [slice(None)]*len(a.shape)
            indxobj[axis] = indices
            return a[tuple(indxobj)]
    _take = staticmethod(_take)
        
    def take(self, indices, axis=None):
        return self._take(a=self, indices=indices, axis=axis)
        
    def _takefrom(self, a, axis=None):
        return self._take(a=a, indices=self, axis=axis)
=======
        return self._UnaryOperatorVariable(lambda a: a[index], 
                                           operatorClass=self._getitemClass(index=index), 
                                           opShape=numerix._indexShape(index=index, arrayShape=self.shape),
                                           unit=self.getUnit(),
                                           canInline=False)

    def take(self, ids, axis=0):
        return numerix.take(self.getValue(), ids, axis)
>>>>>>> 4ce1aec2

    def allclose(self, other, rtol=1.e-5, atol=1.e-8):
        """
           >>> var = Variable((1, 1))
           >>> print var.allclose((1, 1))
           1
           >>> print var.allclose((1,))
           1

        The following test is to check that the system does not run
        out of memory.

           >>> from fipy.tools import numerix
           >>> var = Variable(numerix.ones(10000))
           >>> print var.allclose(numerix.zeros(10000))
           False
           
        """
        operatorClass = Variable._OperatorVariableClass(self, baseClass=Variable)
        return self._BinaryOperatorVariable(lambda a,b: numerix.allclose(a, b, atol=atol, rtol=rtol), 
                                            other, 
                                            operatorClass=operatorClass,
                                            opShape=(),
                                            canInline=False)
        
    def allequal(self, other):
        operatorClass = Variable._OperatorVariableClass(self, baseClass=Variable)
        return self._BinaryOperatorVariable(lambda a,b: numerix.allequal(a,b), 
                                            other,
                                            operatorClass=operatorClass,
                                            opShape=(),
                                            canInline=False)

    def getMag(self):
        if not hasattr(self, "mag"):
            self.mag = self.dot(self).sqrt()
            
        return self.mag
    
    def getMask(self):
        return self._UnaryOperatorVariable(lambda a: numerix.MA.getmask(a), canInline=False)

    def getMaskArray(self):
        return self._UnaryOperatorVariable(lambda a: numerix.MA.getmaskarray(a), canInline=False)

    def filled(self, fill_value=None):
        return self._UnaryOperatorVariable(lambda a: numerix.MA.filled(a, value=fill_value), canInline=False)

    def flatten(self): #, order='C'):
        return self._UnaryOperatorVariable(lambda a: a.flatten(), #order), 
                                           operatorClass=Variable._OperatorVariableClass(self, baseClass=Variable),
                                           canInline=False)

    def __getstate__(self):
        """
        Used internally to collect the necessary information to ``pickle`` the 
        `Variable` to persistent storage.
        """
        return {
            'value': self.getValue(),
            'unit': self.getUnit(),
            'array': None,
            'name': self.name,
        }
        
    def __setstate__(self, dict):
        """
        Used internally to create a new `Variable` from ``pickled`` 
        persistent storage.
        """
        
        import sys
        self._refcount = sys.getrefcount(self)
        
        self.__init__(**dict)
        

def _test(): 
    import doctest
    return doctest.testmod()
    
if __name__ == "__main__": 
    _test() <|MERGE_RESOLUTION|>--- conflicted
+++ resolved
@@ -106,14 +106,8 @@
         self.subscribedVariables = []
 
         if isinstance(value, Variable):
-<<<<<<< HEAD
             name = name or value.name
             value = value._copyValue()
-=======
-            value = value.getValue()
-            if hasattr(value, 'copy'):
-                value = value.copy()
->>>>>>> 4ce1aec2
             unit = None
             
         if _bootstrap:
@@ -1573,7 +1567,6 @@
             IndexError: 0-d arrays can't be indexed
 
         """
-<<<<<<< HEAD
         from fipy.variables.indexVariable import _IndexVariable
         return _IndexVariable(index)._getitemfrom(self)
       
@@ -1598,16 +1591,6 @@
         
     def _takefrom(self, a, axis=None):
         return self._take(a=a, indices=self, axis=axis)
-=======
-        return self._UnaryOperatorVariable(lambda a: a[index], 
-                                           operatorClass=self._getitemClass(index=index), 
-                                           opShape=numerix._indexShape(index=index, arrayShape=self.shape),
-                                           unit=self.getUnit(),
-                                           canInline=False)
-
-    def take(self, ids, axis=0):
-        return numerix.take(self.getValue(), ids, axis)
->>>>>>> 4ce1aec2
 
     def allclose(self, other, rtol=1.e-5, atol=1.e-8):
         """
