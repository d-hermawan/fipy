#!/usr/bin/env python

## -*-Pyth-*-
 # ###################################################################
 #  FiPy - Python-based finite volume PDE solver
 # 
 #  FILE: "cellVariable.py"
 #
 #  Author: Jonathan Guyer <guyer@nist.gov>
 #  Author: Daniel Wheeler <daniel.wheeler@nist.gov>
 #  Author: James Warren   <jwarren@nist.gov>
 #    mail: NIST
 #     www: http://www.ctcms.nist.gov/fipy/
 #  
 # ========================================================================
 # This software was developed at the National Institute of Standards
 # and Technology by employees of the Federal Government in the course
 # of their official duties.  Pursuant to title 17 Section 105 of the
 # United States Code this software is not subject to copyright
 # protection and is in the public domain.  FiPy is an experimental
 # system.  NIST assumes no responsibility whatsoever for its use by
 # other parties, and makes no guarantees, expressed or implied, about
 # its quality, reliability, or any other characteristic.  We would
 # appreciate acknowledgement if the software is used.
 # 
 # This software can be redistributed and/or modified freely
 # provided that any derivative works bear some notice that they are
 # derived from it, and any modified versions bear some notice that
 # they have been modified.
 # ========================================================================
 #  See the file "license.terms" for information on usage and  redistribution
 #  of this file, and for a DISCLAIMER OF ALL WARRANTIES.
 #  
 # ###################################################################
 ##

__docformat__ = 'restructuredtext'

from fipy.variables.meshVariable import _MeshVariable
from fipy.tools import numerix

class CellVariable(_MeshVariable):
    """
    Represents the field of values of a variable on a `Mesh`.

    A `CellVariable` can be ``pickled`` to persistent storage (disk) for later use:
        
        >>> from fipy.meshes.grid2D import Grid2D
        >>> mesh = Grid2D(dx = 1., dy = 1., nx = 10, ny = 10)
        
        >>> var = CellVariable(mesh = mesh, value = 1., hasOld = 1, name = 'test')
        >>> x, y = mesh.getCellCenters()
        >>> var.setValue(x * y)

        >>> from fipy.tools import dump        
        >>> (f, filename) = dump.write(var, extension = '.gz')
        >>> unPickledVar = dump.read(filename, f)
        
        >>> print var.allclose(unPickledVar, atol = 1e-10, rtol = 1e-10)
        1
        
    """

    def __init__(self, mesh, name='', value=0., rank=None, elementshape=None, unit=None, hasOld=0):
        _MeshVariable.__init__(self, mesh=mesh, name=name, value=value, 
                               rank=rank, elementshape=elementshape, unit=unit)

        if hasOld:
            self.old = self.copy()
        else:
            self.old = None
            
    def _getVariableClass(self):
        return CellVariable
        
    def _OperatorVariableClass(self, baseClass=None):
        """
            >>> from fipy.meshes.grid1D import Grid1D

            >>> a = CellVariable(mesh=Grid1D(nx=1), value=1)

            >>> c = -a
            >>> b = c.getOld() + 3
            >>> print b
            [2]
            >>> b.getsctype() == numerix.NUMERIX.obj2sctype(numerix.array(1))
            True
            
        replacing with the same thing is no problem
        
            >>> a.setValue(3)
            >>> b = c.getOld() + 3
            >>> print b
            [0]
            
        replacing with multiple copies causes the reference counting problem
        
            >>> a.setValue(3)
            >>> b = (c + c).getOld() + 3
            >>> print b
            [-3]
            
        the order matters
        
            >>> b = (c + c).getOld() + 3
            >>> a.setValue(2)
            >>> print b
            [-1]
        """
        baseClass = _MeshVariable._OperatorVariableClass(self, 
                                                         baseClass=baseClass)
                                     
        class _CellOperatorVariable(baseClass):
            def getOld(self):
                if self.old is None:
                    oldVar = []
                    for v in self.var:
                        if hasattr(v, "getOld"):
                            oldVar.append(v.getOld())
                        else:
                            oldVar.append(v)
                    
                    self.old = self.__class__(op=self.op, var=oldVar, 
                                              opShape=self.opShape, 
                                              canInline=self.canInline)
                                  
                return self.old
                
        return _CellOperatorVariable
        
    def copy(self):
        
        return self._getArithmeticBaseClass()(mesh=self.mesh, 
                                              name=self.name + "_old", 
                                              value=self.getValue(),
                                              hasOld=False)
                
    def _getGlobalNumberOfElements(self):
        return self.mesh.globalNumberOfCells
        
    def _getGlobalOverlappingIDs(self):
        return self.mesh._getGlobalOverlappingCellIDs()

    def _getLocalNonOverlappingIDs(self):
        return self.mesh._getLocalNonOverlappingCellIDs()

    def getGlobalValue(self):
        return self._getGlobalValue(self.mesh._getLocalNonOverlappingCellIDs(), 
                                    self.mesh._getGlobalNonOverlappingCellIDs())

    def setValue(self, value, unit = None, where = None):
        _MeshVariable.setValue(self, value=self._globalToLocalValue(value), unit=unit, where=where)

    def __call__(self, points=None, order=0, nearestCellIDs=None):
        r"""
        Interpolates the CellVariable to a set of points using a
        method that has a memory requirement on the order of Ncells by
        Npoints in general, but uses only Ncells when the
        CellVariable's mesh is a UniformGrid object.

        :Parameters:

           - `points`: A point or set of points in the format (X, Y, Z)
           - `order`: The order of interpolation, 0 or 1, default is 0 
           - `nearestCellIDs` : Optional argument if user can calculate own
             nearest cell IDs array, shape should be same as points

        Tests

            >>> from fipy import *
            >>> m = Grid2D(nx=3, ny=2)
            >>> v = CellVariable(mesh=m, value=m.getCellCenters()[0])
            >>> print v(((0., 1.1, 1.2), (0., 1., 1.)))
            [ 0.5  1.5  1.5]
            >>> print v(((0., 1.1, 1.2), (0., 1., 1.)), order=1)
            [ 0.25  1.1   1.2 ]
            >>> m0 = Grid2D(nx=2, ny=2, dx=1., dy=1.)
            >>> m1 = Grid2D(nx=4, ny=4, dx=.5, dy=.5)
            >>> x, y = m0.getCellCenters()
            >>> v0 = CellVariable(mesh=m0, value=x * y)
            >>> print v0(m1.getCellCenters().getGlobalValue())
            [ 0.25  0.25  0.75  0.75  0.25  0.25  0.75  0.75  0.75  0.75  2.25  2.25
              0.75  0.75  2.25  2.25]
            >>> print v0(m1.getCellCenters().getGlobalValue(), order=1)
            [ 0.125  0.25   0.5    0.625  0.25   0.375  0.875  1.     0.5    0.875
              1.875  2.25   0.625  1.     2.25   2.625]

        """           
        if points is not None:

            if nearestCellIDs is None:
                nearestCellIDs = self.getMesh()._getNearestCellID(points)

            if order == 0:
                return self.getGlobalValue()[..., nearestCellIDs]

            elif order == 1:
                ##cellID = self.getMesh()._getNearestCellID(points)
##                return self[...,self.getMesh()._getNearestCellID(points)] + numerix.dot(points - self.getMesh().getCellCenters()[...,cellID], self.getGrad()[...,cellID])
                return (self.getGlobalValue()[..., nearestCellIDs] 
                        + numerix.dot(points - self.getMesh().getCellCenters().getGlobalValue()[...,nearestCellIDs], 
                                      self.getGrad().getGlobalValue()[...,nearestCellIDs]))

            else:
                raise ValueError, 'order should be either 0 or 1'

        else:
            return _MeshVariable.__call__(self)
        
    def getCellVolumeAverage(self):
        r"""
        Return the cell-volume-weighted average of the `CellVariable`:
            
        .. math::
        
           <\phi>_\text{vol} 
           = \frac{\sum_\text{cells} \phi_\text{cell} V_\text{cell}}
               {\sum_\text{cells} V_\text{cell}}
        
<<<<<<< HEAD
        ..

            >>> from fipy.meshes.grid2D import Grid2D
            >>> from fipy.variables.cellVariable import CellVariable
            >>> mesh = Grid2D(nx = 3, ny = 1, dx = .5, dy = .1)
            >>> var = CellVariable(value = (1, 2, 6), mesh = mesh)
            >>> print var.getCellVolumeAverage()
            3.0
=======
        >>> from fipy.meshes.grid2D import Grid2D
        >>> mesh = Grid2D(nx = 3, ny = 1, dx = .5, dy = .1)
        >>> var = CellVariable(value = (1, 2, 6), mesh = mesh)
        >>> print var.getCellVolumeAverage()
        3.0
>>>>>>> 85e9c839
        """

        if not hasattr(self, 'volumeAverage'):
            from cellVolumeAverageVariable import _CellVolumeAverageVariable
            self.volumeAverage = _CellVolumeAverageVariable(self)
        
        return self.volumeAverage

    def getGrad(self):
        r"""
        Return :math:`\nabla \phi` as a rank-1 `CellVariable` (first-order
        gradient).
        """
        return self.getGaussGrad()

    def getGaussGrad(self):
        r"""
        Return :math:`\frac{1}{V_P} \sum_f \vec{n} \phi_f A_f`
        as a rank-1 `CellVariable` (first-order gradient).
            
        """
        if not hasattr(self, 'gaussGrad'):
            from gaussCellGradVariable import _GaussCellGradVariable
            self.gaussGrad = _GaussCellGradVariable(var = self, name = "%s_gauss_grad" % self.getName())
        
        return self.gaussGrad

    def getLeastSquaresGrad(self):
        r"""
        Return :math:`\nabla \phi`, which is determined by solving for :math:`\nabla \phi`
        in the following matrix equation, 
        
        .. math::
            
           \nabla \phi \cdot \sum_f d_{AP}^2 \vec{n}_{AP} \otimes \vec{n}_{AP} =
           \sum_f d_{AP}^2 \left( \vec{n} \cdot \nabla \phi \right)_{AP}
        
        The matrix equation is derived by minimizing
        the following least squares sum, 
        
        .. math:: 
           
           F \left( \phi_x, \phi_y \right) = \sqrt{\sum_f \left( d_{AP}
           \vec{n}_{AP} \cdot \nabla \phi - d_{AP} \left( \vec{n}_{AP} \cdot
           \nabla \phi \right)_{AP} \right)^2 }

        Tests

<<<<<<< HEAD
            >>> from fipy import Grid2D
            >>> m = Grid2D(nx=2, ny=2, dx=0.1, dy=2.0)
            >>> print numerix.allclose(CellVariable(mesh=m, value=(0,1,3,6)).getLeastSquaresGrad().getGlobalValue(), \
            ...                                     [[8.0, 8.0, 24.0, 24.0],
            ...                                      [1.2, 2.0, 1.2, 2.0]])
            True

            >>> from fipy import Grid1D
            >>> print numerix.allclose(CellVariable(mesh=Grid1D(dx=(2.0, 1.0, 0.5)), 
            ...                                     value=(0, 1, 2)).getLeastSquaresGrad().getGlobalValue(), [[0.461538461538, 0.8, 1.2]])
            True
=======
        >>> from fipy import Grid2D
        >>> print CellVariable(mesh=Grid2D(nx=2, ny=2, dx=0.1, dy=2.0), value=(0,1,3,6)).getLeastSquaresGrad()
        [[8.0 8.0 24.0 24.0]
         [1.2 2.0 1.2 2.0]]
>>>>>>> 85e9c839

        >>> from fipy import Grid1D
        >>> print CellVariable(mesh=Grid1D(dx=(2.0, 1.0, 0.5)), value=(0, 1, 2)).getLeastSquaresGrad()
        [[0.461538461538 0.8 1.2]]
        """

        if not hasattr(self, 'leastSquaresGrad'):
            from leastSquaresCellGradVariable import _LeastSquaresCellGradVariable
            self.leastSquaresGrad = _LeastSquaresCellGradVariable(var = self, name = "%s_least_squares_grad" % self.getName())
        
        return self.leastSquaresGrad


    def getArithmeticFaceValue(self):
        r"""
        Returns a `FaceVariable` whose value corresponds to the arithmetic interpolation
        of the adjacent cells:
            
        .. math::
        
           \phi_f = (\phi_1 - \phi_2) \frac{d_{f2}}{d_{12}} + \phi_2
           
        >>> from fipy.meshes.grid1D import Grid1D
        >>> from fipy import numerix
        >>> mesh = Grid1D(dx = (1., 1.))
        >>> var = CellVariable(mesh = mesh, value = (1, 2))
        >>> faceValue = var.getArithmeticFaceValue()[mesh.getInteriorFaces().getValue()][0]
        >>> answer = (var[1] - var[0]) * (0.5 / 1.) + var[0]
        >>> numerix.allclose(faceValue, answer, atol = 1e-10, rtol = 1e-10)()
        1
        
<<<<<<< HEAD
            >>> from fipy.meshes.grid1D import Grid1D
            >>> from fipy import numerix
            >>> mesh = Grid1D(dx = (1., 1.))
            >>> L = 1
            >>> R = 2
            >>> var = CellVariable(mesh = mesh, value = (L, R))
            >>> faceValue = var.getArithmeticFaceValue()[mesh.getInteriorFaces().getValue()]
            >>> answer = (L - R) * (0.5 / 1.) + R
            >>> print numerix.allclose(faceValue, answer, atol = 1e-10, rtol = 1e-10)
            True
            
            >>> mesh = Grid1D(dx = (2., 4.))
            >>> var = CellVariable(mesh = mesh, value = (L, R))
            >>> faceValue = var.getArithmeticFaceValue()[mesh.getInteriorFaces().getValue()]
            >>> answer = (L - R) * (1.0 / 3.0) + R
            >>> print numerix.allclose(faceValue, answer, atol = 1e-10, rtol = 1e-10)
            True

            >>> mesh = Grid1D(dx = (10., 100.))
            >>> var = CellVariable(mesh = mesh, value = (L, R))
            >>> faceValue = var.getArithmeticFaceValue()[mesh.getInteriorFaces().getValue()]
            >>> answer = (L - R) * (5.0 / 55.0) + R
            >>> print numerix.allclose(faceValue, answer, atol = 1e-10, rtol = 1e-10)
            True
=======
        >>> mesh = Grid1D(dx = (2., 4.))
        >>> var = CellVariable(mesh = mesh, value = (1, 2))
        >>> faceValue = var.getArithmeticFaceValue()[mesh.getInteriorFaces().getValue()][0]
        >>> answer = (var[1] - var[0]) * (1.0 / 3.0) + var[0]
        >>> numerix.allclose(faceValue, answer, atol = 1e-10, rtol = 1e-10)()
        1

        >>> mesh = Grid1D(dx = (10., 100.))
        >>> var = CellVariable(mesh = mesh, value = (1, 2))
        >>> faceValue = var.getArithmeticFaceValue()[mesh.getInteriorFaces().getValue()][0]
        >>> answer = (var[1] - var[0]) * (5.0 / 55.0) + var[0]
        >>> numerix.allclose(faceValue, answer, atol = 1e-10, rtol = 1e-10)()
        1
>>>>>>> 85e9c839
        """
        if not hasattr(self, 'arithmeticFaceValue'):
            from arithmeticCellToFaceVariable import _ArithmeticCellToFaceVariable
            self.arithmeticFaceValue = _ArithmeticCellToFaceVariable(self)

        return self.arithmeticFaceValue

    getFaceValue = getArithmeticFaceValue

    def getMinmodFaceValue(self):
        r"""
        Returns a `FaceVariable` with a value that is the minimum of
        the absolute values of the adjacent cells. If the values are
        of opposite sign then the result is zero:
            
        .. math::
        
           \phi_f = \begin{cases}
                          \phi_1& \text{when $|\phi_1| \le |\phi_2|$},\\
                          \phi_2& \text{when $|\phi_2| < |\phi_1|$},\\
                          0 & \text{when $\phi1 \phi2 < 0$}
                    \end{cases}
                       
        >>> from fipy import *
        >>> print CellVariable(mesh=Grid1D(nx=2), value=(1, 2)).getMinmodFaceValue()
        [1 1 2]
        >>> print CellVariable(mesh=Grid1D(nx=2), value=(-1, -2)).getMinmodFaceValue()
        [-1 -1 -2]
        >>> print CellVariable(mesh=Grid1D(nx=2), value=(-1, 2)).getMinmodFaceValue()
        [-1  0  2]
        """
        if not hasattr(self, 'minmodFaceValue'):
            from minmodCellToFaceVariable import _MinmodCellToFaceVariable
            self.minmodFaceValue = _MinmodCellToFaceVariable(self)

        return self.minmodFaceValue

    def getHarmonicFaceValue(self):
        r"""
        Returns a `FaceVariable` whose value corresponds to the harmonic interpolation
        of the adjacent cells:
            
        .. math::
        
           \phi_f = \frac{\phi_1 \phi_2}{(\phi_2 - \phi_1) \frac{d_{f2}}{d_{12}} + \phi_1}
           
        >>> from fipy.meshes.grid1D import Grid1D
        >>> from fipy import numerix
        >>> mesh = Grid1D(dx = (1., 1.))
        >>> var = CellVariable(mesh = mesh, value = (1, 2))
        >>> faceValue = var.getHarmonicFaceValue()[mesh.getInteriorFaces().getValue()]
        >>> answer = var[0] * var[1] / ((var[1] - var[0]) * (0.5 / 1.) + var[0])
        >>> numerix.allclose(faceValue, answer, atol = 1e-10, rtol = 1e-10)()
        1
        
<<<<<<< HEAD
            >>> from fipy.meshes.grid1D import Grid1D
            >>> from fipy import numerix
            >>> mesh = Grid1D(dx = (1., 1.))
            >>> L = 1
            >>> R = 2
            >>> var = CellVariable(mesh = mesh, value = (L, R))
            >>> faceValue = var.getHarmonicFaceValue()[mesh.getInteriorFaces().getValue()]
            >>> answer = L * R / ((R - L) * (0.5 / 1.) + L)
            >>> print numerix.allclose(faceValue, answer, atol = 1e-10, rtol = 1e-10)
            True
            
            >>> mesh = Grid1D(dx = (2., 4.))
            >>> var = CellVariable(mesh = mesh, value = (L, R))
            >>> faceValue = var.getHarmonicFaceValue()[mesh.getInteriorFaces().getValue()]
            >>> answer = L * R / ((R - L) * (1.0 / 3.0) + L)
            >>> print numerix.allclose(faceValue, answer, atol = 1e-10, rtol = 1e-10)
            True

            >>> mesh = Grid1D(dx = (10., 100.))
            >>> var = CellVariable(mesh = mesh, value = (L, R))
            >>> faceValue = var.getHarmonicFaceValue()[mesh.getInteriorFaces().getValue()]
            >>> answer = L * R / ((R - L) * (5.0 / 55.0) + L)
            >>> print numerix.allclose(faceValue, answer, atol = 1e-10, rtol = 1e-10)
            True
=======
        >>> mesh = Grid1D(dx = (2., 4.))
        >>> var = CellVariable(mesh = mesh, value = (1, 2))
        >>> faceValue = var.getHarmonicFaceValue()[mesh.getInteriorFaces().getValue()][0]
        >>> answer = var[0] * var[1] / ((var[1] - var[0]) * (1.0 / 3.0) + var[0])
        >>> numerix.allclose(faceValue, answer, atol = 1e-10, rtol = 1e-10)()
        1

        >>> mesh = Grid1D(dx = (10., 100.))
        >>> var = CellVariable(mesh = mesh, value = (1, 2))
        >>> faceValue = var.getHarmonicFaceValue()[mesh.getInteriorFaces().getValue()][0]
        >>> answer = var[0] * var[1] / ((var[1] - var[0]) * (5.0 / 55.0) + var[0])
        >>> numerix.allclose(faceValue, answer, atol = 1e-10, rtol = 1e-10)()
        1
>>>>>>> 85e9c839
        """
        if not hasattr(self, 'harmonicFaceValue'):
            from harmonicCellToFaceVariable import _HarmonicCellToFaceVariable
            self.harmonicFaceValue = _HarmonicCellToFaceVariable(self)

        return self.harmonicFaceValue

    def getFaceGrad(self):
        r"""
        Return :math:`\nabla \phi` as a rank-1 `FaceVariable` using differencing
        for the normal direction(second-order gradient).
        """
        if not hasattr(self, 'faceGrad'):
            from faceGradVariable import _FaceGradVariable
            self.faceGrad = _FaceGradVariable(self)

        return self.faceGrad

    def getFaceGradAverage(self):
        r"""
        Return :math:`\nabla \phi` as a rank-1 `FaceVariable` using averaging
        for the normal direction(second-order gradient)
        """
        return self.getGrad().getArithmeticFaceValue()

    def getOld(self):
        """
        Return the values of the `CellVariable` from the previous
        solution sweep.

        Combinations of `CellVariable's` should also return old
        values.

        >>> from fipy.meshes.grid1D import Grid1D
        >>> mesh = Grid1D(nx = 2)
        >>> from fipy.variables.cellVariable import CellVariable
        >>> var1 = CellVariable(mesh = mesh, value = (2, 3), hasOld = 1)
        >>> var2 = CellVariable(mesh = mesh, value = (3, 4))
        >>> v = var1 * var2
        >>> print v
        [ 6 12]
        >>> var1.setValue((3,2))
        >>> print v
        [9 8]
        >>> print v.getOld()
        [ 6 12]

        The following small test is to correct for a bug when the
        operator does not just use variables.

        >>> v1 = var1 * 3
        >>> print v1
        [9 6]
        >>> print v1.getOld()
        [6 9]
        """
        if self.old is None:
            return self
        else:
            return self.old
##             import weakref
##          return weakref.proxy(self.old)

    def updateOld(self):
        """
        Set the values of the previous solution sweep to the current values.
        """
        if self.old is not None:
            self.old.setValue(self.getValue().copy())

    def _resetToOld(self):
        if self.old is not None:
            self.setValue(self.old.getValue())
            
    def _getShapeFromMesh(mesh):
        """
        Return the shape of this variable type, given a particular mesh.
        """
        return (mesh.getNumberOfCells(),)
    _getShapeFromMesh = staticmethod(_getShapeFromMesh)

    def _getArithmeticBaseClass(self, other = None):
        """
        Given `self` and `other`, return the desired base
        class for an operation result.
        """
        if other is None:
            return CellVariable
            
        return _MeshVariable._getArithmeticBaseClass(self, other)

##pickling
            
    def __getstate__(self):
        """
        Used internally to collect the necessary information to ``pickle`` the 
        `CellVariable` to persistent storage.
        """
        return {
            'mesh' : self.mesh,
            'name' : self.name,
            'value' : self.getGlobalValue(),
            'unit' : self.getUnit(),
            'old' : self.old
        }

    def __setstate__(self, dict):
        """
        Used internally to create a new `CellVariable` from ``pickled`` 
        persistent storage.
        """
        
        import sys
        self._refcount = sys.getrefcount(self)

        hasOld = 0
        if dict['old'] is not None:
            hasOld = 1

        self.__init__(mesh=dict['mesh'], name=dict['name'], value=dict['value'], unit=dict['unit'], hasOld=hasOld)
##         self.__init__(hasOld=hasOld, **dict)
        if self.old is not None:
            self.old.setValue(dict['old'].getValue())

class _ReMeshedCellVariable(CellVariable):
    def __init__(self, oldVar, newMesh):
        newValues = oldVar.getValue(points = newMesh.getCellCenters())
        CellVariable.__init__(self, newMesh, name = oldVar.name, value = newValues, unit = oldVar.getUnit())

def _test(): 
    import doctest
    return doctest.testmod()
    
if __name__ == "__main__": 
    _test() 
<|MERGE_RESOLUTION|>--- conflicted
+++ resolved
@@ -217,22 +217,12 @@
            = \frac{\sum_\text{cells} \phi_\text{cell} V_\text{cell}}
                {\sum_\text{cells} V_\text{cell}}
         
-<<<<<<< HEAD
-        ..
-
-            >>> from fipy.meshes.grid2D import Grid2D
-            >>> from fipy.variables.cellVariable import CellVariable
-            >>> mesh = Grid2D(nx = 3, ny = 1, dx = .5, dy = .1)
-            >>> var = CellVariable(value = (1, 2, 6), mesh = mesh)
-            >>> print var.getCellVolumeAverage()
-            3.0
-=======
         >>> from fipy.meshes.grid2D import Grid2D
+        >>> from fipy.variables.cellVariable import CellVariable
         >>> mesh = Grid2D(nx = 3, ny = 1, dx = .5, dy = .1)
         >>> var = CellVariable(value = (1, 2, 6), mesh = mesh)
         >>> print var.getCellVolumeAverage()
         3.0
->>>>>>> 85e9c839
         """
 
         if not hasattr(self, 'volumeAverage'):
@@ -281,28 +271,17 @@
 
         Tests
 
-<<<<<<< HEAD
-            >>> from fipy import Grid2D
-            >>> m = Grid2D(nx=2, ny=2, dx=0.1, dy=2.0)
-            >>> print numerix.allclose(CellVariable(mesh=m, value=(0,1,3,6)).getLeastSquaresGrad().getGlobalValue(), \
-            ...                                     [[8.0, 8.0, 24.0, 24.0],
-            ...                                      [1.2, 2.0, 1.2, 2.0]])
-            True
-
-            >>> from fipy import Grid1D
-            >>> print numerix.allclose(CellVariable(mesh=Grid1D(dx=(2.0, 1.0, 0.5)), 
-            ...                                     value=(0, 1, 2)).getLeastSquaresGrad().getGlobalValue(), [[0.461538461538, 0.8, 1.2]])
-            True
-=======
         >>> from fipy import Grid2D
-        >>> print CellVariable(mesh=Grid2D(nx=2, ny=2, dx=0.1, dy=2.0), value=(0,1,3,6)).getLeastSquaresGrad()
-        [[8.0 8.0 24.0 24.0]
-         [1.2 2.0 1.2 2.0]]
->>>>>>> 85e9c839
+        >>> m = Grid2D(nx=2, ny=2, dx=0.1, dy=2.0)
+        >>> print numerix.allclose(CellVariable(mesh=m, value=(0,1,3,6)).getLeastSquaresGrad().getGlobalValue(), \
+        ...                                     [[8.0, 8.0, 24.0, 24.0],
+        ...                                      [1.2, 2.0, 1.2, 2.0]])
+        True
 
         >>> from fipy import Grid1D
-        >>> print CellVariable(mesh=Grid1D(dx=(2.0, 1.0, 0.5)), value=(0, 1, 2)).getLeastSquaresGrad()
-        [[0.461538461538 0.8 1.2]]
+        >>> print numerix.allclose(CellVariable(mesh=Grid1D(dx=(2.0, 1.0, 0.5)), 
+        ...                                     value=(0, 1, 2)).getLeastSquaresGrad().getGlobalValue(), [[0.461538461538, 0.8, 1.2]])
+        True
         """
 
         if not hasattr(self, 'leastSquaresGrad'):
@@ -324,52 +303,27 @@
         >>> from fipy.meshes.grid1D import Grid1D
         >>> from fipy import numerix
         >>> mesh = Grid1D(dx = (1., 1.))
-        >>> var = CellVariable(mesh = mesh, value = (1, 2))
-        >>> faceValue = var.getArithmeticFaceValue()[mesh.getInteriorFaces().getValue()][0]
-        >>> answer = (var[1] - var[0]) * (0.5 / 1.) + var[0]
-        >>> numerix.allclose(faceValue, answer, atol = 1e-10, rtol = 1e-10)()
-        1
-        
-<<<<<<< HEAD
-            >>> from fipy.meshes.grid1D import Grid1D
-            >>> from fipy import numerix
-            >>> mesh = Grid1D(dx = (1., 1.))
-            >>> L = 1
-            >>> R = 2
-            >>> var = CellVariable(mesh = mesh, value = (L, R))
-            >>> faceValue = var.getArithmeticFaceValue()[mesh.getInteriorFaces().getValue()]
-            >>> answer = (L - R) * (0.5 / 1.) + R
-            >>> print numerix.allclose(faceValue, answer, atol = 1e-10, rtol = 1e-10)
-            True
-            
-            >>> mesh = Grid1D(dx = (2., 4.))
-            >>> var = CellVariable(mesh = mesh, value = (L, R))
-            >>> faceValue = var.getArithmeticFaceValue()[mesh.getInteriorFaces().getValue()]
-            >>> answer = (L - R) * (1.0 / 3.0) + R
-            >>> print numerix.allclose(faceValue, answer, atol = 1e-10, rtol = 1e-10)
-            True
-
-            >>> mesh = Grid1D(dx = (10., 100.))
-            >>> var = CellVariable(mesh = mesh, value = (L, R))
-            >>> faceValue = var.getArithmeticFaceValue()[mesh.getInteriorFaces().getValue()]
-            >>> answer = (L - R) * (5.0 / 55.0) + R
-            >>> print numerix.allclose(faceValue, answer, atol = 1e-10, rtol = 1e-10)
-            True
-=======
+        >>> L = 1
+        >>> R = 2
+        >>> var = CellVariable(mesh = mesh, value = (L, R))
+        >>> faceValue = var.getArithmeticFaceValue()[mesh.getInteriorFaces().getValue()]
+        >>> answer = (R - L) * (0.5 / 1.) + L
+        >>> print numerix.allclose(faceValue, answer, atol = 1e-10, rtol = 1e-10)
+        True
+        
         >>> mesh = Grid1D(dx = (2., 4.))
-        >>> var = CellVariable(mesh = mesh, value = (1, 2))
-        >>> faceValue = var.getArithmeticFaceValue()[mesh.getInteriorFaces().getValue()][0]
-        >>> answer = (var[1] - var[0]) * (1.0 / 3.0) + var[0]
-        >>> numerix.allclose(faceValue, answer, atol = 1e-10, rtol = 1e-10)()
-        1
+        >>> var = CellVariable(mesh = mesh, value = (L, R))
+        >>> faceValue = var.getArithmeticFaceValue()[mesh.getInteriorFaces().getValue()]
+        >>> answer = (R - L) * (1.0 / 3.0) + L
+        >>> print numerix.allclose(faceValue, answer, atol = 1e-10, rtol = 1e-10)
+        True
 
         >>> mesh = Grid1D(dx = (10., 100.))
-        >>> var = CellVariable(mesh = mesh, value = (1, 2))
-        >>> faceValue = var.getArithmeticFaceValue()[mesh.getInteriorFaces().getValue()][0]
-        >>> answer = (var[1] - var[0]) * (5.0 / 55.0) + var[0]
-        >>> numerix.allclose(faceValue, answer, atol = 1e-10, rtol = 1e-10)()
-        1
->>>>>>> 85e9c839
+        >>> var = CellVariable(mesh = mesh, value = (L, R))
+        >>> faceValue = var.getArithmeticFaceValue()[mesh.getInteriorFaces().getValue()]
+        >>> answer = (R - L) * (5.0 / 55.0) + L
+        >>> print numerix.allclose(faceValue, answer, atol = 1e-10, rtol = 1e-10)
+        True
         """
         if not hasattr(self, 'arithmeticFaceValue'):
             from arithmeticCellToFaceVariable import _ArithmeticCellToFaceVariable
@@ -419,52 +373,27 @@
         >>> from fipy.meshes.grid1D import Grid1D
         >>> from fipy import numerix
         >>> mesh = Grid1D(dx = (1., 1.))
-        >>> var = CellVariable(mesh = mesh, value = (1, 2))
+        >>> L = 1
+        >>> R = 2
+        >>> var = CellVariable(mesh = mesh, value = (L, R))
         >>> faceValue = var.getHarmonicFaceValue()[mesh.getInteriorFaces().getValue()]
-        >>> answer = var[0] * var[1] / ((var[1] - var[0]) * (0.5 / 1.) + var[0])
-        >>> numerix.allclose(faceValue, answer, atol = 1e-10, rtol = 1e-10)()
-        1
-        
-<<<<<<< HEAD
-            >>> from fipy.meshes.grid1D import Grid1D
-            >>> from fipy import numerix
-            >>> mesh = Grid1D(dx = (1., 1.))
-            >>> L = 1
-            >>> R = 2
-            >>> var = CellVariable(mesh = mesh, value = (L, R))
-            >>> faceValue = var.getHarmonicFaceValue()[mesh.getInteriorFaces().getValue()]
-            >>> answer = L * R / ((R - L) * (0.5 / 1.) + L)
-            >>> print numerix.allclose(faceValue, answer, atol = 1e-10, rtol = 1e-10)
-            True
-            
-            >>> mesh = Grid1D(dx = (2., 4.))
-            >>> var = CellVariable(mesh = mesh, value = (L, R))
-            >>> faceValue = var.getHarmonicFaceValue()[mesh.getInteriorFaces().getValue()]
-            >>> answer = L * R / ((R - L) * (1.0 / 3.0) + L)
-            >>> print numerix.allclose(faceValue, answer, atol = 1e-10, rtol = 1e-10)
-            True
-
-            >>> mesh = Grid1D(dx = (10., 100.))
-            >>> var = CellVariable(mesh = mesh, value = (L, R))
-            >>> faceValue = var.getHarmonicFaceValue()[mesh.getInteriorFaces().getValue()]
-            >>> answer = L * R / ((R - L) * (5.0 / 55.0) + L)
-            >>> print numerix.allclose(faceValue, answer, atol = 1e-10, rtol = 1e-10)
-            True
-=======
+        >>> answer = L * R / ((R - L) * (0.5 / 1.) + L)
+        >>> print numerix.allclose(faceValue, answer, atol = 1e-10, rtol = 1e-10)
+        True
+        
         >>> mesh = Grid1D(dx = (2., 4.))
-        >>> var = CellVariable(mesh = mesh, value = (1, 2))
-        >>> faceValue = var.getHarmonicFaceValue()[mesh.getInteriorFaces().getValue()][0]
-        >>> answer = var[0] * var[1] / ((var[1] - var[0]) * (1.0 / 3.0) + var[0])
-        >>> numerix.allclose(faceValue, answer, atol = 1e-10, rtol = 1e-10)()
-        1
+        >>> var = CellVariable(mesh = mesh, value = (L, R))
+        >>> faceValue = var.getHarmonicFaceValue()[mesh.getInteriorFaces().getValue()]
+        >>> answer = L * R / ((R - L) * (1.0 / 3.0) + L)
+        >>> print numerix.allclose(faceValue, answer, atol = 1e-10, rtol = 1e-10)
+        True
 
         >>> mesh = Grid1D(dx = (10., 100.))
-        >>> var = CellVariable(mesh = mesh, value = (1, 2))
-        >>> faceValue = var.getHarmonicFaceValue()[mesh.getInteriorFaces().getValue()][0]
-        >>> answer = var[0] * var[1] / ((var[1] - var[0]) * (5.0 / 55.0) + var[0])
-        >>> numerix.allclose(faceValue, answer, atol = 1e-10, rtol = 1e-10)()
-        1
->>>>>>> 85e9c839
+        >>> var = CellVariable(mesh = mesh, value = (L, R))
+        >>> faceValue = var.getHarmonicFaceValue()[mesh.getInteriorFaces().getValue()]
+        >>> answer = L * R / ((R - L) * (5.0 / 55.0) + L)
+        >>> print numerix.allclose(faceValue, answer, atol = 1e-10, rtol = 1e-10)
+        True
         """
         if not hasattr(self, 'harmonicFaceValue'):
             from harmonicCellToFaceVariable import _HarmonicCellToFaceVariable
