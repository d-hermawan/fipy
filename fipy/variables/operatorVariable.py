## -*-Pyth-*-
 # #############################################################################
 # FiPy - a finite volume PDE solver in Python
 # 
 # FILE: "operatorVariable.py"
<<<<<<< HEAD
 #                                     created: 5/6/07 {10:53:26 AM}
 #                                 last update: 6/16/08 {4:55:45 PM}
=======
 #
>>>>>>> d5558a70
 # Author: Jonathan Guyer <guyer@nist.gov>
 # Author: Daniel Wheeler <daniel.wheeler@nist.gov>
 # Author: James Warren   <jwarren@nist.gov>
 #   mail: NIST
 #    www: <http://www.ctcms.nist.gov/fipy/>
 #  
 # ========================================================================
 # This software was developed at the National Institute of Standards
 # and Technology by employees of the Federal Government in the course
 # of their official duties.  Pursuant to title 17 Section 105 of the
 # United States Code this software is not subject to copyright
 # protection and is in the public domain.  FiPy is an experimental
 # system.  NIST assumes no responsibility whatsoever for its use by
 # other parties, and makes no guarantees, expressed or implied, about
 # its quality, reliability, or any other characteristic.  We would
 # appreciate acknowledgement if the software is used.
 # 
 # This software can be redistributed and/or modified freely
 # provided that any derivative works bear some notice that they are 
 # derived from it, and any modified versions bear some notice that
 # they have been modified.
 # ========================================================================
 # 
 # #############################################################################
 ##

from fipy.variables.variable import Variable

def _OperatorVariableClass(baseClass=None):
    class _OperatorVariable(baseClass):
        def __init__(self, op, var, opShape=(), canInline=True, unit=None, *args, **kwargs):
            self.op = op
            self.var = var
            self.opShape = opShape
            self.unit = unit
            self.canInline = canInline  #allows for certain functions to opt out of --inline
            baseClass.__init__(self, value=None, *args, **kwargs)
            self.name = ''
            for var in self.var:    #C does not accept units
                if not var.getUnit().isDimensionless():
                    self.canInline = False
                    break

            for aVar in self.var:
                self._requires(aVar)
            
            self.dontCacheMe()

        def _calcValue(self):
            if not self.canInline:
                return self._calcValuePy()
            else:
                from fipy.tools.inline import inline
                return inline._optionalInline(self._calcValueIn, self._calcValuePy)

        def _calcValueIn(self):
            return self._execInline()

        def _calcValuePy(self):
            pass

        def _isCached(self):
            return (Variable._isCached(self) 
                    or (len(self.subscribedVariables) > 1 and not self._cacheNever))

        def _getCstring(self, argDict={}, id="", freshen=False):
            if self.canInline: # and not self._isCached():
                s = self._getRepresentation(style="C", argDict=argDict, id=id, freshen=freshen)
            else:
                s = baseClass._getCstring(self, argDict=argDict, id=id)
            if freshen:
                self._markFresh()
              
            return s
                
        def _getRepresentation(self, style="__repr__", argDict={}, id=id, freshen=False):
            """

            :Parameters:
                
              - `style`: one of `'__repr__'`, `'name'`, `'TeX'`, `'C'`

            """
            import opcode
            
            bytecodes = [ord(byte) for byte in self.op.func_code.co_code]
                
            def _popIndex():
                return bytecodes.pop(0) + bytecodes.pop(0) * 256
            
            stack = []
                
            unop = {
                10: "+", 11: "-", 12: "not ", 15: "~"
            }
            
            binop = {
                19: "**", 20: "*", 21: "/", 22: "%", 23: "+", 24: "-", 26: "//", 27: "/",
                        62: "<<", 63: ">>", 64: "&", 65: "^", 66: "|", 106: "=="
            }
            
            while len(bytecodes) > 0:
                bytecode = bytecodes.pop(0)
                if opcode.opname[bytecode] == 'UNARY_CONVERT':
                    stack.append("`" + str(stack.pop()) + "`")
                elif opcode.opname[bytecode] == 'BINARY_SUBSCR':
                    stack.append(str(stack.pop(-2)) + "[" + str(stack.pop()) + "]")
                elif opcode.opname[bytecode] == 'RETURN_VALUE':
                    s = str(stack.pop())
                    if style == 'C':
                        return s.replace('numerix.', '').replace('arc', 'a')
                    else:
                        return s
                elif opcode.opname[bytecode] == 'LOAD_CONST':
                    stack.append(self.op.func_code.co_consts[_popIndex()])
                elif opcode.opname[bytecode] == 'LOAD_ATTR':
                    stack.append(str(stack.pop()) + "." + self.op.func_code.co_names[_popIndex()])
                elif opcode.opname[bytecode] == 'COMPARE_OP':
                    stack.append(str(stack.pop(-2)) + " " + opcode.cmp_op[_popIndex()] + " " + str(stack.pop()))
                elif opcode.opname[bytecode] == 'LOAD_GLOBAL':
                    counter = _popIndex()
                    stack.append(self.op.func_code.co_names[counter])
                elif opcode.opname[bytecode] == 'LOAD_FAST':
                    if style == "__repr__":
                        stack.append(repr(self.var[_popIndex()]))
                    elif style == "name":
                        v = self.var[_popIndex()]
                        if isinstance(v, Variable):
                            name = v.getName()
                            if len(name) > 0:
                                stack.append(name)
                            else:
                                # The string form of a variable
                                # would probably be too long and messy.
                                # Just give shorthand.
                                stack.append("%s(...)" % v.__class__.__name__)
                        elif type(v) in (type(1), type(1.)):
                            stack.append(repr(v))
                        else:
                            # The string form of anything but a
                            # number would be too long and messy.
                            # Just give shorthand.
                            stack.append("<...>")
                    elif style == "TeX":
                        raise Exception, "TeX style not yet implemented"
                    elif style == "C":
                        counter = _popIndex()
                        if not self.var[counter]._isCached():
                            stack.append(self.var[counter]._getCstring(argDict, id=id + str(counter), freshen=freshen))
                            self.var[counter].value = None
                        else:
                            stack.append(self.var[counter]._getVariableClass()._getCstring(self.var[counter], argDict, \
                                                                                           id=id + str(counter),\
                                                                                           freshen=False))
                    else:
                        raise SyntaxError, "Unknown style: %s" % style
                elif opcode.opname[bytecode] == 'CALL_FUNCTION':    
                    args = []
                    for j in range(bytecodes.pop(1)):
                        # keyword parameters
                        args.insert(0, str(stack.pop(-2)) + "=" + str(stack.pop()))
                    for j in range(bytecodes.pop(0)):
                        # positional parameters
                        args.insert(0, str(stack.pop()))
                    stack.append(str(stack.pop()) + "(" + ", ".join(args) + ")")
                elif opcode.opname[bytecode] == 'LOAD_DEREF':
                    free = self.op.func_code.co_cellvars + self.op.func_code.co_freevars
                    stack.append(free[_popIndex()])
                elif unop.has_key(bytecode):
                    stack.append(unop[bytecode] + '(' + str(stack.pop()) + ')')
                elif binop.has_key(bytecode):
                    stack.append(str(stack.pop(-2)) + " " + binop[bytecode] + " " + str(stack.pop()))
                else:
                    raise SyntaxError, "Unknown bytecode: %s in %s: %s" % (`bytecode`, `[ord(byte) for byte in self.op.func_code.co_code]`,`"FIXME"`)
                
        def __repr__(self):
            return self._getRepresentation()

        def getName(self):
            name = baseClass.getName(self)
            if len(name) == 0:
                name = self._getRepresentation(style="name")
            return name
 
        def getShape(self):
            if self.opShape is not None:
                return self.opShape
            else:
                return baseClass.getShape(self)
##             return baseClass.getShape(self) or self.opShape

        def _isMasked(self):
            from fipy.tools import numerix
            return numerix.logical_or.reduce([var._isMasked() for var in self.var])
            
    return _OperatorVariable
    
def _testBinOp(self):
    """
    Test of _getRepresentation
    
        >>> v1 = Variable((1,2,3,4))
        >>> v2 = Variable((5,6,7,8))
        >>> v3 = Variable((9,10,11,12))
        >>> v4 = Variable((13,14,15,16))

        >>> (v1 * v2)._getRepresentation()
        '(Variable(value=array([1, 2, 3, 4])) * Variable(value=array([5, 6, 7, 8])))'
        
        >>> (v1 * v2)._getRepresentation(style='C', id="")
        '(var0[i] * var1[i])'
        
        >>> (v1 * v2 + v3 * v4)._getRepresentation(style='C', id="")
        '((var00[i] * var01[i]) + (var10[i] * var11[i]))'
        
        >>> (v1 - v2)._getRepresentation(style='C', id="")
        '(var0[i] - var1[i])'

        >>> (v1 / v2)._getRepresentation(style='C', id="")
        '(var0[i] / var1[i])'

        >>> (v1 - 1)._getRepresentation(style='C', id="")
        '(var0[i] - var1)'
            
        >>> (5 * v2)._getRepresentation(style='C', id="")
        '(var0[i] * var1)'

        >>> (v1 / v2 - v3 * v4 + v1 * v4)._getRepresentation(style='C', id="")
        '(((var000[i] / var001[i]) - (var010[i] * var011[i])) + (var10[i] * var11[i]))'
        
    Check that getUnit() works for a binOp

        >>> (Variable(value="1 m") * Variable(value="1 s")).getUnit()
        <PhysicalUnit s*m>

        >>> (Variable(value="1 m") / Variable(value="0 s")).getUnit()
        <PhysicalUnit m/s>

        >>> a = -((Variable() * Variable()).sin())

    Check that getTypeCode() works as expected.

        >>> a = Variable(1.) * Variable(1)
        >>> a.getTypecode()
        'd'

    The following test is to correct an `--inline` bug that was
    being thrown by the Cahn-Hilliard example. The fix for this
    bug was to add the last line to the following code in
    `_getRepresentation()`.
    
        >>> ##elif style == "C":
        >>> ##    counter = _popIndex()
        >>> ##    if not self.var[counter]._isCached():
        >>> ##        stack.append(self.var[counter]._getCstring(argDict, id=id + str(counter), freshen=freshen))
        >>> ##        self.var[counter].value=None

    This is the test that fails if the last line above is removed
    from `_getRepresentation()`, the `binOp.getValue()` statement
    below will return `1.0` and not `0.5`.
        
        >>> from fipy import numerix
        >>> def doBCs(binOp):
        ...     unOp1 = -binOp
        ...     print binOp.getValue()
        >>> var = Variable(1.)
        >>> binOp = 1. * var
        >>> unOp = -binOp
        >>> print unOp.getValue()
        -1.0
        >>> doBCs(binOp)
        1.0
        >>> var.setValue(0.5)
        >>> print unOp.getValue()
        -0.5
        >>> unOp2 = -binOp
        >>> print binOp.getValue()
        0.5

        >>> from fipy.variables.cellVariable import CellVariable
        >>> from fipy.variables.faceVariable import FaceVariable
        
        >>> from fipy.meshes.grid2D import Grid2D
        >>> mesh = Grid2D(nx=3)
        
        
    `CellVariable` * CellVariable
    
        >>> cv = CellVariable(mesh=mesh, value=(0, 1, 2))
        >>> cvXcv = cv * cv
        >>> print cvXcv
        [0 1 4]
        >>> print isinstance(cvXcv, CellVariable)
        1
    
    `CellVariable` * FaceVariable
    
        >>> fv = FaceVariable(mesh=mesh, value=(0, 1, 2, 3, 4, 5, 6, 7, 8, 9))
        >>> fvXcv = fv * cv #doctest: +IGNORE_EXCEPTION_DETAIL
        Traceback (most recent call last):
              ...
        TypeError: can't multiply sequence to non-int
        >>> cvXfv = cv * fv #doctest: +IGNORE_EXCEPTION_DETAIL
        Traceback (most recent call last):
              ...
        TypeError: can't multiply sequence to non-int
        
    rank-0 `CellVariable` * rank-1 `CellVariable`
    
        >>> vcv = CellVariable(mesh=mesh, value=((0, 1, 2), (1, 2, 3)), rank=1)
        >>> vcvXcv = vcv * cv
        >>> print vcvXcv
        [[0 1 4]
         [0 2 6]]
        >>> print isinstance(vcvXcv, CellVariable)
        1
        >>> print vcvXcv.getRank()
        1
        >>> cvXvcv = cv * vcv
        >>> print cvXvcv
        [[0 1 4]
         [0 2 6]]
        >>> print isinstance(cvXvcv, CellVariable)
        1
        >>> print cvXvcv.getRank()
        1

    `CellVariable` * rank-1 `FaceVariable`

        >>> vfv = FaceVariable(mesh=mesh, value=((0,1,2,3,1,2,3,6,2,1),
        ...                                      (1,2,3,4,3,4,5,9,6,3)), rank=1)
        >>> vfvXcv = vfv * cv #doctest: +IGNORE_EXCEPTION_DETAIL
        Traceback (most recent call last):
              ...
        TypeError: can't multiply sequence to non-int
        >>> cvXvfv = cv * vfv #doctest: +IGNORE_EXCEPTION_DETAIL
        Traceback (most recent call last):
              ...
        TypeError: can't multiply sequence to non-int

    `CellVariable` * Scalar
    
        >>> cvXs = cv * 3
        >>> print cvXs
        [0 3 6]
        >>> print isinstance(cvXs, CellVariable)
        1
        >>> sXcv = 3 * cv
        >>> print sXcv
        [0 3 6]
        >>> print isinstance(sXcv, CellVariable)
        1

    `CellVariable` * Vector
    
        >>> cvXv2 = cv * (3,2)
        >>> print cvXv2
        [[0 3 6]
         [0 2 4]]
        >>> cvXv2 = cv * [[3], [2]]
        >>> print cvXv2
        [[0 3 6]
         [0 2 4]]
        >>> print isinstance(cvXv2, CellVariable)
        1
        >>> print cvXv2.getRank()
        1
        >>> v2Xcv = (3,2) * cv
        >>> print v2Xcv
        [[0 3 6]
         [0 2 4]]
        >>> v2Xcv = [[3], [2]] * cv
        >>> print v2Xcv
        [[0 3 6]
         [0 2 4]]
        >>> print isinstance(v2Xcv, CellVariable)
        1
        >>> print v2Xcv.getRank()
        1
        
        >>> cvXv3 = cv * (3,2,1)
        >>> print cvXv3
        [0 2 2]
        >>> print isinstance(cvXv3, CellVariable)
        1
        >>> v3Xcv = (3,2,1) * cv
        >>> print v3Xcv
        [0 2 2]
        >>> print isinstance(v3Xcv, CellVariable)
        1
        
        >>> cvXv4 = cv * (3,2,1,0) #doctest: +IGNORE_EXCEPTION_DETAIL
        Traceback (most recent call last):
            ...
        TypeError: can't multiply sequence to non-int
        >>> v4Xcv = (3,2,1,0) * cv #doctest: +IGNORE_EXCEPTION_DETAIL
        Traceback (most recent call last):
            ...
        TypeError: can't multiply sequence to non-int


    `CellVariable` * `Variable` Scalar
    
        >>> cvXsv = cv * Variable(value=3)
        >>> print cvXsv
        [0 3 6]
        >>> print isinstance(cvXsv, CellVariable)
        1
        >>> svXcv = Variable(value=3) * cv
        >>> print svXcv
        [0 3 6]
        >>> print isinstance(svXcv, CellVariable)
        1
    
    `binOp` `CellVariable` * `binOp` `Variable` Scalar

        >>> cvcvXsvsv = (cv * cv) * (Variable(value=3) * Variable(value=3))
        >>> print cvcvXsvsv
        [ 0  9 36]
        >>> print isinstance(cvcvXsvsv, CellVariable)
        1
        >>> svsvXcvcv = (Variable(value=3) * Variable(value=3)) * (cv * cv)
        >>> print svsvXcvcv
        [ 0  9 36]
        >>> print isinstance(svsvXcvcv, CellVariable)
        1
        
    `CellVariable` * `Variable` Vector
        
        >>> cvXv2v = cv * Variable(value=(3,2))
        >>> print cvXv2v
        [[0 3 6]
         [0 2 4]]
        >>> cvXv2v = cv * Variable(value=((3,),(2,)))
        >>> print cvXv2v
        [[0 3 6]
         [0 2 4]]
        >>> print isinstance(cvXv2v, CellVariable)
        1
        >>> print cvXv2v.getRank()
        1
        >>> v2vXcv = Variable(value=(3,2)) * cv
        >>> v2vXcv = Variable(value=((3,),(2,))) * cv
        >>> print v2vXcv
        [[0 3 6]
         [0 2 4]]
        >>> print isinstance(v2vXcv, CellVariable)
        1
        >>> print v2vXcv.getRank()
        1
        
        >>> cvXv3v = cv * Variable(value=(3,2,1))
        >>> print cvXv3v
        [0 2 2]
        >>> print isinstance(cvXv3v, CellVariable)
        1
        >>> v3vXcv = Variable(value=(3,2,1)) * cv
        >>> print v3vXcv
        [0 2 2]
        >>> print isinstance(v3vXcv, CellVariable)
        1

        >>> cvXv4v = cv * Variable(value=(3,2,1,0)) #doctest: +IGNORE_EXCEPTION_DETAIL
        Traceback (most recent call last):
              ...
        TypeError: can't multiply sequence to non-int
        >>> v4vXcv = Variable(value=(3,2,1,0)) * cv #doctest: +IGNORE_EXCEPTION_DETAIL
        Traceback (most recent call last):
              ...
        TypeError: can't multiply sequence to non-int
        

    `CellVariable` * CellGradVariable
    
        >>> cvXcgv = cv * cv.getGrad()
        >>> print cvXcgv
        [[ 0.  1.  1.]
         [ 0.  0.  0.]]
        >>> print isinstance(cvXcgv, CellVariable)
        1
        >>> print cvXcgv.getRank()
        1
        
    `FaceVariable` * FaceVariable

        >>> fvXfv = fv * fv
        >>> print fvXfv
        [ 0  1  4  9 16 25 36 49 64 81]
        >>> print isinstance(fvXfv, FaceVariable)
        1

    `FaceVariable` * rank-1 `CellVariable`

        >>> vcvXfv = vcv * fv #doctest: +IGNORE_EXCEPTION_DETAIL
        Traceback (most recent call last):
              ...
        TypeError: can't multiply sequence to non-int
        >>> fvXvcv = fv * vcv #doctest: +IGNORE_EXCEPTION_DETAIL
        Traceback (most recent call last):
              ...
        TypeError: can't multiply sequence to non-int

    `FaceVariable` * rank-1 `FaceVariable`

        >>> vfvXfv = vfv * fv
        >>> print vfvXfv
        [[ 0  1  4  9  4 10 18 42 16  9]
         [ 0  2  6 12 12 20 30 63 48 27]]
        >>> print isinstance(vfvXfv, FaceVariable)
        1
        >>> print vfvXfv.getRank()
        1
        >>> fvXvfv = fv * vfv
        >>> print fvXvfv
        [[ 0  1  4  9  4 10 18 42 16  9]
         [ 0  2  6 12 12 20 30 63 48 27]]
        >>> print isinstance(fvXvfv, FaceVariable)
        1
        >>> print fvXvfv.getRank()
        1

    `FaceVariable` * Scalar

        >>> fvXs = fv * 3
        >>> print fvXs
        [ 0  3  6  9 12 15 18 21 24 27]
        >>> print isinstance(fvXs, FaceVariable)
        1
        >>> sXfv = 3 * fv
        >>> print sXfv
        [ 0  3  6  9 12 15 18 21 24 27]
        >>> print isinstance(sXfv, FaceVariable)
        1

    `FaceVariable` * Vector

        >>> fvXv2 = fv * (3,2)
        >>> print fvXv2
        [[ 0  3  6  9 12 15 18 21 24 27]
         [ 0  2  4  6  8 10 12 14 16 18]]
        >>> fvXv2 = fv * ((3,),(2,))
        >>> print fvXv2
        [[ 0  3  6  9 12 15 18 21 24 27]
         [ 0  2  4  6  8 10 12 14 16 18]]
        >>> print isinstance(fvXv2, FaceVariable)
        1
        >>> print fvXv2.getRank()
        1
        >>> v2Xfv = (3,2) * fv
        >>> print v2Xfv
        [[ 0  3  6  9 12 15 18 21 24 27]
         [ 0  2  4  6  8 10 12 14 16 18]]
        >>> v2Xfv = ((3,),(2,)) * fv
        >>> print v2Xfv
        [[ 0  3  6  9 12 15 18 21 24 27]
         [ 0  2  4  6  8 10 12 14 16 18]]
        >>> print isinstance(v2Xfv, FaceVariable)
        1
        >>> print v2Xfv.getRank()
        1
        
        >>> fvXv3 = fv * (3,2,1) #doctest: +IGNORE_EXCEPTION_DETAIL
        Traceback (most recent call last):
              ...
        TypeError: can't multiply sequence to non-int
        >>> v3Xfv = (3,2,1) * fv #doctest: +IGNORE_EXCEPTION_DETAIL
        Traceback (most recent call last):
              ...
        TypeError: can't multiply sequence to non-int

        >>> fvXv10 = fv * (9,8,7,6,5,4,3,2,1,0)
        >>> print fvXv10
        [ 0  8 14 18 20 20 18 14  8  0]
        >>> print isinstance(fvXv10, FaceVariable)
        1
        >>> v10Xfv = (9,8,7,6,5,4,3,2,1,0) * fv
        >>> print v10Xfv
        [ 0  8 14 18 20 20 18 14  8  0]
        >>> print isinstance(v10Xfv, FaceVariable)
        1

    `FaceVariable` * `Variable` Scalar

        >>> fvXsv = fv * Variable(value=3)
        >>> print fvXsv
        [ 0  3  6  9 12 15 18 21 24 27]
        >>> print isinstance(fvXsv, FaceVariable)
        1
        >>> svXfv = Variable(value=3) * fv
        >>> print svXfv
        [ 0  3  6  9 12 15 18 21 24 27]
        >>> print isinstance(svXfv, FaceVariable)
        1

    `FaceVariable` * `Variable` Vector
        
        >>> fvXv2v = fv * Variable(value=(3,2))
        >>> print fvXv2v
        [[ 0  3  6  9 12 15 18 21 24 27]
         [ 0  2  4  6  8 10 12 14 16 18]]
        >>> fvXv2v = fv * Variable(value=((3,),(2,)))
        >>> print fvXv2v
        [[ 0  3  6  9 12 15 18 21 24 27]
         [ 0  2  4  6  8 10 12 14 16 18]]
        >>> print isinstance(fvXv2v, FaceVariable)
        1
        >>> print fvXv2v.getRank()
        1
        >>> v2vXfv = Variable(value=(3,2)) * fv
        >>> print v2vXfv
        [[ 0  3  6  9 12 15 18 21 24 27]
         [ 0  2  4  6  8 10 12 14 16 18]]
        >>> v2vXfv = Variable(value=((3,),(2,))) * fv
        >>> print v2vXfv
        [[ 0  3  6  9 12 15 18 21 24 27]
         [ 0  2  4  6  8 10 12 14 16 18]]
        >>> print isinstance(v2vXfv, FaceVariable)
        1
        >>> print v2vXfv.getRank()
        1
        
        >>> fvXv3v = fv * Variable(value=(3,2,1)) #doctest: +IGNORE_EXCEPTION_DETAIL
        Traceback (most recent call last):
              ...
        TypeError: can't multiply sequence to non-int
        >>> v3vXfv = Variable(value=(3,2,1)) * fv #doctest: +IGNORE_EXCEPTION_DETAIL
        Traceback (most recent call last):
              ...
        TypeError: can't multiply sequence to non-int

        >>> fvXv10v = fv * Variable(value=(9,8,7,6,5,4,3,2,1,0))
        >>> print fvXv10v
        [ 0  8 14 18 20 20 18 14  8  0]
        >>> print isinstance(fvXv10v, FaceVariable)
        1
        >>> v10vXfv = Variable(value=(9,8,7,6,5,4,3,2,1,0)) * fv
        >>> print v10vXfv
        [ 0  8 14 18 20 20 18 14  8  0]
        >>> print isinstance(v10vXfv, FaceVariable)
        1

        
        
    rank-1 `CellVariable` * rank-1 `CellVariable`

        >>> vcvXvcv = vcv * vcv
        >>> print vcvXvcv
        [[0 1 4]
         [1 4 9]]
        >>> print isinstance(vcvXvcv, CellVariable)
        1
        >>> print vcvXvcv.getRank()
        1

    rank-1 `CellVariable` * rank-1 `FaceVariable`

        >>> vfvXvcv = vfv * vcv #doctest: +IGNORE_EXCEPTION_DETAIL
        Traceback (most recent call last):
              ...
        TypeError: can't multiply sequence to non-int
        >>> vcvXvfv = vcv * vfv #doctest: +IGNORE_EXCEPTION_DETAIL
        Traceback (most recent call last):
              ...
        TypeError: can't multiply sequence to non-int

    rank-1 `CellVariable` * Scalar

        >>> vcvXs = vcv * 3
        >>> print vcvXs
        [[0 3 6]
         [3 6 9]]
        >>> print isinstance(vcvXs, CellVariable)
        1
        >>> print vcvXs.getRank()
        1
        >>> sXvcv = 3 * vcv
        >>> print sXvcv
        [[0 3 6]
         [3 6 9]]
        >>> print isinstance(vcvXs, CellVariable)
        1
        >>> print vcvXs.getRank()
        1

    rank-1 `CellVariable` * Vector

        >>> vcvXv2 = vcv * (3,2)
        >>> print vcvXv2
        [[0 3 6]
         [2 4 6]]
        >>> vcvXv2 = vcv * ((3,),(2,))
        >>> print vcvXv2
        [[0 3 6]
         [2 4 6]]
        >>> print isinstance(vcvXv2, CellVariable)
        1
        >>> print vcvXv2.getRank()
        1
        >>> v2Xvcv = (3,2) * vcv
        >>> print v2Xvcv
        [[0 3 6]
         [2 4 6]]
        >>> v2Xvcv = ((3,),(2,)) * vcv
        >>> print v2Xvcv
        [[0 3 6]
         [2 4 6]]
        >>> print isinstance(v2Xvcv, CellVariable)
        1
        >>> print v2Xvcv.getRank()
        1
        
        >>> vcvXv3 = vcv * (3,2,1)
        >>> print vcvXv3
        [[0 2 2]
         [3 4 3]]
        >>> isinstance(vcvXv3, CellVariable)
        1
        >>> print vcvXv3.getRank()
        1
        >>> v3Xvcv = (3,2,1) * vcv 
        >>> print v3Xvcv
        [[0 2 2]
         [3 4 3]]
        >>> isinstance(v3Xvcv, CellVariable)
        1
        >>> print v3Xvcv.getRank()
        1

        >>> vcvXv4 = vcv * (3,2,1,0) #doctest: +IGNORE_EXCEPTION_DETAIL
        Traceback (most recent call last):
              ...
        TypeError: can't multiply sequence to non-int
        >>> v4Xvcv = (3,2,1,0) * vcv #doctest: +IGNORE_EXCEPTION_DETAIL
        Traceback (most recent call last):
              ...
        TypeError: can't multiply sequence to non-int

    rank-1 `CellVariable` * `Variable` Scalar

        >>> vcvXsv = vcv * Variable(value=3)
        >>> print vcvXsv
        [[0 3 6]
         [3 6 9]]
        >>> print isinstance(vcvXsv, CellVariable)
        1
        >>> print vcvXsv.getRank()
        1
        >>> svXvcv = Variable(value=3) * vcv
        >>> print svXvcv
        [[0 3 6]
         [3 6 9]]
        >>> print isinstance(svXvcv, CellVariable)
        1
        >>> print svXvcv.getRank()
        1

    rank-1 `CellVariable` * `Variable` Vector
        
        >>> vcvXv2v = vcv * Variable(value=(3,2))
        >>> print vcvXv2v
        [[0 3 6]
         [2 4 6]]
        >>> vcvXv2v = vcv * Variable(value=((3,),(2,)))
        >>> print vcvXv2v
        [[0 3 6]
         [2 4 6]]
        >>> print isinstance(vcvXv2v, CellVariable)
        1
        >>> print vcvXv2v.getRank()
        1
        >>> v2vXvcv = Variable(value=(3,2)) * vcv
        >>> print v2vXvcv
        [[0 3 6]
         [2 4 6]]
        >>> v2vXvcv = Variable(value=((3,),(2,))) * vcv
        >>> print v2vXvcv
        [[0 3 6]
         [2 4 6]]
        >>> print isinstance(v2vXvcv, CellVariable)
        1
        >>> print v2vXvcv.getRank()
        1
        
        >>> vcvXv3v = vcv * Variable(value=(3,2,1))
        >>> print vcvXv3v
        [[0 2 2]
         [3 4 3]]
        >>> isinstance(vcvXv3v, CellVariable)
        1
        >>> print vcvXv3v.getRank()
        1
        >>> v3vXvcv = Variable(value=(3,2,1)) * vcv 
        >>> print v3vXvcv
        [[0 2 2]
         [3 4 3]]
        >>> isinstance(v3vXvcv, CellVariable)
        1
        >>> print v3vXvcv.getRank()
        1

        >>> vcvXv4v = vcv * Variable(value=(3,2,1,0)) #doctest: +IGNORE_EXCEPTION_DETAIL
        Traceback (most recent call last):
              ...
        TypeError: can't multiply sequence to non-int
        >>> v4vXvcv = Variable(value=(3,2,1,0)) * vcv #doctest: +IGNORE_EXCEPTION_DETAIL
        Traceback (most recent call last):
              ...
        TypeError: can't multiply sequence to non-int

                    
    rank-1 `FaceVariable` * rank-1 FaceVariable

        >>> vfvXvfv = vfv * vfv
        >>> print vfvXvfv
        [[ 0  1  4  9  1  4  9 36  4  1]
         [ 1  4  9 16  9 16 25 81 36  9]]
        >>> isinstance(vfvXvfv, FaceVariable)
        1
        >>> print vfvXvfv.getRank()
        1

    rank-1 `FaceVariable` * Scalar

        >>> vfvXs = vfv * 3
        >>> print vfvXs
        [[ 0  3  6  9  3  6  9 18  6  3]
         [ 3  6  9 12  9 12 15 27 18  9]]
        >>> print isinstance(vfvXs, FaceVariable)
        1
        >>> print vfvXs.getRank()
        1
        >>> sXvfv = 3 * vfv
        >>> print sXvfv
        [[ 0  3  6  9  3  6  9 18  6  3]
         [ 3  6  9 12  9 12 15 27 18  9]]
        >>> print isinstance(sXvfv, FaceVariable)
        1
        >>> print sXvfv.getRank()
        1

    rank-1 `FaceVariable` * Vector

        >>> vfvXv2 = vfv * (3,2)
        >>> print vfvXv2
        [[ 0  3  6  9  3  6  9 18  6  3]
         [ 2  4  6  8  6  8 10 18 12  6]]
        >>> print isinstance(vfvXv2, FaceVariable)
        1
        >>> print vfvXv2.getRank()
        1
        >>> v2Xvfv = (3,2) * vfv
        >>> print v2Xvfv
        [[ 0  3  6  9  3  6  9 18  6  3]
         [ 2  4  6  8  6  8 10 18 12  6]]
        >>> print isinstance(v2Xvfv, FaceVariable)
        1
        >>> print v2Xvfv.getRank()
        1
        
        >>> vfvXv3 = vfv * (2,1,0) #doctest: +IGNORE_EXCEPTION_DETAIL
        Traceback (most recent call last):
              ...
        TypeError: can't multiply sequence to non-int
        >>> v3Xvfv = (2,1,0) * vfv #doctest: +IGNORE_EXCEPTION_DETAIL
        Traceback (most recent call last):
              ...
        TypeError: can't multiply sequence to non-int


        >>> vfvXv10 = vfv * (9,8,7,6,5,4,3,2,1,0)
        >>> print vfvXv10
        [[ 0  8 14 18  5  8  9 12  2  0]
         [ 9 16 21 24 15 16 15 18  6  0]]
        >>> isinstance(vfvXv10, FaceVariable)
        1
        >>> print vfvXv10.getRank()
        1
        >>> v10Xvfv = (9,8,7,6,5,4,3,2,1,0) * vfv
        >>> print v10Xvfv
        [[ 0  8 14 18  5  8  9 12  2  0]
         [ 9 16 21 24 15 16 15 18  6  0]]
        >>> isinstance(v10Xvfv, FaceVariable)
        1
        >>> print v10Xvfv.getRank()
        1

    rank-1 `FaceVariable` * `Variable` Scalar

        >>> vfvXsv = vfv * Variable(value=3)
        >>> print vfvXsv
        [[ 0  3  6  9  3  6  9 18  6  3]
         [ 3  6  9 12  9 12 15 27 18  9]]
        >>> print isinstance(vfvXsv, FaceVariable)
        1
        >>> print vfvXsv.getRank()
        1
        >>> svXvfv = Variable(value=3) * vfv
        >>> print svXvfv
        [[ 0  3  6  9  3  6  9 18  6  3]
         [ 3  6  9 12  9 12 15 27 18  9]]
        >>> print isinstance(svXvfv, FaceVariable)
        1
        >>> print svXvfv.getRank()
        1

    rank-1 `FaceVariable` * `Variable` Vector
        
        >>> vfvXv2v = vfv * Variable(value=(3,2))
        >>> print vfvXv2v
        [[ 0  3  6  9  3  6  9 18  6  3]
         [ 2  4  6  8  6  8 10 18 12  6]]
        >>> print isinstance(vfvXv2v, FaceVariable)
        1
        >>> print vfvXv2v.getRank()
        1
        >>> v2vXvfv = Variable(value=(3,2)) * vfv
        >>> print v2vXvfv
        [[ 0  3  6  9  3  6  9 18  6  3]
         [ 2  4  6  8  6  8 10 18 12  6]]
        >>> print isinstance(v2vXvfv, FaceVariable)
        1
        >>> print v2vXvfv.getRank()
        1
        
        >>> vfvXv3v = vfv * Variable(value=(2,1,0)) #doctest: +IGNORE_EXCEPTION_DETAIL
        Traceback (most recent call last):
              ...
        TypeError: can't multiply sequence to non-int
        >>> v3vXvfv = Variable(value=(2,1,0)) * vfv #doctest: +IGNORE_EXCEPTION_DETAIL
        Traceback (most recent call last):
              ...
        TypeError: can't multiply sequence to non-int


        >>> vfvXv10v = vfv * Variable(value=(9,8,7,6,5,4,3,2,1,0))
        >>> print vfvXv10v
        [[ 0  8 14 18  5  8  9 12  2  0]
         [ 9 16 21 24 15 16 15 18  6  0]]
        >>> isinstance(vfvXv10v, FaceVariable)
        1
        >>> print vfvXv10v.getRank()
        1
        >>> v10vXvfv = Variable(value=(9,8,7,6,5,4,3,2,1,0)) * vfv
        >>> print v10vXvfv
        [[ 0  8 14 18  5  8  9 12  2  0]
         [ 9 16 21 24 15 16 15 18  6  0]]
        >>> isinstance(v10vXvfv, FaceVariable)
        1
        >>> print v10vXvfv.getRank()
        1
        
        
    Scalar * `Variable` Scalar

        >>> sXsv = 3 * Variable(value=3)
        >>> print sXsv
        9
        >>> print isinstance(sXsv, Variable)
        1
        >>> svXs = Variable(value=3) * 3
        >>> print svXs
        9
        >>> print isinstance(svXs, Variable)
        1

    Scalar * `Variable` Vector
        
        >>> sXv2v = 3 * Variable(value=(3,2))
        >>> print sXv2v
        [9 6]
        >>> print isinstance(sXv2v, Variable)
        1
        >>> v2vXs = Variable(value=(3,2)) * 3
        >>> print v2vXs
        [9 6]
        >>> print isinstance(v2vXs, Variable)
        1
        
        
        
    Vector * `Variable` Scalar

        >>> vXsv = (3, 2) * Variable(value=3)
        >>> print vXsv
        [9 6]
        >>> print isinstance(vXsv, Variable)
        1
        >>> svXv = Variable(value=3) * (3, 2)
        >>> print svXv
        [9 6]
        >>> print isinstance(svXv, Variable)
        1

    Vector * `Variable` Vector
        
        >>> vXv2v = (3, 2) * Variable(value=(3,2))
        >>> print vXv2v
        [9 4]
        >>> print isinstance(vXv2v, Variable)
        1
        >>> v2vXv = Variable(value=(3,2)) * (3, 2)
        >>> print v2vXv
        [9 4]
        >>> print isinstance(v2vXv, Variable)
        1

        >>> vXv3v = (3, 2, 1) * Variable(value=(3,2)) #doctest: +IGNORE_EXCEPTION_DETAIL
        Traceback (most recent call last):
              ...
        TypeError: can't multiply sequence to non-int
        >>> v3vXv = Variable(value=(3,2)) * (3, 2, 1) #doctest: +IGNORE_EXCEPTION_DETAIL
        Traceback (most recent call last):
              ...
        TypeError: can't multiply sequence to non-int
        

    `Variable` Scalar * `Variable` Scalar

        >>> svXsv = Variable(value=3) * Variable(value=3)
        >>> print svXsv
        9
        >>> print isinstance(svXsv, Variable)
        1

    `Variable` Scalar * `Variable` Vector
        
        >>> svXv2v = Variable(value=3) * Variable(value=(3,2))
        >>> print svXv2v
        [9 6]
        >>> print isinstance(svXv2v, Variable)
        1
        >>> v2vXsv = Variable(value=(3,2)) * Variable(value=3)
        >>> print v2vXsv
        [9 6]
        >>> print isinstance(v2vXsv, Variable)
        1

        
    `Variable` Vector * `Variable` Vector
        
        >>> v2vXv2v = Variable(value=(3, 2)) * Variable(value=(3,2))
        >>> print v2vXv2v
        [9 4]
        >>> print isinstance(v2vXv2v, Variable)
        1
        
        >>> v3vXv2v = Variable(value=(3, 2, 1)) * Variable(value=(3,2)) #doctest: +IGNORE_EXCEPTION_DETAIL
        Traceback (most recent call last):
              ...
        TypeError: can't multiply sequence to non-int

    Test for weird bug that was appearing in inline. Caused by the intermediate
    operators not getting marked fresh.

        >>> class Alpha(Variable):
        ...     def __init__(self, var):
        ...         Variable.__init__(self)
        ...         self.var = self._requires(var)
        ...     def _calcValue(self):
        ...         return self.var.getValue()

        >>> coeff = Variable()
        >>> alpha = Alpha(-coeff / 1)
        >>> print numerix.allclose(alpha.getValue(), 0.0)
        True
        >>> coeff.setValue(-10.0)
        >>> print numerix.allclose(alpha.getValue(), 10)
        True
        >>> coeff.setValue(10.0)
        >>> print numerix.allclose(alpha.getValue(), -10)
        True

    Test to prevent divide by zero evaluation before value is
    requested.  The request is caused by the Variable requiring
    its unit to see whether it can do an inline calculation in
    `_UnaryOperatorVariable()`.
    
        >>> T = Variable()
        >>> from fipy import numerix
        >>> v = numerix.exp(-T / (1. *  T))

    Following is a test case for an error when turing a binOp into an array

        >>> print numerix.array(Variable(value=numerix.array([ 1.,])) * [ 1.,])
        [ 1.]

    It seems that numpy's __rmul__ coercion is very strange

        >>> type(numerix.array([1., 2.]) * Variable([1., 2.]))
        <class 'fipy.variables.binaryOperatorVariable.binOp'>

    Test inlining

        >>> v0 = Variable(numerix.ones(2, 'd'))
        >>> v1 = Variable(numerix.ones(2, 'd'))
        >>> v = v1 * v0
        >>> print v
        [ 1.  1.]
        >>> v0[1] = 0.5
        >>> print v
        [ 1.   0.5]
        
    Test inline indexing

        >>> mesh = Grid2D(nx=3, ny=3)
        >>> v1 = CellVariable(mesh=mesh, value=numerix.arange(9))
        >>> a = v1 * (1, -1)
        >>> print a
        [[ 0  1  2  3  4  5  6  7  8]
         [ 0 -1 -2 -3 -4 -5 -6 -7 -8]]
        >>> v1[0] = 0
        >>> print a
        [[ 0  1  2  3  4  5  6  7  8]
         [ 0 -1 -2 -3 -4 -5 -6 -7 -8]]

    """
    pass

def _test(): 
    import doctest
    return doctest.testmod()
    
if __name__ == "__main__": 
    _test()<|MERGE_RESOLUTION|>--- conflicted
+++ resolved
@@ -3,12 +3,7 @@
  # FiPy - a finite volume PDE solver in Python
  # 
  # FILE: "operatorVariable.py"
-<<<<<<< HEAD
- #                                     created: 5/6/07 {10:53:26 AM}
- #                                 last update: 6/16/08 {4:55:45 PM}
-=======
  #
->>>>>>> d5558a70
  # Author: Jonathan Guyer <guyer@nist.gov>
  # Author: Daniel Wheeler <daniel.wheeler@nist.gov>
  # Author: James Warren   <jwarren@nist.gov>
@@ -56,6 +51,9 @@
                 self._requires(aVar)
             
             self.dontCacheMe()
+            
+        def copy(self):
+            return baseClass.copy(self)
 
         def _calcValue(self):
             if not self.canInline:
