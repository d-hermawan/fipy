#!/usr/bin/env python

## -*-Pyth-*-
 # ###################################################################
 #  FiPy - Python-based finite volume PDE solver
 # 
 #  FILE: "faceGradVariable.py"
 #
 #  Author: Jonathan Guyer <guyer@nist.gov>
 #  Author: Daniel Wheeler <daniel.wheeler@nist.gov>
 #  Author: James Warren   <jwarren@nist.gov>
 #    mail: NIST
 #     www: http://www.ctcms.nist.gov/fipy/
 #  
 # ========================================================================
 # This software was developed at the National Institute of Standards
 # and Technology by employees of the Federal Government in the course
 # of their official duties.  Pursuant to title 17 Section 105 of the
 # United States Code this software is not subject to copyright
 # protection and is in the public domain.  FiPy is an experimental
 # system.  NIST assumes no responsibility whatsoever for its use by
 # other parties, and makes no guarantees, expressed or implied, about
 # its quality, reliability, or any other characteristic.  We would
 # appreciate acknowledgement if the software is used.
 # 
 # This software can be redistributed and/or modified freely
 # provided that any derivative works bear some notice that they are
 # derived from it, and any modified versions bear some notice that
 # they have been modified.
 # ========================================================================
 #  See the file "license.terms" for information on usage and  redistribution
 #  of this file, and for a DISCLAIMER OF ALL WARRANTIES.
 #  
 # ###################################################################
 ##

from fipy.variables.faceVariable import FaceVariable
from fipy.tools import numerix
from fipy.tools import inline

class _FaceGradVariable(FaceVariable):
    def __init__(self, var):
        FaceVariable.__init__(self, mesh=var.mesh, rank=var.rank + 1)
        self.var = self._requires(var)

    if inline.doInline:
        def _calcValue(self):

            id1, id2 = self.mesh._adjacentCellIDs
            
            tangents1 = self.mesh._faceTangents1
            tangents2 = self.mesh._faceTangents2
     
            val = self._array.copy()

            inline._runIterateElementInline("""
                int j;
                double t1grad1, t1grad2, t2grad1, t2grad2, N, N2;
                int ID1 = ITEM(id1, i, NULL);
                int ID2 = ITEM(id2, i, NULL);
                                          
                if ITEM(exteriorFaces, i, NULL) {
                     N2 = ITEM(facevar, i, NULL);
                } else {
                     N2 = ITEM(var, ID2, NULL);
                }
                
                N = (N2 - ITEM(var, ID1, NULL)) / ITEM(dAP, i, NULL);

                t1grad1 = t1grad2 = t2grad1 = t2grad2 = 0.;
                
                t1grad1 += ITEM(tangents1, i, vec) * ITEM(cellGrad, ID1, vec);
                t1grad2 += ITEM(tangents1, i, vec) * ITEM(cellGrad, ID2, vec);
                t2grad1 += ITEM(tangents2, i, vec) * ITEM(cellGrad, ID1, vec);
                t2grad2 += ITEM(tangents2, i, vec) * ITEM(cellGrad, ID2, vec);
                
                ITEM(val, i, vec) =  ITEM(normals, i, vec) * N;
                ITEM(val, i, vec) += ITEM(tangents1, i, vec) * (t1grad1 + t1grad2) / 2.;
                ITEM(val, i, vec) += ITEM(tangents2, i, vec) * (t2grad1 + t2grad2) / 2.;
            """,tangents1 = tangents1,
                tangents2 = tangents2,
                cellGrad = self.var.grad.numericValue,
                normals = self.mesh._orientedFaceNormals,
                id1 = id1,
                id2 = id2,
                dAP = numerix.array(self.mesh._cellDistances),
                var = self.var.numericValue,
                facevar = self.var.faceValue.numericValue,
                exteriorFaces = self.mesh.exteriorFaces.numericValue,
                val = val,
                ni = tangents1.shape[1],
                shape=numerix.array(numerix.shape(tangents1)))
                
            return self._makeValue(value = val)
    else:
        def _calcValue(self):
<<<<<<< HEAD
            #TODO: restore variableness of this branch and ditch the inline
            dAP = self.mesh._cellDistances.getValue()
            id1, id2 = [id.value for id in self.mesh._adjacentCellIDs]
            N2 = numerix.take(self.var.value, id2, axis=-1) 
            faceMask = self.mesh.exteriorFaces.value
            N2[..., faceMask] = self.var.faceValue.value[..., faceMask] 
            N = (N2 - numerix.take(self.var.value, id1, axis=-1)) / dAP
            
            normals = self.mesh._orientedFaceNormals.value
            
            tangents1 = self.mesh._faceTangents1.value
            tangents2 = self.mesh._faceTangents2.value
=======
            dAP = self.mesh._cellDistances
            id1, id2 = self.mesh._adjacentCellIDs
            N2 = numerix.take(self.var.value,id2)
            faceMask = numerix.array(self.mesh.exteriorFaces)
            N2[..., faceMask] = self.var.faceValue[..., faceMask]
            N = (N2 - numerix.take(self.var,id1)) / dAP

            normals = self.mesh._orientedFaceNormals
            
            tangents1 = self.mesh._faceTangents1
            tangents2 = self.mesh._faceTangents2
>>>>>>> b6facbd5
            cellGrad = self.var.grad.numericValue
            
            grad1 = numerix.take(cellGrad, id1, axis=1)
            grad2 = numerix.take(cellGrad, id2, axis=1)
            t1grad1 = numerix.sum(tangents1*grad1,0)
            t1grad2 = numerix.sum(tangents1*grad2,0)
            t2grad1 = numerix.sum(tangents2*grad1,0)
            t2grad2 = numerix.sum(tangents2*grad2,0)
            
            T1 = (t1grad1 + t1grad2) / 2.
            T2 = (t2grad1 + t2grad2) / 2.
            
            return normals * N + tangents1 * T1 + tangents2 * T2


    <|MERGE_RESOLUTION|>--- conflicted
+++ resolved
@@ -94,9 +94,8 @@
             return self._makeValue(value = val)
     else:
         def _calcValue(self):
-<<<<<<< HEAD
             #TODO: restore variableness of this branch and ditch the inline
-            dAP = self.mesh._cellDistances.getValue()
+            dAP = self.mesh._cellDistances.value
             id1, id2 = [id.value for id in self.mesh._adjacentCellIDs]
             N2 = numerix.take(self.var.value, id2, axis=-1) 
             faceMask = self.mesh.exteriorFaces.value
@@ -107,19 +106,6 @@
             
             tangents1 = self.mesh._faceTangents1.value
             tangents2 = self.mesh._faceTangents2.value
-=======
-            dAP = self.mesh._cellDistances
-            id1, id2 = self.mesh._adjacentCellIDs
-            N2 = numerix.take(self.var.value,id2)
-            faceMask = numerix.array(self.mesh.exteriorFaces)
-            N2[..., faceMask] = self.var.faceValue[..., faceMask]
-            N = (N2 - numerix.take(self.var,id1)) / dAP
-
-            normals = self.mesh._orientedFaceNormals
-            
-            tangents1 = self.mesh._faceTangents1
-            tangents2 = self.mesh._faceTangents2
->>>>>>> b6facbd5
             cellGrad = self.var.grad.numericValue
             
             grad1 = numerix.take(cellGrad, id1, axis=1)
