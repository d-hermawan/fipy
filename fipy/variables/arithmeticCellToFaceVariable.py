#!/usr/bin/env python

## -*-Pyth-*-
 # ###################################################################
 #  FiPy - Python-based finite volume PDE solver
 # 
 #  FILE: "arithmeticCellToFaceVariable.py"
<<<<<<< HEAD
 #                                    created: 2/20/04 {11:14:05 AM} 
 #                                last update: 11/7/07 {11:38:21 AM} 
=======
 #
>>>>>>> d5558a70
 #  Author: Jonathan Guyer <guyer@nist.gov>
 #  Author: Daniel Wheeler <daniel.wheeler@nist.gov>
 #  Author: James Warren   <jwarren@nist.gov>
 #    mail: NIST
 #     www: http://www.ctcms.nist.gov/fipy/
 #  
 # ========================================================================
 # This software was developed at the National Institute of Standards
 # and Technology by employees of the Federal Government in the course
 # of their official duties.  Pursuant to title 17 Section 105 of the
 # United States Code this software is not subject to copyright
 # protection and is in the public domain.  FiPy is an experimental
 # system.  NIST assumes no responsibility whatsoever for its use by
 # other parties, and makes no guarantees, expressed or implied, about
 # its quality, reliability, or any other characteristic.  We would
 # appreciate acknowledgement if the software is used.
 # 
 # This software can be redistributed and/or modified freely
 # provided that any derivative works bear some notice that they are
 # derived from it, and any modified versions bear some notice that
 # they have been modified.
 # ========================================================================
 #  See the file "license.terms" for information on usage and  redistribution
 #  of this file, and for a DISCLAIMER OF ALL WARRANTIES.
 #  
 # ###################################################################
 ##

from fipy.variables.cellToFaceVariable import _CellToFaceVariable
from fipy.tools import numerix
from fipy.tools.inline import inline

class _ArithmeticCellToFaceVariable(_CellToFaceVariable):
    def _calcValuePy(self, alpha, id1, id2):
        cell1 = numerix.take(self.var, id1, axis=-1).getValue()
        cell2 = numerix.take(self.var, id2, axis=-1).getValue()
        return (cell1 - cell2) * numerix.array(alpha) + cell2
        
    def _calcValueIn(self, alpha, id1, id2):
        val = self._getArray().copy()
        
        inline._runIterateElementInline("""
            int ID1 = ITEM(id1, i, NULL);
            int ID2 = ITEM(id2, i, NULL);
            double cell1 = ITEM(var, ID1, vec);
            double cell2 = ITEM(var, ID2, vec);
            ITEM(val, i, vec) = (cell1 - cell2) * ITEM(alpha, i, NULL) + cell2;
        """,
        var = self.var.getNumericValue(),
        val = val, 
        alpha = alpha,
        id1 = id1, id2 = id2,
        shape=numerix.array(numerix.shape(val)),
        ni = self.mesh._getNumberOfFaces())

        return self._makeValue(value = val)
##         return self._makeValue(value = val, unit = self.getUnit())

        <|MERGE_RESOLUTION|>--- conflicted
+++ resolved
@@ -5,12 +5,7 @@
  #  FiPy - Python-based finite volume PDE solver
  # 
  #  FILE: "arithmeticCellToFaceVariable.py"
-<<<<<<< HEAD
- #                                    created: 2/20/04 {11:14:05 AM} 
- #                                last update: 11/7/07 {11:38:21 AM} 
-=======
  #
->>>>>>> d5558a70
  #  Author: Jonathan Guyer <guyer@nist.gov>
  #  Author: Daniel Wheeler <daniel.wheeler@nist.gov>
  #  Author: James Warren   <jwarren@nist.gov>
