--- conflicted
+++ resolved
@@ -45,15 +45,8 @@
     
         self.faceVariable = self._requires(faceVariable)
 
-<<<<<<< HEAD
-    def _calcValuePy(self):
-        ids = self.mesh.cellFaceIDs
-        
-        contributions = numerix.take(self.faceVariable, ids, axis=-1)
-=======
     if inline.doInline:
         def _calcValue(self):
->>>>>>> 346260c3
 
             NCells = self.mesh.numberOfCells
             ids = self.mesh.cellFaceIDs
@@ -93,7 +86,7 @@
         def _calcValue(self):
             ids = self.mesh.cellFaceIDs
             
-            contributions = numerix.take(self.faceVariable, ids)
+            contributions = numerix.take(self.faceVariable, ids, axis=-1)
 
             # FIXME: numerix.MA.filled casts away dimensions
             return numerix.MA.filled(numerix.sum(contributions * self.mesh._cellToFaceOrientations, 0)) / self.mesh.cellVolumes
