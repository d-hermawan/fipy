--- conflicted
+++ resolved
@@ -35,8 +35,9 @@
 __docformat__ = 'restructuredtext'
 
 from fipy.tools.numerix import random
+from fipy.variables.noiseVariable import NoiseVariable
 
-from fipy.variables.noiseVariable import NoiseVariable
+__all__ = ["GammaNoiseVariable"]
 
 class GammaNoiseVariable(NoiseVariable):
     r"""
@@ -50,21 +51,25 @@
     with a shape parameter :math:`\alpha`, a rate parameter :math:`\beta`, and 
     :math:`\Gamma(z) = \int_0^\infty t^{z - 1}e^{-t}\,dt`.
 
+    Seed the random module for the sake of deterministic test results.
+
+    >>> from fipy import numerix
+    >>> numerix.random.seed(1)
+
     We generate noise on a uniform cartesian mesh
            
-           >>> from fipy.variables.variable import Variable
-           >>> alpha = Variable()
-           >>> beta = Variable()
-           >>> from fipy.meshes.grid2D import Grid2D
-           >>> noise = GammaNoiseVariable(mesh = Grid2D(nx = 100, ny = 100), shape = alpha, rate = beta)
+    >>> from fipy.variables.variable import Variable
+    >>> alpha = Variable()
+    >>> beta = Variable()
+    >>> from fipy.meshes import Grid2D
+    >>> noise = GammaNoiseVariable(mesh = Grid2D(nx = 100, ny = 100), shape = alpha, rate = beta)
            
     We histogram the root-volume-weighted noise distribution
     
-           >>> from fipy.variables.histogramVariable import HistogramVariable
-           >>> histogram = HistogramVariable(distribution = noise, dx = 0.1, nx = 300)
+    >>> from fipy.variables.histogramVariable import HistogramVariable
+    >>> histogram = HistogramVariable(distribution = noise, dx = 0.1, nx = 300)
            
     and compare to a Gaussian distribution
-<<<<<<< HEAD
 
     >>> from fipy.variables.cellVariable import CellVariable
     >>> x = CellVariable(mesh=histogram.mesh, value=histogram.mesh.cellCenters[0])
@@ -89,35 +94,9 @@
     ...             print >>sys.stderr, "alpha: %g, beta: %g" % (alpha, beta)
     ...             viewer.plot()
     ...             histoplot.plot()
-=======
-    
-           >>> from fipy.variables.cellVariable import CellVariable
-           >>> gammadist = CellVariable(mesh = histogram.getMesh())
-           >>> x = histogram.getMesh().getCellCenters()[0]
-           
-           >>> if __name__ == '__main__':
-           ...     from fipy import Viewer
-           ...     viewer = Viewer(vars=noise, datamin=0, datamax=30)
-           ...     histoplot = Viewer(vars=(histogram, gammadist), 
-           ...                        datamin=0, datamax=1)
-           
-           >>> from fipy.tools.numerix import arange, exp
-           >>> from scipy.special import gamma as Gamma
-           
-           >>> for shape in arange(1,8,1):
-           ...     alpha.setValue(shape)
-           ...     for rate in arange(0.5,2.5,0.5):
-           ...         beta.setValue(rate)
-           ...         gammadist.setValue(x**(alpha - 1) * (beta**alpha * exp(-beta * x)) / Gamma(alpha))
-           ...         if __name__ == '__main__':
-           ...             import sys
-           ...             print >>sys.stderr, "alpha: %g, beta: %g" % (alpha, beta)
-           ...             viewer.plot()
-           ...             histoplot.plot()
->>>>>>> 7f5bc866
 
-           >>> print abs(noise.getFaceGrad().getDivergence().getCellVolumeAverage()) < 5e-15
-           1
+    >>> print abs(noise.faceGrad.divergence.cellVolumeAverage) < 5e-15
+    1
 
     .. image:: fipy/variables/gamma.*
       :scale: 25
@@ -144,7 +123,7 @@
     
     def random(self):
         return random.gamma(shape=self.shapeParam, scale=self.rate, 
-                            size=[self.getMesh().globalNumberOfCells])
+                            size=[self.mesh.globalNumberOfCells])
 
 def _test(): 
     import fipy.tests.doctestPlus
