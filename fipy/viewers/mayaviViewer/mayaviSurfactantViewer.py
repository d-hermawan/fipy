--- conflicted
+++ resolved
@@ -5,12 +5,7 @@
  #  FiPy - Python-based finite volume PDE solver
  # 
  #  FILE: "mayaviSurfactantViewer.py"
- #                                    created: 7/29/04 {10:39:23 AM} 
-<<<<<<< HEAD
- #                                last update: 5/14/08 {11:25:47 AM}
-=======
- #                                last update: 6/7/08 {11:04:24 PM}
->>>>>>> 13a88dae
+ #
  #  Author: Jonathan Guyer <guyer@nist.gov>
  #  Author: Daniel Wheeler <daniel.wheeler@nist.gov>
  #  Author: James Warren   <jwarren@nist.gov>
