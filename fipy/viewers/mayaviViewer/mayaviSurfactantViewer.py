#!/usr/bin/env python

## -*-Pyth-*-
 # ###################################################################
 #  FiPy - Python-based finite volume PDE solver
 # 
 #  FILE: "mayaviSurfactantViewer.py"
 #                                    created: 7/29/04 {10:39:23 AM} 
<<<<<<< HEAD
 #                                last update: 11/8/07 {6:51:51 PM}
=======
 #                                last update: 7/5/07 {5:03:50 PM}
>>>>>>> 23b19207
 #  Author: Jonathan Guyer <guyer@nist.gov>
 #  Author: Daniel Wheeler <daniel.wheeler@nist.gov>
 #  Author: James Warren   <jwarren@nist.gov>
 #    mail: NIST
 #     www: http://www.ctcms.nist.gov/fipy/
 #  
 # ========================================================================
 # This software was developed at the National Institute of Standards
 # and Technology by employees of the Federal Government in the course
 # of their official duties.  Pursuant to title 17 Section 105 of the
 # United States Code this software is not subject to copyright
 # protection and is in the public domain.  FiPy is an experimental
 # system.  NIST assumes no responsibility whatsoever for its use by
 # other parties, and makes no guarantees, expressed or implied, about
 # its quality, reliability, or any other characteristic.  We would
 # appreciate acknowledgement if the software is used.
 # 
 # This software can be redistributed and/or modified freely
 # provided that any derivative works bear some notice that they are
 # derived from it, and any modified versions bear some notice that
 # they have been modified.
 # ========================================================================
 #  
 #  Description: 
 # 
 #  History
 # 
 #  modified   by  rev reason
 #  ---------- --- --- -----------
 #  2003-11-12 JEG 1.0 original
 # ###################################################################
 ##

__docformat__ = 'restructuredtext'

from fipy.viewers.viewer import Viewer
from fipy.tools import numerix

class MayaviSurfactantViewer(Viewer):
    
    """
    The `MayaviSurfactantViewer` creates a viewer with the Mayavi_ python
    plotting package that displays a `DistanceVariable`.

    .. _Mayavi: http://mayavi.sourceforge.net/

    """
        
    def __init__(self, distanceVar, surfactantVar=None, levelSetValue=0., limits=None, title=None, smooth=0, zoomFactor=1., animate=False):
        """
        Create a `MayaviSurfactantViewer`.
        
            >>> from fipy import *
            >>> dx = 1.
            >>> dy = 1.
            >>> nx = 11
            >>> ny = 11
            >>> Lx = ny * dy
            >>> Ly = nx * dx
            >>> mesh = Grid2D(dx = dx, dy = dy, nx = nx, ny = ny)
            >>> # from fipy.models.levelSet.distanceFunction.distanceVariable import DistanceVariable
            >>> var = DistanceVariable(mesh = mesh, value = -1)
        
            >>> x, y = mesh.getCellCenters()

            >>> var.setValue(1, where=(x - Lx / 2.)**2 + (y - Ly / 2.)**2 < (Lx / 4.)**2)
            >>> var.calcDistanceFunction()
            >>> viewer = MayaviSurfactantViewer(var, smooth = 2)
            >>> viewer.plot()
            >>> viewer._promptForOpinion()
            >>> del viewer

            >>> var = DistanceVariable(mesh = mesh, value = -1)

            >>> var.setValue(1, where=(y > 2. * Ly / 3.) | ((x > Lx / 2.) & (y > Ly / 3.)) | ((y < Ly / 6.) & (x > Lx / 2)))
            >>> var.calcDistanceFunction()
            >>> viewer = MayaviSurfactantViewer(var)
            >>> viewer.plot()
            >>> viewer._promptForOpinion()
            >>> del viewer

            >>> viewer = MayaviSurfactantViewer(var, smooth = 2)
            >>> viewer.plot()
            >>> viewer._promptForOpinion()
            >>> del viewer
        
        :Parameters:

          - `distanceVar`: a `DistanceVariable` object.
          - `levelSetValue`: the value of the contour to be displayed
          - `limits`: a dictionary with possible keys `xmin`, `xmax`,
            `ymin`, `ymax`, `zmin`, `zmax`, `datamin`, `datamax`.  A 1D
            Viewer will only use `xmin` and `xmax`, a 2D viewer will also
            use `ymin` and `ymax`, and so on.  All viewers will use
            `datamin` and `datamax`.  Any limit set to a (default) value of
            `None` will autoscale.
          - `title`: displayed at the top of the Viewer window
          - `animate`: whether to show only the initial condition and the 
            moving top boundary or to show all contours (Default)
        """

        Viewer.__init__(self, vars = [], limits = limits, title = title)
        import mayavi
        self._viewer = mayavi.mayavi()
        self.distanceVar = distanceVar
        if surfactantVar is None:
            self.surfactantVar = numerix.zeros(len(self.distanceVar), 'd')
        else:            
            self.surfactantVar = surfactantVar
        self.smooth = smooth
        self.zoomFactor = zoomFactor

        self.animate = animate
        if animate:
            self._initialCondition = None

        if distanceVar.getMesh().getDim() != 2:
            raise 'The MayaviIsoViewer only works for 2D meshes.'

    def _getStructure(self):

        ##maxX = self.distanceVar.getMesh().getFaceCenters()[0].max()
        ##minX = self.distanceVar.getMesh().getFaceCenters()[0].min()

        IDs = numerix.nonzero(self.distanceVar._getCellInterfaceFlag())
<<<<<<< HEAD
        coordinates = numerix.take(numerix.array(self.distanceVar.getMesh().getCellCenters()), IDs, axis=-1)
        
        coordinates -= numerix.take(self.distanceVar.getGrad() * self.distanceVar, IDs, axis=-1)
=======
        coordinates = numerix.take(numerix.array(self.distanceVar.getMesh().getCellCenters()).swapaxes(0,1), IDs)

        coordinates -= numerix.take(numerix.array(self.distanceVar.getGrad() * self.distanceVar).swapaxes(0,1), IDs)

>>>>>>> 23b19207
        coordinates *= self.zoomFactor

        shiftedCoords = coordinates.copy()
        shiftedCoords[:,0] = -coordinates[:,0] ##+ (maxX - minX)
        coordinates = numerix.concatenate((coordinates, shiftedCoords))


        from lines import _getOrderedLines
<<<<<<< HEAD
=======

>>>>>>> 23b19207
        lines = _getOrderedLines(range(2 * len(IDs)), coordinates, thresholdDistance = self.distanceVar.getMesh()._getCellDistances().min() * 10)

        data = numerix.take(self.surfactantVar, IDs, axis=-1)

        data = numerix.concatenate((data, data))

        tmpIDs = numerix.nonzero(data > 0.0001)
        if len(tmpIDs) > 0:
<<<<<<< HEAD
            val = numerix.take(data, tmpIDs, axis=-1).min()
=======
            val = numerix.take(data, tmpIDs).min()
>>>>>>> 23b19207
        else:
            val = 0.0001
            
        data = numerix.where(data < 0.0001,
                             val,
                             data)
        
        for line in lines:
            if len(line) > 2: 
                for smooth in range(self.smooth):
                    for arr in (coordinates, data):
                        tmp = numerix.take(arr, line, axis=-1)
                        tmp[1:-1] = tmp[2:] * 0.25 + tmp[:-2] * 0.25 + tmp[1:-1] * 0.5
                        if len(arr.shape) > 1:
                            for i in range(len(arr[0])):                            
                                arrI = arr[:,i].copy()
                                numerix.put(arrI, line, tmp[:,i])
                                arr[:,i] = arrI
                        else:
                            numerix.put(arrI, line, tmp)

        name = self.title
        name = name.strip()
        if name == '':
            name = None

        coords = numerix.zeros((coordinates.shape[0], 3), 'd')
        coords[:,:coordinates.shape[1]] = coordinates

        import pyvtk

        ## making lists as pyvtk doesn't know what to do with numpy arrays

        coords = list(coords)
        coords = map(lambda coord: [float(coord[0]),float(coord[1]), float(coord[2])], coords)

        data = list(data)
        data = map(lambda item: float(item), data)

        return (pyvtk.UnstructuredGrid(points = coords,
                                       poly_line = lines),
                pyvtk.PointData(pyvtk.Scalars(data, name = name)))
        
    def plot(self, filename = None):

        structure, data = self._getStructure()

        import pyvtk
        import tempfile
        import os

        if self.animate:
            if self._initialCondition is None:
                data = pyvtk.VtkData(structure, 0)
                (f, tempFileName) = tempfile.mkstemp('.vtk')
                data.tofile(tempFileName)
                self._viewer.open_vtk(tempFileName, config=0) 
                os.close(f)
                os.remove(tempFileName)

                self._viewer.load_module('SurfaceMap', 0)

                rw = self._viewer.get_render_window()
                rw.z_plus_view()

                self._initialCondition = self._viewer.get_current_dvm_name()
            else:
                self._viewer.mayavi.del_dvm(self._viewer.get_current_dvm_name())

        data = pyvtk.VtkData(structure, data)

        (f, tempFileName) = tempfile.mkstemp('.vtk')
        data.tofile(tempFileName)
        self._viewer.open_vtk(tempFileName, config=0)

        os.close(f)
        os.remove(tempFileName)
        self._viewer.load_module('SurfaceMap', 0)

        if not self.animate:
            rw = self._viewer.get_render_window()
            rw.z_plus_view()

        ## display legend
        dvm = self._viewer.get_current_dvm()
        mm = dvm.get_current_module_mgr()
        slh = mm.get_scalar_lut_handler()
        slh.legend_on.set(1)
        slh.legend_on_off()
        
        ## display legend with correct range
        slh.range_on_var.set(1)
        slh.v_range_on_var.set(1)
        
        xmax = self._getLimit('datamax')
        if xmax is None:
            xmax = self.surfactantVar.max()
            
        xmin = self._getLimit('datamin')
        if xmin is None:
            xmin = self.surfactantVar.min()
<<<<<<< HEAD
            
        slh.range_var.set((xmin, xmax))
        slh.set_range_var()
        
        slh.v_range_var.set((self.surfactantVar.min(), self.surfactantVar.max()))
=======

        slh.range_var.set((xmin, xmax))
        slh.set_range_var()
        
        slh.v_range_var.set((float(self.surfactantVar.min()), float(self.surfactantVar.max())))
>>>>>>> 23b19207
        slh.set_v_range_var()

        self._viewer.Render()
        
        if filename is not None:
            self._viewer.renwin.save_png(filename)

if __name__ == "__main__": 
    import fipy.tests.doctestPlus
    fipy.tests.doctestPlus.execButNoTest()
<|MERGE_RESOLUTION|>--- conflicted
+++ resolved
@@ -6,11 +6,7 @@
  # 
  #  FILE: "mayaviSurfactantViewer.py"
  #                                    created: 7/29/04 {10:39:23 AM} 
-<<<<<<< HEAD
- #                                last update: 11/8/07 {6:51:51 PM}
-=======
- #                                last update: 7/5/07 {5:03:50 PM}
->>>>>>> 23b19207
+ #                                last update: 5/14/08 {11:25:47 AM}
  #  Author: Jonathan Guyer <guyer@nist.gov>
  #  Author: Daniel Wheeler <daniel.wheeler@nist.gov>
  #  Author: James Warren   <jwarren@nist.gov>
@@ -136,28 +132,18 @@
         ##minX = self.distanceVar.getMesh().getFaceCenters()[0].min()
 
         IDs = numerix.nonzero(self.distanceVar._getCellInterfaceFlag())
-<<<<<<< HEAD
-        coordinates = numerix.take(numerix.array(self.distanceVar.getMesh().getCellCenters()), IDs, axis=-1)
-        
-        coordinates -= numerix.take(self.distanceVar.getGrad() * self.distanceVar, IDs, axis=-1)
-=======
         coordinates = numerix.take(numerix.array(self.distanceVar.getMesh().getCellCenters()).swapaxes(0,1), IDs)
 
         coordinates -= numerix.take(numerix.array(self.distanceVar.getGrad() * self.distanceVar).swapaxes(0,1), IDs)
 
->>>>>>> 23b19207
         coordinates *= self.zoomFactor
 
         shiftedCoords = coordinates.copy()
         shiftedCoords[:,0] = -coordinates[:,0] ##+ (maxX - minX)
         coordinates = numerix.concatenate((coordinates, shiftedCoords))
 
-
         from lines import _getOrderedLines
-<<<<<<< HEAD
-=======
-
->>>>>>> 23b19207
+
         lines = _getOrderedLines(range(2 * len(IDs)), coordinates, thresholdDistance = self.distanceVar.getMesh()._getCellDistances().min() * 10)
 
         data = numerix.take(self.surfactantVar, IDs, axis=-1)
@@ -166,11 +152,7 @@
 
         tmpIDs = numerix.nonzero(data > 0.0001)
         if len(tmpIDs) > 0:
-<<<<<<< HEAD
             val = numerix.take(data, tmpIDs, axis=-1).min()
-=======
-            val = numerix.take(data, tmpIDs).min()
->>>>>>> 23b19207
         else:
             val = 0.0001
             
@@ -272,19 +254,11 @@
         xmin = self._getLimit('datamin')
         if xmin is None:
             xmin = self.surfactantVar.min()
-<<<<<<< HEAD
-            
+
         slh.range_var.set((xmin, xmax))
         slh.set_range_var()
         
-        slh.v_range_var.set((self.surfactantVar.min(), self.surfactantVar.max()))
-=======
-
-        slh.range_var.set((xmin, xmax))
-        slh.set_range_var()
-        
         slh.v_range_var.set((float(self.surfactantVar.min()), float(self.surfactantVar.max())))
->>>>>>> 23b19207
         slh.set_v_range_var()
 
         self._viewer.Render()
