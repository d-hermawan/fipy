--- conflicted
+++ resolved
@@ -78,20 +78,10 @@
 
         self.mesh = self.vars[0].mesh
         
-<<<<<<< HEAD
-        vertexIDs = self.mesh._getOrderedCellVertexIDs()
+        vertexIDs = self.mesh._orderedCellVertexIDs
         coords = self.mesh.getVertexCoords()[..., vertexIDs]
 
-=======
-        vertexIDs = self.mesh._orderedCellVertexIDs
-
-        vertexCoords = self.mesh.vertexCoords
-
-        xCoords = numerix.take(vertexCoords[0], vertexIDs)
-        yCoords = numerix.take(vertexCoords[1], vertexIDs)
-        
->>>>>>> 1951f6c7
-        polys = []
+#         polys = []
 
         for vertices in coords.getValue().swapaxes(0,2):
             if hasattr(vertices, 'mask'):
@@ -107,10 +97,10 @@
             # PolyCollection not child of PatchCollection in matplotlib 0.98
             self.axes.add_collection(self.collection)
 
-        xmin = self._getLimit('xmin', default=xCoords.min())
-        xmax = self._getLimit('xmax', default=xCoords.max())
-        ymin = self._getLimit('ymin', default=yCoords.min())
-        ymax = self._getLimit('ymax', default=yCoords.max())
+        xmin = self._getLimit('xmin', default=coords[0].min())
+        xmax = self._getLimit('xmax', default=coords[0].max())
+        ymin = self._getLimit('ymin', default=coords[1].min())
+        ymax = self._getLimit('ymax', default=coords[1].max())
 
         self.axes.set_xlim(xmin=xmin, xmax=xmax)
         self.axes.set_ylim(ymin=ymin, ymax=ymax)
