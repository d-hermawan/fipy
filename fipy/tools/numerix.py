--- conflicted
+++ resolved
@@ -81,20 +81,10 @@
     from numpy import ma as MA
     numpy_version = 'new'
 
-<<<<<<< HEAD
 def zeros(a, dtype='l'):
     return NUMERIX.zeros(a, dtype)
 def ones(a, dtype='l'):
-    return NUMERIX.ones(a, dtype)
-=======
-def zeros(a, t='l'):
-    # print a, t
-    return NUMERIX.zeros(a, t)
-def ones(a, t='l'):
-    return NUMERIX.ones(a, t)
->>>>>>> 7a1da99e
-
-    
+    return NUMERIX.ones(a, dtype)    
 
 def _isPhysical(arr):
     """
