#!/usr/bin/env python

## -*-Pyth-*-
 # ###################################################################
 #  FiPy - a finite volume PDE solver in Python
 #
 #  FILE: "testClass.py"
 #
 #  Author: Jonathan Guyer   <guyer@nist.gov>
 #  Author: Daniel Wheeler   <daniel.wheeler@nist.gov>
 #  Author: James Warren     <jwarren@nist.gov>
 #    mail: NIST
 #     www: http://www.ctcms.nist.gov/fipy/
 #
 # ========================================================================
 # This document was prepared at the National Institute of Standards
 # and Technology by employees of the Federal Government in the course
 # of their official duties.  Pursuant to title 17 Section 105 of the
 # United States Code this document is not subject to copyright
 # protection and is in the public domain.  setup.py
 # is an experimental work.  NIST assumes no responsibility whatsoever
 # for its use by other parties, and makes no guarantees, expressed
 # or implied, about its quality, reliability, or any other characteristic.
 # We would appreciate acknowledgement if the document is used.
 #
 # This document can be redistributed and/or modified freely
 # provided that any derivative works bear some notice that they are
 # derived from it, and any modified versions bear some notice that
 # they have been modified.
 # ========================================================================
 #
 # ###################################################################
 ##

def _TestClass(base):
    class _test(base):
        description = str(base.description) + ", for FiPy and its examples"

        # List of option tuples: long name, short name (None if no short
        # name), and help string.
        user_options = base.user_options + [
            ('inline', None, "run FiPy with inline compilation enabled"),
            ('pythoncompiled=', None, "directory in which to put weave's work product"),
            ('Trilinos', None, "run FiPy using Trilinos solvers"),
            ('Pysparse', None, "run FiPy using Pysparse solvers (default)"),
            ('trilinos', None, "run FiPy using Trilinos solvers"),
            ('pysparse', None, "run FiPy using Pysparse solvers (default)"),
            ('scipy', None, "run FiPy using SciPy solvers"),
            ('Scipy', None, "run FiPy using SciPy solvers"),
            ('no-pysparse',None, "run FiPy without using the Pysparse solvers"),
            ('pyamg',None, "run FiPy without using the PyAMG solvers"),
            ('all', None, "run all non-interactive FiPy tests (default)"),
            ('really-all', None, "run *all* FiPy tests (including those requiring user input)"),
            ('examples', None, "test FiPy examples"),
            ('modules', None, "test FiPy code modules"),
            ('viewers', None, "test FiPy viewer modules (requires user input)"),
            ('cache', None, "run FiPy with Variable caching"),
            ('no-cache', None, "run FiPy without Variable caching"),
            ('timetests=', None, "file in which to put time spent on each test"),
            ('skfmm', None, "run FiPy using the Scikit-fmm level set solver (default)"),
            ('lsmlib', None, "run FiPy using the LSMLIB level set solver (default)"),
           ]


        def initialize_options(self):
            base.initialize_options(self)

            self.all = False
            self.really_all = False
            self.examples = False
            self.modules = False
            self.viewers = False

            self.inline = False
            self.pythoncompiled = None
            self.cache = False
            self.no_cache = True
            self.Trilinos = False
            self.Pysparse = False
            self.trilinos = False
            self.pysparse = False
            self.no_pysparse = False
            self.pyamg = False
            self.scipy = False
            self.timetests = None
            self.skfmm = False
            self.lsmlib = False

        def finalize_options(self):
            noSuiteOrModule = (self.test_suite is None
                               and self.test_module is None)

<<<<<<< HEAD
=======
            if noSuiteOrModule:
                # keep base.finalize_options() from adding things we don't want
                self.test_suite = "dummy"
                
>>>>>>> 784617c6
            base.finalize_options(self)

            if noSuiteOrModule:
<<<<<<< HEAD
                self.test_args.remove(self.distribution.test_suite)

=======
                # setuptools completely changed how it uses test_suite and test_args with v. 18.0
                # we do our best to keep it confused
                self.test_suite = None
                
>>>>>>> 784617c6
            if not (self.examples or self.modules or self.viewers):
                self.all = True
            if self.all or self.really_all:
                self.examples = True
                self.modules = True
            if self.really_all:
                self.viewers = True

<<<<<<< HEAD

=======
            # If we drop setuptools < 18.0, the remaining lines can probably be removed
            
            self.test_args = list(self._test_args())

            if noSuiteOrModule:
                # setuptools completely changed how it uses test_suite and test_args with v. 18.0
                # we do our best to keep it confused
                self.test_suite = "dummy"

        def _test_args(self):
            # can't seem to delegate a generator until Python 3.3
            
            if self.verbose:
                yield '--verbose'
            if self.test_suite:
                yield self.test_suite
                
>>>>>>> 784617c6
            if self.viewers:
                print "*" * 60
                print "*" + "".center(58) + "*"
                print "*" + "ATTENTION".center(58) + "*"
                print "*" + "".center(58) + "*"
                print "*" + "Some of the following tests require user interaction".center(58) + "*"
                print "*" + "".center(58) + "*"
                print "*" * 60
<<<<<<< HEAD

                self.test_args.append("fipy.viewers.testinteractive._suite")

            if self.modules:
                self.test_args.append("fipy.testFiPy._suite")

=======
                
                yield "fipy.viewers.testinteractive._suite"
            if self.modules:
                yield "fipy.testFiPy._suite"
>>>>>>> 784617c6
            if self.examples:
                yield "examples.test._suite"

        def printPackageInfo(self):

            for pkg in ['fipy', 'numpy', 'pysparse', 'scipy', 'matplotlib', 'mpi4py']:

                try:
                    mod = __import__(pkg)

                    if hasattr(mod, '__version__'):
                        print pkg,'version',mod.__version__
                    else:
                        print pkg,'version not available'

                except ImportError, e:
                    print pkg,'is not installed'

                except Exception, e:
                    print pkg, 'version check failed:', e

            ## PyTrilinos
            try:
                import PyTrilinos
                print PyTrilinos.version()
            except ImportError, e:
                print pkg,'is not installed'
            except Exception, e:
                print pkg, 'version check failed:', e

            ## Mayavi uses a non-standard approach for storing its version nummber.
            try:
                from mayavi.__version__ import __version__ as mayaviversion
                print 'mayavi version', mayaviversion
            except ImportError, e:
                try:
                    from enthought.mayavi.__version__ import __version__ as mayaviversion
                    print 'enthought.mayavi version', mayaviversion
                except ImportError, e:
                    print 'enthought.mayavi is not installed'
                except Exception, e:
                    print 'enthought.mayavi version check failed:', e
            except Exception, e:
                print 'mayavi version check failed:', e

            ## Gmsh version
            try:
                from fipy.meshes.gmshMesh import gmshVersion
                gmshversion = gmshVersion()
                if gmshversion is None:
                    print 'gmsh is not installed'
                else:
                    print 'gmsh version',gmshversion
            except Exception, e:
                print 'gmsh version check failed:', e

        def run_tests(self):
            import sys
            if self.Trilinos or self.trilinos or self.no_pysparse:
                try:
                    ## The import scipy statement is added to allow
                    ## the --Trilinos tests to run without throwing a
                    ## segmentation fault. This is caused by weird
                    ## behavior in scipy and PyTrilinos depending on
                    ## the order in which modules are imported
                    try:
                        import scipy
                    except:
                        pass
                    import PyTrilinos
                except ImportError, a:
                    print >>sys.stderr, "!!! Trilinos library is not installed"
                    return

            if self.inline:
                try:
                    from scipy import weave
                except ImportError, a:
                    print >>sys.stderr, "!!! weave library is not installed"
                    return

            if self.pythoncompiled is not None:
                import os
                os.environ['PYTHONCOMPILED'] = self.pythoncompiled

            self.printPackageInfo()

            from pkg_resources import EntryPoint
            import unittest
            loader_ep = EntryPoint.parse("x="+self.test_loader)
            loader_class = loader_ep.load(require=False)

            try:
                unittest.main(
                    None, None, [unittest.__file__]+self.test_args,
                    testLoader = loader_class()
                    )
            except SystemExit, exitErr:
                # unittest.main(..., exit=...) not available until Python 2.7
                from fipy.tests.doctestPlus import report_skips
                report_skips()
                if self.timetests is not None:
                    pass
                else:
                    raise

            if self.timetests is not None:
                from fipy.tests.doctestPlus import _DocTestTimes
                import numpy
                _DocTestTimes = numpy.rec.fromrecords(_DocTestTimes, formats='f8,S255', names='time,test')
                _DocTestTimes.sort(order=('time', 'test'))
                numpy.savetxt(self.timetests, _DocTestTimes[::-1], fmt="%8.4f\t%s")

            raise exitErr
    return _test<|MERGE_RESOLUTION|>--- conflicted
+++ resolved
@@ -90,25 +90,13 @@
             noSuiteOrModule = (self.test_suite is None
                                and self.test_module is None)
 
-<<<<<<< HEAD
-=======
+            base.finalize_options(self)
+
             if noSuiteOrModule:
-                # keep base.finalize_options() from adding things we don't want
-                self.test_suite = "dummy"
-                
->>>>>>> 784617c6
-            base.finalize_options(self)
-
-            if noSuiteOrModule:
-<<<<<<< HEAD
-                self.test_args.remove(self.distribution.test_suite)
-
-=======
                 # setuptools completely changed how it uses test_suite and test_args with v. 18.0
                 # we do our best to keep it confused
                 self.test_suite = None
                 
->>>>>>> 784617c6
             if not (self.examples or self.modules or self.viewers):
                 self.all = True
             if self.all or self.really_all:
@@ -117,9 +105,6 @@
             if self.really_all:
                 self.viewers = True
 
-<<<<<<< HEAD
-
-=======
             # If we drop setuptools < 18.0, the remaining lines can probably be removed
             
             self.test_args = list(self._test_args())
@@ -137,7 +122,6 @@
             if self.test_suite:
                 yield self.test_suite
                 
->>>>>>> 784617c6
             if self.viewers:
                 print "*" * 60
                 print "*" + "".center(58) + "*"
@@ -146,24 +130,15 @@
                 print "*" + "Some of the following tests require user interaction".center(58) + "*"
                 print "*" + "".center(58) + "*"
                 print "*" * 60
-<<<<<<< HEAD
-
-                self.test_args.append("fipy.viewers.testinteractive._suite")
-
-            if self.modules:
-                self.test_args.append("fipy.testFiPy._suite")
-
-=======
                 
                 yield "fipy.viewers.testinteractive._suite"
             if self.modules:
                 yield "fipy.testFiPy._suite"
->>>>>>> 784617c6
             if self.examples:
                 yield "examples.test._suite"
 
         def printPackageInfo(self):
-
+            
             for pkg in ['fipy', 'numpy', 'pysparse', 'scipy', 'matplotlib', 'mpi4py']:
 
                 try:
