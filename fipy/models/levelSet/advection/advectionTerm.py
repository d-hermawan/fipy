--- conflicted
+++ resolved
@@ -6,11 +6,7 @@
  # 
  #  FILE: "advectionEquation.py"
  #                                    created: 11/12/03 {10:39:23 AM} 
-<<<<<<< HEAD
  #                                last update: 11/8/07 {6:06:21 PM} 
-=======
- #                                last update: 3/29/07 {10:39:19 AM} 
->>>>>>> 23b19207
  #  Author: Jonathan Guyer <guyer@nist.gov>
  #  Author: Daniel Wheeler <daniel.wheeler@nist.gov>
  #  Author: James Warren   <jwarren@nist.gov>
@@ -86,33 +82,21 @@
 
         >>> var = CellVariable(value = numerix.zeros(3, 'd'), mesh = mesh)
         >>> L, b = _AdvectionTerm(0.)._buildMatrix(var, SparseMatrix)
-<<<<<<< HEAD
         >>> print numerix.allclose(b, numerix.zeros(3, 'd'), atol = 1e-10)
-=======
-        >>> numerix.allclose(b, numerix.zeros(3, 'd'), atol = 1e-10)
->>>>>>> 23b19207
         1
    
     Less trivial test:
 
         >>> var = CellVariable(value = numerix.arange(3), mesh = mesh)
         >>> L, b = _AdvectionTerm(1.)._buildMatrix(var, SparseMatrix)
-<<<<<<< HEAD
         >>> print numerix.allclose(b, numerix.array((0., -1., -1.)), atol = 1e-10)
-=======
-        >>> numerix.allclose(b, numerix.array((0., -1., -1.)), atol = 1e-10)
->>>>>>> 23b19207
         1
 
     Even less trivial
 
         >>> var = CellVariable(value = numerix.arange(3), mesh = mesh)
         >>> L, b = _AdvectionTerm(-1.)._buildMatrix(var, SparseMatrix)
-<<<<<<< HEAD
         >>> print numerix.allclose(b, numerix.array((1., 1., 0.)), atol = 1e-10)
-=======
-        >>> numerix.allclose(b, numerix.array((1., 1., 0.)), atol = 1e-10)
->>>>>>> 23b19207
         1
 
     Another trivial test case (more trivial than a trivial test case
@@ -121,11 +105,7 @@
         >>> vel = numerix.array((-1, 2, -3))
         >>> var = CellVariable(value = numerix.array((4,6,1)), mesh = mesh)
         >>> L, b = _AdvectionTerm(vel)._buildMatrix(var, SparseMatrix)
-<<<<<<< HEAD
         >>> print numerix.allclose(b, -vel * numerix.array((2, numerix.sqrt(5**2 + 2**2), 5)), atol = 1e-10)
-=======
-        >>> numerix.allclose(b, -vel * numerix.array((2, numerix.sqrt(5**2 + 2**2), 5)), atol = 1e-10)
->>>>>>> 23b19207
         1
 
     Somewhat less trivial test case:
@@ -165,23 +145,14 @@
         differences = self._getDifferences(adjacentValues, cellValues, oldArray, cellToCellIDs, mesh)
         differences = differences.filled(0)
         
-<<<<<<< HEAD
         minsq = numerix.sqrt(numerix.sum(numerix.minimum(differences.getValue(), numerix.zeros((NCellFaces, NCells)))**2, axis=0))
         maxsq = numerix.sqrt(numerix.sum(numerix.maximum(differences.getValue(), numerix.zeros((NCellFaces, NCells)))**2, axis=0))
-=======
-        minsq = numerix.sqrt(numerix.sum(numerix.minimum(differences, numerix.zeros((NCellFaces, NCells)))**2, axis=0))
-        maxsq = numerix.sqrt(numerix.sum(numerix.maximum(differences, numerix.zeros((NCellFaces, NCells)))**2, axis=0))
->>>>>>> 23b19207
 
         coeff = numerix.array(self._getGeomCoeff(mesh))
 
         coeffXdiffereneces = coeff * ((coeff > 0.) * minsq + (coeff < 0.) * maxsq)
 
-<<<<<<< HEAD
         return (SparseMatrix(size = NCells), numerix.array(-coeffXdiffereneces * mesh.getCellVolumes()))
-=======
-        return (SparseMatrix(size = NCells), -coeffXdiffereneces * mesh.getCellVolumes())
->>>>>>> 23b19207
         
     def _getDifferences(self, adjacentValues, cellValues, oldArray, cellToCellIDs, mesh):
         return (adjacentValues - cellValues) / mesh._getCellToCellDistances()
