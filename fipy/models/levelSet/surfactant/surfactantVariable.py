#!/usr/bin/env python

## -*-Pyth-*-
 # ###################################################################
 #  FiPy - Python-based finite volume PDE solver
 # 
 #  FILE: "surfactantVariable.py"
 #                                    created: 7/29/04 {10:39:23 AM} 
 #                                last update: 12/22/05 {2:49:31 PM} 
 #  Author: Jonathan Guyer <guyer@nist.gov>
 #  Author: Daniel Wheeler <daniel.wheeler@nist.gov>
 #  Author: James Warren   <jwarren@nist.gov>
 #    mail: NIST
 #     www: http://www.ctcms.nist.gov/fipy/
 #  
 # ========================================================================
 # This software was developed at the National Institute of Standards
 # and Technology by employees of the Federal Government in the course
 # of their official duties.  Pursuant to title 17 Section 105 of the
 # United States Code this software is not subject to copyright
 # protection and is in the public domain.  FiPy is an experimental
 # system.  NIST assumes no responsibility whatsoever for its use by
 # other parties, and makes no guarantees, expressed or implied, about
 # its quality, reliability, or any other characteristic.  We would
 # appreciate acknowledgement if the software is used.
 # 
 # This software can be redistributed and/or modified freely
 # provided that any derivative works bear some notice that they are
 # derived from it, and any modified versions bear some notice that
 # they have been modified.
 # ========================================================================
 #  
 #  Description: 
 # 
 #  History
 # 
 #  modified   by  rev reason
 #  ---------- --- --- -----------
 #  2003-11-12 JEG 1.0 original
 # ###################################################################
 ##

__docformat__ = 'restructuredtext'

from fipy.variables.cellVariable import CellVariable
from fipy.tools import numerix

class SurfactantVariable(CellVariable):
    """

    The `SurfactantVariable` maintains a conserved volumetric
    concentration on cells adjacent to, but in front of, the
    interface. The `value` argument corresponds to the initial
    concentration of surfactant on the interface (moles divided by
    area). The value held by the `SurfactantVariable` is actually a
    volume density (moles divided by volume).

    """
    
    def __init__(self, value = 0., distanceVar = None, name = 'surfactant variable', hasOld=False):
        """

        A simple 1D test:

           >>> from fipy.meshes.grid1D import Grid1D
           >>> mesh = Grid1D(dx = 1., nx = 4)
           >>> from fipy.models.levelSet.distanceFunction.distanceVariable \\
           ...     import DistanceVariable
           >>> distanceVariable = DistanceVariable(mesh = mesh, 
           ...                                     value = (-1.5, -0.5, 0.5, 941.5))
           >>> surfactantVariable = SurfactantVariable(value = 1, 
           ...                                         distanceVar = distanceVariable)
           >>> print numerix.allclose(surfactantVariable, (0, 0., 1., 0))
           1

        A 2D test case:

           >>> from fipy.meshes.grid2D import Grid2D
           >>> mesh = Grid2D(dx = 1., dy = 1., nx = 3, ny = 3)
           >>> distanceVariable = DistanceVariable(mesh = mesh,
           ...                                     value = (1.5, 0.5, 1.5,
           ...                                              0.5,-0.5, 0.5,
           ...                                              1.5, 0.5, 1.5))
           >>> surfactantVariable = SurfactantVariable(value = 1, 
           ...                                         distanceVar = distanceVariable)
           >>> print numerix.allclose(surfactantVariable, (0, 1, 0, 1, 0, 1, 0, 1, 0))
           1

        Another 2D test case:

           >>> mesh = Grid2D(dx = .5, dy = .5, nx = 2, ny = 2)
           >>> distanceVariable = DistanceVariable(mesh = mesh, 
           ...                                     value = (-0.5, 0.5, 0.5, 1.5))
           >>> surfactantVariable = SurfactantVariable(value = 1, 
           ...                                         distanceVar = distanceVariable)
           >>> print numerix.allclose(surfactantVariable, 
           ...                  (0, numerix.sqrt(2), numerix.sqrt(2), 0))
           1

        :Parameters:
          - `value`: The initial value.
          - `distanceVar`: A `DistanceVariable` object.
          - `name`: The name of the variable.
          
        """


        CellVariable.__init__(self, mesh = distanceVar.getMesh(), name = name, hasOld=False)

        self.distanceVar = self._requires(distanceVar)
        self.value = distanceVar.getCellInterfaceAreas() * value / self.mesh.getCellVolumes()

        if hasOld:
            self.old = self.copy()
	else:
            self.old = None

        self.interfaceSurfactantVariable = None

    def getInterfaceVar(self):
        """
        
        Returns the `SurfactantVariable` rendered as an
        `_InterfaceSurfactantVariable` which evaluates the surfactant
        concentration as an area concentration the interface rather
        than a volumetric concentration.

        """
        if self.interfaceSurfactantVariable is None:
            self.interfaceSurfactantVariable = _InterfaceSurfactantVariable(self)

        return self.interfaceSurfactantVariable

    def _getDistanceVar(self):
        return self.distanceVar
        
    def _calcValue(self):
        return self.value

    def copy(self):
        return self.__class__(
            distanceVar=self.distanceVar,
	    name=self.name + "_old", 
	    value=self.getValue().copy(),
	    hasOld=False)
    
class _InterfaceSurfactantVariable(CellVariable):
    def __init__(self, surfactantVar):
        CellVariable.__init__(self, name = surfactantVar.name + "_interface", mesh = surfactantVar.getMesh())
        self.surfactantVar = self._requires(surfactantVar)

    def _calcValue(self):
        areas = self.surfactantVar._getDistanceVar().getCellInterfaceAreas()        
<<<<<<< HEAD
        areas = Numeric.where(areas > 1e-20, areas, 1)
        return Numeric.array(self.surfactantVar) * self.mesh.getCellVolumes() / areas

=======
        areas = numerix.where(areas > 1e-20, areas, 1)
        return numerix.array(self.surfactantVar) * self.mesh.getCellVolumes() / areas
    
>>>>>>> 952beb17
def _test(): 
    import doctest
    return doctest.testmod()
    
if __name__ == "__main__": 
    _test() <|MERGE_RESOLUTION|>--- conflicted
+++ resolved
@@ -151,15 +151,9 @@
 
     def _calcValue(self):
         areas = self.surfactantVar._getDistanceVar().getCellInterfaceAreas()        
-<<<<<<< HEAD
-        areas = Numeric.where(areas > 1e-20, areas, 1)
-        return Numeric.array(self.surfactantVar) * self.mesh.getCellVolumes() / areas
-
-=======
         areas = numerix.where(areas > 1e-20, areas, 1)
         return numerix.array(self.surfactantVar) * self.mesh.getCellVolumes() / areas
-    
->>>>>>> 952beb17
+
 def _test(): 
     import doctest
     return doctest.testmod()
