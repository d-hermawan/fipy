--- conflicted
+++ resolved
@@ -131,23 +131,13 @@
         alpha = numerix.dot(cellFaceNormalAreas, norms, axis = 2)
         alpha = numerix.where(alpha > 0, alpha, 0)
 
-<<<<<<< HEAD
-        alphasum = Numeric.sum(alpha, axis = 1)
+        alphasum = numerix.sum(alpha, axis = 1)
         alphasum += (alphasum < 1e-100) * 1e-100
-        alpha = alpha / alphasum[:,Numeric.NewAxis]
-
-        phi = Numeric.reshape(Numeric.repeat(self.distanceVar, M), (Ncells, M))
-
-        alpha = Numeric.where(phi > 0., 0, alpha)
-=======
-        alphasum = numerix.sum(alpha, axis = 1)
-        alphasum += (alphasum < 1e-10) * 1e-10
         alpha = alpha / alphasum[:,numerix.NewAxis]
 
         phi = numerix.reshape(numerix.repeat(self.distanceVar, M), (Ncells, M))
         alpha = numerix.where(phi > 0., 0, alpha)
->>>>>>> 952beb17
-
+        
         volumes = numerix.array(self.mesh.getCellVolumes())
         alpha = alpha[:,:,numerix.NewAxis] * volumes[:,numerix.NewAxis,numerix.NewAxis] * norms
 
