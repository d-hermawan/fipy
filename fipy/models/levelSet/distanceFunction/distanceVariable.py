#!/usr/bin/env python

## -*-Pyth-*-
 # ###################################################################
 #  FiPy - Python-based finite volume PDE solver
 # 
 #  FILE: "distanceVariable.py"
 #
 #  Author: Jonathan Guyer <guyer@nist.gov>
 #  Author: Daniel Wheeler <daniel.wheeler@nist.gov>
 #  Author: James Warren   <jwarren@nist.gov>
 #    mail: NIST
 #     www: http://www.ctcms.nist.gov/fipy/
 #  
 # ========================================================================
 # This software was developed at the National Institute of Standards
 # and Technology by employees of the Federal Government in the course
 # of their official duties.  Pursuant to title 17 Section 105 of the
 # United States Code this software is not subject to copyright
 # protection and is in the public domain.  FiPy is an experimental
 # system.  NIST assumes no responsibility whatsoever for its use by
 # other parties, and makes no guarantees, expressed or implied, about
 # its quality, reliability, or any other characteristic.  We would
 # appreciate acknowledgement if the software is used.
 # 
 # This software can be redistributed and/or modified freely
 # provided that any derivative works bear some notice that they are
 # derived from it, and any modified versions bear some notice that
 # they have been modified.
 # ========================================================================
 #  
 # ###################################################################
 ##

__docformat__ = 'restructuredtext'

from fipy.tools import numerix
from fipy.tools.numerix import MA

from fipy.variables.cellVariable import CellVariable

class DistanceVariable(CellVariable):
    r"""
    A `DistanceVariable`
    
    .. raw:: latex

        object calculates $\phi$ so it satisfies,

        $$ | \nabla \phi | = 1 $$

        using the fast marching method with an initial condition defined by
        the zero level set.

    Currently the solution is first order, This suffices for initial
    conditions with straight edges (e.g. trenches in
    electrodeposition). The method should work for unstructured 2D grids
    but testing on unstructured grids is untested thus far. This is a 2D
    implementation as it stands. Extending to 3D should be relatively
    simple.

    Here we will define a few test cases. Firstly a 1D test case

       >>> from fipy.meshes.grid1D import Grid1D
       >>> mesh = Grid1D(dx = .5, nx = 8)
       >>> from distanceVariable import DistanceVariable
       >>> var = DistanceVariable(mesh = mesh, value = (-1, -1, -1, -1, 1, 1, 1, 1))
       >>> var.calcDistanceFunction()
       >>> answer = (-1.75, -1.25, -.75, -0.25, 0.25, 0.75, 1.25, 1.75)
       >>> print var.allclose(answer)
       1

    A 1D test case with very small dimensions.

       >>> dx = 1e-10
       >>> mesh = Grid1D(dx = dx, nx = 8)
       >>> var = DistanceVariable(mesh = mesh, value = (-1, -1, -1, -1, 1, 1, 1, 1))
       >>> var.calcDistanceFunction()
       >>> answer = numerix.arange(8) * dx - 3.5 * dx
       >>> print var.allclose(answer)
       1

    A 2D test case to test `_calcTrialValue` for a pathological case.

       >>> dx = 1.
       >>> dy = 2.
       >>> from fipy.meshes.grid2D import Grid2D
       >>> mesh = Grid2D(dx = dx, dy = dy, nx = 2, ny = 3)
       >>> var = DistanceVariable(mesh = mesh, value = (-1, 1, 1, 1, -1, 1))

       >>> var.calcDistanceFunction()
       >>> vbl = -dx * dy / numerix.sqrt(dx**2 + dy**2) / 2.
       >>> vbr = dx / 2
       >>> vml = dy / 2.
       >>> crossProd = dx * dy
       >>> dsq = dx**2 + dy**2
       >>> top = vbr * dx**2 + vml * dy**2
       >>> sqrt = crossProd**2 *(dsq - (vbr - vml)**2)
       >>> sqrt = numerix.sqrt(max(sqrt, 0))
       >>> vmr = (top + sqrt) / dsq
       >>> answer = (vbl, vbr, vml, vmr, vbl, vbr)
       >>> print var.allclose(answer)
       1

    The `extendVariable` method solves the following equation for a given
    extensionVariable.

    .. raw:: latex

        $$ \nabla u \cdot \nabla \phi = 0 $$

    using the fast marching method with an initial condition defined at
    the zero level set. Essentially the equation solves a fake distance
    function to march out the velocity from the interface.

       >>> from fipy.variables.cellVariable import CellVariable
       >>> mesh = Grid2D(dx = 1., dy = 1., nx = 2, ny = 2)
       >>> var = DistanceVariable(mesh = mesh, value = (-1, 1, 1, 1))
       >>> var.calcDistanceFunction()
       >>> extensionVar = CellVariable(mesh = mesh, value = (-1, .5, 2, -1))
       >>> tmp = 1 / numerix.sqrt(2)
       >>> print var.allclose((-tmp / 2, 0.5, 0.5, 0.5 + tmp))
       1
       >>> var.extendVariable(extensionVar)
       >>> print extensionVar.allclose((1.25, .5, 2, 1.25))
       1
       >>> mesh = Grid2D(dx = 1., dy = 1., nx = 3, ny = 3)
       >>> var = DistanceVariable(mesh = mesh, value = (-1, 1, 1,
       ...                                               1, 1, 1,
       ...                                               1, 1, 1))
       >>> var.calcDistanceFunction()
       >>> extensionVar = CellVariable(mesh = mesh, value = (-1, .5, -1,
       ...                                                    2, -1, -1,
       ...                                                   -1, -1, -1))

       >>> v1 = 0.5 + tmp
       >>> v2 = 1.5
       >>> tmp1 = (v1 + v2) / 2 + numerix.sqrt(2. - (v1 - v2)**2) / 2
       >>> tmp2 = tmp1 + 1 / numerix.sqrt(2)
       >>> print var.allclose((-tmp / 2, 0.5, 1.5, 0.5, 0.5 + tmp, 
       ...                      tmp1, 1.5, tmp1, tmp2))
       1
       >>> answer = (1.25, .5, .5, 2, 1.25, 0.9544, 2, 1.5456, 1.25)
       >>> var.extendVariable(extensionVar)
       >>> print extensionVar.allclose(answer, rtol = 1e-4)
       1

    Test case for a bug that occurs when initializing the distance
    variable at the interface. Currently it is assumed that adjacent cells
    that are opposite sign neighbors have perpendicular normal vectors. In
    fact the two closest cells could have opposite normals.

       >>> mesh = Grid1D(dx = 1., nx = 3)
       >>> var = DistanceVariable(mesh = mesh, value = (-1, 1, -1))
       >>> var.calcDistanceFunction()
       >>> print var.allclose((-0.5, 0.5, -0.5))
       1

    For future reference, the minimum distance for the interface cells can
    be calculated with the following functions. The trial cell values will
    also be calculated with these functions. In essence it is not
    difficult to calculate the level set distance function on an
    unstructured 3D grid. However a lot of testing will be required. The
    minimum distance functions will take the following form.

    .. raw:: latex

        $$ X_{\text{min}} = \frac{\left| \vec{s} \times \vec{t} \right|}
        {\left| \vec{s} - \vec{t} \right|} $$

        and in 3D,

        $$ X_{\text{min}} = \frac{1}{3!} \left| \vec{s} \cdot \left(
        \vec{t} \times \vec{u} \right) \right| $$

        where the vectors $\vec{s}$, $\vec{t}$ and $\vec{u}$ represent the
        vectors from the cell of interest to the neighboring cell.

    """
    def __init__(self, mesh, name = '', value = 0., unit = None, hasOld = 0, narrowBandWidth = 1e+10):
        """
        Creates a `distanceVariable` object.

        :Parameters:
          - `mesh`: The mesh that defines the geometry of this variable.
          - `name`: The name of the variable.
	  - `value`: The initial value.
	  - `unit`: the physical units of the variable
          - `hasOld`: Whether the variable maintains an old value.
          - `narrowBandWidth`: The width of the region about the zero level set
            within which the distance function is evaluated.

        """
        CellVariable.__init__(self, mesh, name = name, value = value, unit = unit, hasOld = hasOld)
        self._markStale()
        self.narrowBandWidth = narrowBandWidth

##         self.cellToCellDistances = MA.filled(self.mesh._getCellToCellDistances(), 0)
        self.cellToCellDistances = self.mesh._getCellToCellDistances().filled(0).getValue()
        self.cellNormals = self.mesh._getCellNormals().filled(0).getValue()
        self.cellAreas = self.mesh._getCellAreas().filled(0).getValue()
##         self.cellToCellDistances = numerix.array(MA.array(self.mesh._getCellToCellDistances()).filled(0))
##         self.cellNormals = numerix.array(MA.array(self.mesh._getCellNormals()).filled(0))       
##         self.cellAreas = numerix.array(MA.array(self.mesh._getCellAreas()).filled(0))
        self.cellToCellIDs = numerix.array(self.mesh._getCellToCellIDsFilled())
        self.adjacentCellIDs = self.mesh._getAdjacentCellIDs()
        self.exteriorFaces = self.mesh.getExteriorFaces()
        self.cellFaceIDs = self.mesh._getCellFaceIDs().getValue()
        
    def _calcValue(self):
        return self.value
        
    def extendVariable(self, extensionVariable, deleteIslands = False):
        """
        
        Takes a `cellVariable` and extends the variable from the zero
        to the region encapuslated by the `narrowBandWidth`.

        :Parameters:
          - `extensionVariable`: The variable to extend from the zero
            level set.
          - `deleteIslands`: Sets the temporary level set value to
            zero in isolated cells.

        """
        
        self.tmpValue = self.value.copy()
        numericExtensionVariable = numerix.array(extensionVariable)
        self._calcDistanceFunction(numericExtensionVariable, deleteIslands = deleteIslands)
        extensionVariable[:] = numericExtensionVariable
        self.value = self.tmpValue

    def calcDistanceFunction(self, narrowBandWidth = None, deleteIslands = False):
        """
        Calculates the `distanceVariable` as a distance function.

        :Parameters:
          - `narrowBandWidth`: The width of the region about the zero level set
            within which the distance function is evaluated.
          - `deleteIslands`: Sets the temporary level set value to
            zero in isolated cells.

        """
        self._calcDistanceFunction(narrowBandWidth = narrowBandWidth, deleteIslands = deleteIslands)
        self._markFresh()
    
    def _calcDistanceFunction(self, extensionVariable = None, narrowBandWidth = None, deleteIslands = False):

        if narrowBandWidth == None:
            narrowBandWidth = self.narrowBandWidth

        ## calculate interface values

        cellToCellIDs = self.mesh._getCellToCellIDs()

        if deleteIslands:
            adjVals = numerix.take(self.value, cellToCellIDs, axis=-1)
            adjInterfaceValues = MA.masked_array(adjVals, mask = (adjVals * self.value) > 0)
            masksum = numerix.sum(numerix.logical_not(MA.getmask(adjInterfaceValues)), 0)
            tmp = MA.logical_and(masksum == 4, self.value > 0)
            self.value = MA.where(tmp, -1, self.value)

        adjVals = numerix.take(self.value, cellToCellIDs, axis=-1).getValue()
        adjInterfaceValues = MA.masked_array(adjVals, mask = (adjVals * self.value) > 0)
        dAP = self.mesh._getCellToCellDistances().getValue()
        distances = abs(self.value * dAP / (self.value - adjInterfaceValues))
        indices = MA.argsort(distances, 0)
        sign = (self.value > 0) * 2 - 1

        s = distances[indices[0], numerix.arange(indices.shape[1])]

        if self.mesh.getDim() == 2:

            t = distances[indices[1], numerix.arange(indices.shape[1])]
            u = distances[indices[2], numerix.arange(indices.shape[1])]

            ns = self.cellNormals[..., indices[0], numerix.arange(indices.shape[1])]
            nt = self.cellNormals[..., indices[1], numerix.arange(indices.shape[1])]

            signedDistance = MA.where(MA.getmask(s),
                                      self.value,
                                      MA.where(MA.getmask(t),
                                               sign * s,
                                               MA.where(abs(numerix.dot(ns,nt)) < 0.9,
                                                        sign * s * t / MA.sqrt(s**2 + t**2),
                                                        MA.where(MA.getmask(u),
                                                                 sign * s,
                                                                 sign * s * u / MA.sqrt(s**2 + u**2)
                                                                 )
                                                        )
                                               )
                                      )
        else:
            signedDistance = MA.where(MA.getmask(s),
                                      self.value,
                                      sign * s)
            

        self.value = signedDistance

        ## calculate interface flag
        masksum = numerix.sum(numerix.logical_not(MA.getmask(distances)), 0)
        interfaceFlag = (masksum > 0).astype('l')

        ## spread the extensionVariable to the whole interface
        flag = True
        if extensionVariable is None:
            extensionVariable = numerix.zeros(self.mesh.getNumberOfCells(), 'd')
            flag = False
            
        ext = numerix.zeros(self.mesh.getNumberOfCells(), 'd')

        positiveInterfaceFlag = numerix.where(self.value > 0, interfaceFlag, 0)
        negativeInterfaceIDs = numerix.nonzero(numerix.where(self.value < 0, interfaceFlag, 0))[0]

        for id in negativeInterfaceIDs:
            tmp, extensionVariable[...,id] = self._calcTrialValue(id, positiveInterfaceFlag, extensionVariable)

        if flag:
            self.value = self.tmpValue.copy()

        ## evaluate the trialIDs
        adjInterfaceFlag = numerix.take(interfaceFlag, cellToCellIDs, axis=-1).getValue()
        hasAdjInterface = (numerix.sum(adjInterfaceFlag.filled(0), 0) > 0).astype('l')

        trialFlag = numerix.logical_and(numerix.logical_not(interfaceFlag), hasAdjInterface).astype('l')

        trialIDs = list(numerix.nonzero(trialFlag)[0])
        evaluatedFlag = interfaceFlag


        for id in trialIDs:
            self.value[...,id], extensionVariable[id] = self._calcTrialValue(id, evaluatedFlag, extensionVariable)

        while len(trialIDs):

            id = trialIDs[numerix.argmin(abs(numerix.take(self.value, trialIDs, axis=-1)))]

            if abs(self.value[...,id]) > narrowBandWidth / 2:
                break

            trialIDs.remove(id)
            evaluatedFlag[...,id] = 1


<<<<<<< HEAD
            for adjID in MA.filled(cellToCellIDs[...,id].getValue(), value = -1):
=======
            for adjID in MA.filled(cellToCellIDs[...,id], -1):
>>>>>>> ae2ed45e
                if adjID != -1:
                    if not evaluatedFlag[...,adjID]:
                        self.value[...,adjID], extensionVariable[...,adjID] = self._calcTrialValue(adjID, evaluatedFlag, extensionVariable)
                        if adjID not in trialIDs:
                            trialIDs.append(adjID)

        self.value = numerix.array(self.value)

    def _calcTrialValue(self, id, evaluatedFlag, extensionVariable):
        adjIDs = self.cellToCellIDs[...,id]
        adjEvaluatedFlag = numerix.take(evaluatedFlag, adjIDs)
        adjValues = numerix.take(self.value, adjIDs)
        adjValues = numerix.where(adjEvaluatedFlag, adjValues, 1e+10)
        try:
            indices = numerix.argsort(abs(adjValues))
        except TypeError:
            # numpy 1.1 raises a TypeError when using argsort function
            indices = abs(adjValues).argsort()
        sign = (self.value[id] > 0) * 2 - 1
        d0 = self.cellToCellDistances[indices[0], id]
        v0 = self.value[..., adjIDs[indices[0]]]
        e0 = extensionVariable[..., adjIDs[indices[0]]]

        N = numerix.sum(adjEvaluatedFlag)

        index0 = indices[0]
        index1 = indices[1]
        index2 = indices[self.mesh.getDim()]
        
        if N > 1:
            n0 = self.cellNormals[..., index0, id]
            n1 = self.cellNormals[..., index1, id]

            if self.mesh.getDim() == 2:
                cross = (n0[0] * n1[1] - n0[1] * n1[0])
            else:
                cross = 0.0
                
            if abs(cross) < 0.1:
                if N == 2:
                    N = 1
                elif N == 3:
                    index1 = index2

        if N == 0:
            raise Exception 
        elif N == 1:
            return v0 + sign * d0, e0
        else:
            d1 = self.cellToCellDistances[index1, id]
            n0 = self.cellNormals[..., index0, id]
            n1 = self.cellNormals[..., index1, id]
            v1 = self.value[..., adjIDs[index1]]
            
            crossProd = d0 * d1 * (n0[0] * n1[1] - n0[1] * n1[0])
            dotProd = d0 * d1 * numerix.dot(n0, n1)
            dsq = d0**2 + d1**2 - 2 * dotProd
            
            top = -v0 * (dotProd - d1**2) - v1 * (dotProd - d0**2)
            sqrt = crossProd**2 *(dsq - (v0 - v1)**2)
            sqrt = numerix.sqrt(max(sqrt, 0))



            dis = (top + sign * sqrt) / dsq

            ## extension variable

            e1 = extensionVariable[..., adjIDs[index1]]
            a0 = self.cellAreas[index0, id]
            a1 = self.cellAreas[index1, id]

            if self.value[id] > 0:
                phi = max(dis, 0)
            else:
                phi = min(dis, 0)

            n0grad = a0 * abs(v0 - phi) / d0
            n1grad = a1 * abs(v1 - phi) / d1
            
            return dis, (e0 * n0grad + e1 * n1grad) / (n0grad + n1grad)

    def getCellInterfaceAreas(self):
        """
        Returns the length of the interface that crosses the cell

        A simple 1D test:

           >>> from fipy.meshes.grid1D import Grid1D
           >>> mesh = Grid1D(dx = 1., nx = 4)
           >>> distanceVariable = DistanceVariable(mesh = mesh, 
           ...                                     value = (-1.5, -0.5, 0.5, 1.5))
           >>> numerix.allclose(distanceVariable.getCellInterfaceAreas(), 
           ...                  (0, 0., 1., 0))
           1

        A 2D test case:
        
           >>> from fipy.meshes.grid2D import Grid2D
           >>> mesh = Grid2D(dx = 1., dy = 1., nx = 3, ny = 3)
           >>> distanceVariable = DistanceVariable(mesh = mesh, 
           ...                                     value = (1.5, 0.5, 1.5,
           ...                                              0.5,-0.5, 0.5,
           ...                                              1.5, 0.5, 1.5))
           >>> numerix.allclose(distanceVariable.getCellInterfaceAreas(), 
           ...                  (0, 1, 0, 1, 0, 1, 0, 1, 0))
           1

        Another 2D test case:

           >>> mesh = Grid2D(dx = .5, dy = .5, nx = 2, ny = 2)
           >>> distanceVariable = DistanceVariable(mesh = mesh, 
           ...                                     value = (-0.5, 0.5, 0.5, 1.5))
           >>> numerix.allclose(distanceVariable.getCellInterfaceAreas(), 
           ...                  (0, numerix.sqrt(2) / 4,  numerix.sqrt(2) / 4, 0))
           1

        Test to check that the circumfrence of a circle is, in fact,
	
	.. raw:: latex
	
	   $2\pi r$.

	..
	
           >>> mesh = Grid2D(dx = 0.05, dy = 0.05, nx = 20, ny = 20)
           >>> r = 0.25
           >>> x, y = mesh.getCellCenters()
           >>> rad = numerix.sqrt((x - .5)**2 + (y - .5)**2) - r
           >>> distanceVariable = DistanceVariable(mesh = mesh, value = rad)
           >>> print numerix.sum(distanceVariable.getCellInterfaceAreas())
           1.57984690073
           
        """        
<<<<<<< HEAD
        normals = numerix.array(MA.filled(self._getCellInterfaceNormals(), value=0))
        areas = self.mesh._getCellAreaProjections().filled(0).getValue()
=======
        normals = numerix.array(MA.filled(self._getCellInterfaceNormals(), 0))
        areas = numerix.array(MA.filled(self.mesh._getCellAreaProjections(), 0))
>>>>>>> ae2ed45e
        return numerix.sum(abs(numerix.dot(normals, areas)), axis=0)
##         normals = numerix.array(MA.filled(self._getCellInterfaceNormals(), value=0))
##         areas = numerix.array(MA.filled(self.mesh._getCellAreaProjections(), value=0))
##         return numerix.sum(abs(numerix.dot(normals, areas)), axis=0)

    def _getCellInterfaceNormals(self):
        """
        
        Returns the interface normals over the cells.

           >>> from fipy.meshes.grid2D import Grid2D
           >>> mesh = Grid2D(dx = .5, dy = .5, nx = 2, ny = 2)
           >>> distanceVariable = DistanceVariable(mesh = mesh, 
           ...                                     value = (-0.5, 0.5, 0.5, 1.5))
           >>> v = 1 / numerix.sqrt(2)
           >>> answer = numerix.array((((0, 0, v, 0),
           ...                          (0, 0, 0, 0),
           ...                          (0, 0, 0, 0),
           ...                          (0, v, 0, 0)),
           ...                         ((0, 0, v, 0),
           ...                          (0, 0, 0, 0),
           ...                          (0, 0, 0, 0),
           ...                          (0, v, 0, 0))))
           >>> numerix.allclose(distanceVariable._getCellInterfaceNormals(), answer)
           1
           
        """

        N = self.mesh.getNumberOfCells()
        M = self.mesh._getMaxFacesPerCell()
        dim = self.mesh.getDim()

        valueOverFaces = numerix.repeat(self._getCellValueOverFaces()[numerix.newaxis, ...], dim, axis=0)
        interfaceNormals = self._getInterfaceNormals()[...,self.cellFaceIDs]
        from fipy.tools.numerix import MA
        return MA.where(valueOverFaces < 0, 0, interfaceNormals)

    def _getInterfaceNormals(self):
        """

        Returns the normals on the boundary faces only, the other are set to zero.

           >>> from fipy.meshes.grid2D import Grid2D
           >>> mesh = Grid2D(dx = .5, dy = .5, nx = 2, ny = 2)
           >>> distanceVariable = DistanceVariable(mesh = mesh, 
           ...                                     value = (-0.5, 0.5, 0.5, 1.5))
           >>> v = 1 / numerix.sqrt(2)
           >>> answer = numerix.array(((0, 0, v, 0, 0, 0, 0, v, 0, 0, 0, 0),
           ...                         (0, 0, v, 0, 0, 0, 0, v, 0, 0, 0, 0)))
           >>> numerix.allclose(distanceVariable._getInterfaceNormals(), answer)
           1
           
        """
        
        M = self.mesh.getDim()
        interfaceFlag = numerix.repeat(self._getInterfaceFlag()[numerix.newaxis, ...], M, axis=0)
        return numerix.where(interfaceFlag, self._getLevelSetNormals(), 0)

    def _getInterfaceFlag(self):
        """

        Returns 1 for faces on boundary and 0 otherwise.

           >>> from fipy.meshes.grid2D import Grid2D
           >>> mesh = Grid2D(dx = .5, dy = .5, nx = 2, ny = 2)
           >>> distanceVariable = DistanceVariable(mesh = mesh, 
           ...                                     value = (-0.5, 0.5, 0.5, 1.5))
           >>> answer = numerix.array((0, 0, 1, 0, 0, 0, 0, 1, 0, 0, 0, 0))
           >>> numerix.allclose(distanceVariable._getInterfaceFlag(), answer)
           1
           
        """
        adjacentCellIDs = self.adjacentCellIDs
        val0 = numerix.take(self.value, adjacentCellIDs[0], axis=-1)
        val1 = numerix.take(self.value, adjacentCellIDs[1], axis=-1)
        
        return numerix.where(val1 * val0 < 0, 1, 0)

    def _getCellInterfaceFlag(self):
        """

        Returns 1 for those cells on the interface:

        >>> from fipy.meshes.grid2D import Grid2D
        >>> mesh = Grid2D(dx = .5, dy = .5, nx = 2, ny = 2)
        >>> distanceVariable = DistanceVariable(mesh = mesh, 
        ...                                     value = (-0.5, 0.5, 0.5, 1.5))
        >>> answer = numerix.array((0, 1, 1, 0))
        >>> numerix.allclose(distanceVariable._getCellInterfaceFlag(), answer)
        1

        """
<<<<<<< HEAD
        flag = MA.filled(numerix.take(self._getInterfaceFlag(), 
                                      self.cellFaceIDs, 
                                      axis=-1), 
                         value=0)
=======
        flag = MA.filled(numerix.take(self._getInterfaceFlag(), self.cellFaceIDs), 0)
>>>>>>> ae2ed45e

        flag = numerix.sum(flag, axis=0)
        
        return numerix.where(numerix.logical_and(self.value > 0, flag > 0), 1, 0)

    def _getCellValueOverFaces(self):
        """

        Returns the cells values at the faces.

           >>> from fipy.meshes.grid2D import Grid2D
           >>> mesh = Grid2D(dx = .5, dy = .5, nx = 2, ny = 2)
           >>> distanceVariable = DistanceVariable(mesh = mesh, 
           ...                                     value = (-0.5, 0.5, 0.5, 1.5))
           >>> answer = numerix.array(((-.5, .5, .5, 1.5),
           ...                         (-.5, .5, .5, 1.5),
           ...                         (-.5, .5, .5, 1.5),
           ...                         (-.5, .5, .5, 1.5)))
           >>> numerix.allclose(distanceVariable._getCellValueOverFaces(), answer)
           1

        """
        
        M = self.mesh._getMaxFacesPerCell()
        N = self.mesh.getNumberOfCells()
        return numerix.reshape(numerix.repeat(numerix.array(self.value)[numerix.newaxis, ...], M, axis=0), (M, N))

    def _getLevelSetNormals(self):
        """

        Return the face level set normals.

           >>> from fipy.meshes.grid2D import Grid2D
           >>> mesh = Grid2D(dx = .5, dy = .5, nx = 2, ny = 2)
           >>> distanceVariable = DistanceVariable(mesh = mesh, 
           ...                                     value = (-0.5, 0.5, 0.5, 1.5))
           >>> v = 1 / numerix.sqrt(2)
           >>> answer = numerix.array(((0, 0, v, v, 0, 0, 0, v, 0, 0, v, 0),
           ...                         (0, 0, v, v, 0, 0, 0, v, 0, 0, v, 0)))
           >>> numerix.allclose(distanceVariable._getLevelSetNormals(), answer)
           1
        """

        faceGrad = self.getGrad().getArithmeticFaceValue()
        faceGradMag = numerix.array(faceGrad.getMag())
        faceGradMag = numerix.where(faceGradMag > 1e-10,
                                    faceGradMag,
                                    1e-10)
        faceGrad = numerix.array(faceGrad)

        ## set faceGrad zero on exteriorFaces
        faceGrad[..., self.exteriorFaces.getValue()] = 0.
        
        return faceGrad / faceGradMag 

def _test(): 
    import doctest
    return doctest.testmod()
    
if __name__ == "__main__": 
    _test()         
    



            
            
        
                <|MERGE_RESOLUTION|>--- conflicted
+++ resolved
@@ -343,11 +343,7 @@
             evaluatedFlag[...,id] = 1
 
 
-<<<<<<< HEAD
-            for adjID in MA.filled(cellToCellIDs[...,id].getValue(), value = -1):
-=======
-            for adjID in MA.filled(cellToCellIDs[...,id], -1):
->>>>>>> ae2ed45e
+            for adjID in MA.filled(cellToCellIDs[...,id].getValue(), -1):
                 if adjID != -1:
                     if not evaluatedFlag[...,adjID]:
                         self.value[...,adjID], extensionVariable[...,adjID] = self._calcTrialValue(adjID, evaluatedFlag, extensionVariable)
@@ -482,13 +478,8 @@
            1.57984690073
            
         """        
-<<<<<<< HEAD
-        normals = numerix.array(MA.filled(self._getCellInterfaceNormals(), value=0))
+        normals = numerix.array(MA.filled(self._getCellInterfaceNormals(), 0))
         areas = self.mesh._getCellAreaProjections().filled(0).getValue()
-=======
-        normals = numerix.array(MA.filled(self._getCellInterfaceNormals(), 0))
-        areas = numerix.array(MA.filled(self.mesh._getCellAreaProjections(), 0))
->>>>>>> ae2ed45e
         return numerix.sum(abs(numerix.dot(normals, areas)), axis=0)
 ##         normals = numerix.array(MA.filled(self._getCellInterfaceNormals(), value=0))
 ##         areas = numerix.array(MA.filled(self.mesh._getCellAreaProjections(), value=0))
@@ -581,14 +572,10 @@
         1
 
         """
-<<<<<<< HEAD
         flag = MA.filled(numerix.take(self._getInterfaceFlag(), 
                                       self.cellFaceIDs, 
                                       axis=-1), 
-                         value=0)
-=======
-        flag = MA.filled(numerix.take(self._getInterfaceFlag(), self.cellFaceIDs), 0)
->>>>>>> ae2ed45e
+                         0)
 
         flag = numerix.sum(flag, axis=0)
         
