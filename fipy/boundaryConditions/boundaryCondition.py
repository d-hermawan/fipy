--- conflicted
+++ resolved
@@ -6,11 +6,7 @@
  # 
  #  FILE: "boundaryCondition.py"
  #                                    created: 11/15/03 {9:47:59 PM} 
-<<<<<<< HEAD
- #                                last update: 10/29/07 {1:50:25 PM} 
-=======
- #                                last update: 6/2/08 {10:41:16 PM} 
->>>>>>> f8c46506
+ #                                last update: 6/5/08 {8:39:25 PM} 
  #  Author: Jonathan Guyer <guyer@nist.gov>
  #  Author: Daniel Wheeler <daniel.wheeler@nist.gov>
  #  Author: James Warren   <jwarren@nist.gov>
@@ -76,13 +72,6 @@
             Traceback (most recent call last):
                 ...
             IndexError: Face list has interior faces
-<<<<<<< HEAD
-            >>> bc = BoundaryCondition(mesh.getFaces() + mesh.getFaces(), 0)
-            Traceback (most recent call last):
-                ...
-            IndexError: Face list has repeated entries
-=======
->>>>>>> f8c46506
 
         """
         self.faces = faces
