--- conflicted
+++ resolved
@@ -6,11 +6,7 @@
  # 
  #  FILE: "nthOrderBoundaryCondition.py"
  #                                    created: 6/9/04 {4:09:25 PM} 
-<<<<<<< HEAD
- #                                last update: 7/6/05 {1:46:34 PM} 
-=======
  #                                last update: 8/10/05 {3:16:41 PM} 
->>>>>>> b1316678
  #  Author: Jonathan Guyer
  #  E-mail: guyer@nist.gov
  #    mail: NIST
@@ -56,16 +52,10 @@
 class NthOrderBoundaryCondition(BoundaryCondition):
     """
 
-<<<<<<< HEAD
-    This boundary condition is generally used in conjunction with the
-    `NthOrderDiffusionTerm`. It does not have any direct effect on the
-    solution matrices, but its derivatives do.
-=======
     This boundary condition is generally used in conjunction with a
     `ImplicitDiffusionTerm` that has multiple coefficients.  It does not
     have any direct effect on the solution matrices, but its derivatives
     do.
->>>>>>> b1316678
         
     """
     
