"""
:term:`FiPy` is an object oriented, partial differential equation (PDE) solver,
written in :term:`Python`, based on a standard finite volume (FV) approach. The
framework has been developed in the Materials Science and Engineering Division
(MSED_) and Center for Theoretical and Computational Materials Science (CTCMS_),
in the Material Measurement Laboratory (MML_) at the National Institute of
Standards and Technology (NIST_).

The solution of coupled sets of PDEs is ubiquitous to the numerical
simulation of science problems.  Numerous PDE solvers exist, using a
variety of languages and numerical approaches. Many are proprietary,
expensive and difficult to customize.  As a result, scientists spend
considerable resources repeatedly developing limited tools for
specific problems.  Our approach, combining the FV method and :term:`Python`,
provides a tool that is extensible, powerful and freely available. A
significant advantage to :term:`Python` is the existing suite of tools for
array calculations, sparse matrices and data rendering.

The :term:`FiPy` framework includes terms for transient diffusion,
convection and standard sources, enabling the solution of arbitrary
combinations of coupled elliptic, hyperbolic and parabolic PDEs. Currently
implemented models include phase field :cite:`BoettingerReview:2002`
:cite:`ChenReview:2002` :cite:`McFaddenReview:2002` treatments of polycrystalline,
dendritic, and electrochemical phase transformations, as well as drug
eluting stents :cite:`Saylor:2011p2794`, reactive wetting :cite:`PhysRevE.82.051601`,
photovoltaics :cite:`Hangarter:2011p2795` and a level set treatment of the
electrodeposition process :cite:`NIST:damascene:2001`.

.. _MML:                  http://www.nist.gov/mml/
.. _CTCMS:                http://www.ctcms.nist.gov/
.. _MSED:                 http://www.nist.gov/mml/msed/
.. _NIST:                 http://www.nist.gov/
"""
from __future__ import unicode_literals
from builtins import input
__docformat__ = 'restructuredtext'

<<<<<<< HEAD
import warnings

_msg = "The `develop` branch is deprecated. Please check out `master`."
warnings.filterwarnings('default', _msg, DeprecationWarning)
warnings.warn(_msg, DeprecationWarning, stacklevel=2)
=======
import sys
>>>>>>> d75bfcbb

from fipy.boundaryConditions import *
from fipy.meshes import *
from fipy.solvers import *
from fipy.steppers import *
from fipy.terms import *
from fipy.tools import *
from fipy.variables import *
from fipy.viewers import *

__all__ = []
__all__.extend(boundaryConditions.__all__)
__all__.extend(meshes.__all__)
__all__.extend(solvers.__all__)
__all__.extend(steppers.__all__)
__all__.extend(terms.__all__)
__all__.extend(tools.__all__)
__all__.extend(variables.__all__)
__all__.extend(viewers.__all__)

# fipy needs to export raw_input whether or not parallel

input_original = input

if parallelComm.Nproc > 1:
    def mpi_input(prompt=""):
        parallelComm.Barrier()
        sys.stdout.flush()
        if parallelComm.procID == 0:
            sys.stdout.write(prompt)
            sys.stdout.flush()
            return sys.stdin.readline()
        else:
            return ""
    input = mpi_input

__all__.extend(['input', 'input_original'])

from future.utils import text_to_native_str
__all__ = [text_to_native_str(n) for n in __all__]

_saved_stdout = sys.stdout

def _serial_doctest_raw_input(prompt):
    """Replacement for `raw_input()` that works in doctests
    """
    _saved_stdout.write("\n")
    _saved_stdout.write(prompt)
    _saved_stdout.flush()
    return sys.stdin.readline()

def doctest_raw_input(prompt):
    """Replacement for `raw_input()` that works in doctests

    This routine attempts to be savvy about running in parallel.
    """
    try:
        from fipy.tools import parallelComm
        parallelComm.Barrier()
        _saved_stdout.flush()
        if parallelComm.procID == 0:
            txt = _serial_doctest_raw_input(prompt)
        else:
            txt = ""
        parallelComm.Barrier()
    except ImportError:
        txt = _serial_doctest_raw_input(prompt)
#     return txt

def test(*args):
    r"""
    Test `Fipy`. Equivalent to::

        $ python setup.py test --modules

    Use

    >>> import fipy
    >>> fipy.test('--help')

    for a full list of options. Options can be passed in the same way
    as they are appended at the command line. For example, to test
    `FiPy` with `Trilinos` and inlining switched on, use

    >>> fipy.test('--trilinos', '--inline')

    At the command line this would be::

        $ python setup.py test --modules --trilinos --inline

    """

    from setuptools import setup
    from fipy.tests.test import test
    import tempfile

    tmpDir = tempfile.mkdtemp()

    try:
        setup(name='FiPy',
              script_args = ['egg_info', '--egg-base=' + tmpDir,
                             'test', '--modules'] + list(args),
              cmdclass={'test': test})
    except SystemExit as exitErr:
        import shutil
        shutil.rmtree(tmpDir)
        raise exitErr

from ._version import get_versions
__version__ = get_versions()['version']
del get_versions<|MERGE_RESOLUTION|>--- conflicted
+++ resolved
@@ -35,15 +35,12 @@
 from builtins import input
 __docformat__ = 'restructuredtext'
 
-<<<<<<< HEAD
+import sys
 import warnings
 
 _msg = "The `develop` branch is deprecated. Please check out `master`."
 warnings.filterwarnings('default', _msg, DeprecationWarning)
 warnings.warn(_msg, DeprecationWarning, stacklevel=2)
-=======
-import sys
->>>>>>> d75bfcbb
 
 from fipy.boundaryConditions import *
 from fipy.meshes import *
