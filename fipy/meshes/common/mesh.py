#!/usr/bin/env python

## 
 # -*-Pyth-*-
 # ###################################################################
 #  FiPy - Python-based finite volume PDE solver
 # 
 #  FILE: "mesh.py"
 #                                    created: 11/10/03 {2:44:42 PM} 
<<<<<<< HEAD
 #                                last update: 2/8/08 {2:11:11 PM} 
=======
 #                                last update: 2/8/08 {1:44:27 PM} 
>>>>>>> 23b19207
 #  Author: Jonathan Guyer <guyer@nist.gov>
 #  Author: Daniel Wheeler <daniel.wheeler@nist.gov>
 #  Author: James Warren   <jwarren@nist.gov>
 #    mail: NIST
 #     www: http://www.ctcms.nist.gov/fipy/
 #  
 # ========================================================================
 # This software was developed at the National Institute of Standards
 # and Technology by employees of the Federal Government in the course
 # of their official duties.  Pursuant to title 17 Section 105 of the
 # United States Code this software is not subject to copyright
 # protection and is in the public domain.  FiPy is an experimental
 # system.  NIST assumes no responsibility whatsoever for its use by
 # other parties, and makes no guarantees, expressed or implied, about
 # its quality, reliability, or any other characteristic.  We would
 # appreciate acknowledgement if the software is used.
 # 
 # This software can be redistributed and/or modified freely
 # provided that any derivative works bear some notice that they are
 # derived from it, and any modified versions bear some notice that
 # they have been modified.
 # ========================================================================
 #  See the file "license.terms" for information on usage and  redistribution
 #  of this file, and for a DISCLAIMER OF ALL WARRANTIES.
 #  
 # ###################################################################
 ##

__docformat__ = 'restructuredtext'

from fipy.tools import numerix
from fipy.tools.numerix import MA
from fipy.tools import numerix

from fipy.tools.dimensions.physicalField import PhysicalField

class Mesh:
    """
    Generic mesh class defining implementation-agnostic behavior.

    Make changes to mesh here first, then implement specific implementations in
    `numMesh`.

    Meshes contain cells, faces, and vertices.
    """

    def __init__(self):
        self.scale = {
            'length': 1.,
            'area': 1.,
            'volume': 1.
        }
        
        self._calcTopology()
        self._calcGeometry()
    
    def __add__(self, other):
        """
        Either translate a `Mesh` or concatenate two `Mesh` objects.
        
            >>> from fipy.meshes.grid2D import Grid2D
            >>> baseMesh = Grid2D(dx = 1.0, dy = 1.0, nx = 2, ny = 2)
            >>> print baseMesh.getCellCenters()
            [[ 0.5  1.5  0.5  1.5]
             [ 0.5  0.5  1.5  1.5]]
             
        If a vector is added to a `Mesh`, a translated `Mesh` is returned
        
            >>> translatedMesh = baseMesh + ((5,), (10,))
            >>> print translatedMesh.getCellCenters()
            [[  5.5   6.5   5.5   6.5]
             [ 10.5  10.5  11.5  11.5]]

             
        If a `Mesh` is added to a `Mesh`, a concatenation of the two 
        `Mesh` objects is returned
        
            >>> addedMesh = baseMesh + (baseMesh + ((2,), (0,)))
            >>> print addedMesh.getCellCenters()
            [[ 0.5  1.5  0.5  1.5  2.5  3.5  2.5  3.5]
             [ 0.5  0.5  1.5  1.5  0.5  0.5  1.5  1.5]]
        
        The two `Mesh` objects must be properly aligned in order to concatenate them
        
            >>> addedMesh = baseMesh + (baseMesh + ((3,), (0,)))
            Traceback (most recent call last):
            ...
            MeshAdditionError: Vertices are not aligned

            >>> addedMesh = baseMesh + (baseMesh + ((2,), (2,)))
            Traceback (most recent call last):
            ...
            MeshAdditionError: Faces are not aligned

        No provision is made to avoid or consolidate overlapping `Mesh` objects
        
            >>> addedMesh = baseMesh + (baseMesh + ((1,), (0,)))
            >>> print addedMesh.getCellCenters()
            [[ 0.5  1.5  0.5  1.5  1.5  2.5  1.5  2.5]
             [ 0.5  0.5  1.5  1.5  0.5  0.5  1.5  1.5]]
            
        Different `Mesh` classes can be concatenated
         
            >>> from fipy.meshes.tri2D import Tri2D
            >>> triMesh = Tri2D(dx = 1.0, dy = 1.0, nx = 2, ny = 1)
            >>> triMesh = triMesh + ((2,), (0,))
            >>> triAddedMesh = baseMesh + triMesh
            >>> print triAddedMesh.getCellCenters()
            [[ 0.5         1.5         0.5         1.5         2.83333333  3.83333333
               2.5         3.5         2.16666667  3.16666667  2.5         3.5       ]
             [ 0.5         0.5         1.5         1.5         0.5         0.5
               0.83333333  0.83333333  0.5         0.5         0.16666667  0.16666667]]

        but their faces must still align properly
        
            >>> triMesh = Tri2D(dx = 1.0, dy = 2.0, nx = 2, ny = 1)
            >>> triMesh = triMesh + ((2,), (0,))
            >>> triAddedMesh = baseMesh + triMesh
            Traceback (most recent call last):
            ...
            MeshAdditionError: Faces are not aligned

        `Mesh` concatenation is not limited to 2D meshes
        
            >>> from fipy.meshes.grid3D import Grid3D
            >>> threeDBaseMesh = Grid3D(dx = 1.0, dy = 1.0, dz = 1.0, 
            ...                         nx = 2, ny = 2, nz = 2)
            >>> threeDSecondMesh = Grid3D(dx = 1.0, dy = 1.0, dz = 1.0, 
            ...                           nx = 1, ny = 1, nz = 1)
            >>> threeDAddedMesh = threeDBaseMesh + (threeDSecondMesh + ((2,), (0,), (0,)))
            >>> print threeDAddedMesh.getCellCenters()
            [[ 0.5  1.5  0.5  1.5  0.5  1.5  0.5  1.5  2.5]
             [ 0.5  0.5  1.5  1.5  0.5  0.5  1.5  1.5  0.5]
             [ 0.5  0.5  0.5  0.5  1.5  1.5  1.5  1.5  0.5]]

        but the different `Mesh` objects must, of course, have the same 
        dimensionality.
        
            >>> InvalidMesh = threeDBaseMesh + baseMesh
            Traceback (most recent call last):
            ...
            MeshAdditionError: Dimensions do not match
        """
        pass
        
    def __mul__(self, factor):
        """
        Dilate a `Mesh` by `factor`.
        
            >>> from fipy.meshes.grid2D import Grid2D
            >>> baseMesh = Grid2D(dx = 1.0, dy = 1.0, nx = 2, ny = 2)
            >>> print baseMesh.getCellCenters()
            [[ 0.5  1.5  0.5  1.5]
             [ 0.5  0.5  1.5  1.5]]

        The `factor` can be a scalar
        
            >>> dilatedMesh = baseMesh * 3
            >>> print dilatedMesh.getCellCenters()
            [[ 1.5  4.5  1.5  4.5]
             [ 1.5  1.5  4.5  4.5]]

        or a vector
        
            >>> dilatedMesh = baseMesh * ((3,), (2,))
            >>> print dilatedMesh.getCellCenters()
            [[ 1.5  4.5  1.5  4.5]
             [ 1.   1.   3.   3. ]]

        
        but the vector must have the same dimensionality as the `Mesh`
        
            >>> dilatedMesh = baseMesh * ((3,), (2,), (1,))
            Traceback (most recent call last):
            ...
            ValueError: shape mismatch: objects cannot be broadcast to a single shape
            
        """
        pass
        
    def __repr__(self):
        return "%s()" % self.__class__.__name__
        
    """topology methods"""
    
    def _calcTopology(self):
        self._calcInteriorAndExteriorFaceIDs()
        self._calcInteriorAndExteriorCellIDs()
        self._calcCellToFaceOrientations()
        self._calcAdjacentCellIDs()
        self._calcCellToCellIDs()
        self._calcCellToCellIDsFilled()
       
    """calc topology methods"""
        
    def _calcInteriorAndExteriorFaceIDs(self):
        pass

    def _calcExteriorCellIDs(self):
        pass
        
    def _calcInteriorCellIDs(self):
        pass
##      self.interiorCellIDs = list(sets.Set(range(self.numberOfCells)) - sets.Set(self.exteriorCellIDs))
##        onesWhereInterior = numerix.zeros(self.numberOfCells)
##        numerix.put(onesWhereInterior, self.exteriorCells, numerix.zeros((len(self.exteriorCellIDs))))
##        self.interiorCellIDs = numerix.nonzero(onesWhereInterior)
##        self.interiorCellIDs = (0,0)
        
    def _calcInteriorAndExteriorCellIDs(self):
        self._calcExteriorCellIDs()
        self._calcInteriorCellIDs()

    def _calcCellToFaceOrientations(self):
        pass

    def _calcAdjacentCellIDs(self):
        pass

    def _calcCellToCellIDs(self):
        pass

    def _calcCellToCellIDsFilled(self):
        N = self.getNumberOfCells()
        M = self._getMaxFacesPerCell()
        cellIDs = numerix.repeat(numerix.arange(N)[numerix.newaxis, ...], M, axis=0)
<<<<<<< HEAD
        mask = self._getCellToCellIDs().getMask()
        self.cellToCellIDsFilled = mask * cellIDs  + ~mask * self._getCellToCellIDs().filled()
=======
        cellToCellIDs = self._getCellToCellIDs()
        self.cellToCellIDsFilled = MA.where(MA.getmaskarray(cellToCellIDs), cellIDs, cellToCellIDs)

>>>>>>> 23b19207
    
    """get topology methods"""

    def _getFaceVertexIDs(self):
        return self.faceVertexIDs

    def _getCellFaceIDs(self):
        return self.cellFaceIDs

    def _getNumberOfFacesPerCell(self):
        cellFaceIDs = self._getCellFaceIDs()
        if type(cellFaceIDs) is type(MA.array(0)):
            ## bug in count returns float values when there is no mask
            return numerix.array(cellFaceIDs.count(axis=0), 'l')
        else:
            return self._getMaxFacesPerCell() * numerix.ones(cellFaceIDs.shape[-1], 'l')

    def getExteriorFaces(self):
        pass

    def getInteriorFaces(self):
        pass
        
    def _getExteriorCellIDs(self):
        """ Why do we have this?!? It's only used for testing against itself? """
        return self.exteriorCellIDs

    def _getInteriorCellIDs(self):
        """ Why do we have this?!? It's only used for testing against itself? """
        return self.interiorCellIDs

    def _getCellFaceOrientations(self):
        return self.cellToFaceOrientations

    def getNumberOfCells(self):
        return self.numberOfCells

    def _isOrthogonal(self):
        return False
    
    def _getNumberOfVertices(self):
<<<<<<< HEAD
        return self.getVertexCoords().shape[-1]
=======
        if hasattr(self, 'numberOfVertices'):
            return self.numberOfVertices
        else:
            return len(self.vertexCoords[:,0])
>>>>>>> 23b19207
        
    def _getAdjacentCellIDs(self):
        return self.adjacentCellIDs

    def getDim(self):
        return self.dim

    def _getCellsByID(self, ids = None):
        pass
            
##     def getCells(self, filter = None, ids = None, **args):
##         """Return `Cell` objects of `Mesh`."""
##         cells = self._getCellsByID(ids)
        
##         if filter is not None:
##             cells = [cell for cell in cells if filter(cell, **args)]

##         return cells

    def getCells(self, where=None, ids=None, filter = None, **args):
        """
        Return `Cell` objects of `Mesh`.

           >>> from fipy import Grid2D
           >>> m = Grid2D(nx=2, ny=2)
           >>> print m.getCells(m.getCellCenters()[0] < 1)
           [Cell(mesh=UniformGrid2D(dx=1.0, dy=1.0, nx=2, ny=2), id=0), Cell(mesh=UniformGrid2D(dx=1.0, dy=1.0, nx=2, ny=2), id=2)]
           >>> print m.getCells(filter=lambda cell: m.getCellCenters()[0, cell.getID()] < 1)
           [Cell(mesh=UniformGrid2D(dx=1.0, dy=1.0, nx=2, ny=2), id=0), Cell(mesh=UniformGrid2D(dx=1.0, dy=1.0, nx=2, ny=2), id=2)]
           >>> print m.getCells(ids=(0, 2))
           [Cell(mesh=UniformGrid2D(dx=1.0, dy=1.0, nx=2, ny=2), id=0), Cell(mesh=UniformGrid2D(dx=1.0, dy=1.0, nx=2, ny=2), id=2)]

        """
        
        cells = self._getCellsByID(ids)

        if where is not None:
            cells = [cell for cell in cells if where[cell.getID()]]

        if filter is not None:
            cells = [cell for cell in cells if filter(cell, **args)]

        return cells
        
    def _getFaces(self):
        pass
    
    def getFaces(self, where=None, filter=None, **args):
        """
        Return `Face` objects of `Mesh`.

           >>> from fipy import Grid2D
           >>> m = Grid2D(nx=2, ny=2)
           >>> print m.getFaces(m.getFaceCenters()[0] < 1)
           [0 2 4 6 9]
           >>> print m.getFaces(filter=lambda face: m.getFaceCenters()[0, face] < 1)
           [0 2 4 6 9]

        """
        faces = self._getFaces()
<<<<<<< HEAD
        
        if filter is not None:
            from fipy.meshes.meshIterator import FaceIterator            
            return FaceIterator(mesh=self, ids=[face for face in faces if filter(face, **args)])
##            return [face for face in faces if filter(face, **args)]
=======
>>>>>>> 23b19207

        from fipy.meshes.meshIterator import FaceIterator

        if where is not None:
            return FaceIterator(mesh=self, ids=[face for face in faces if where[face]])
        elif filter is not None:
            return FaceIterator(mesh=self, ids=[face for face in faces if filter(face, **args)])
        else:
            return faces

    def getFacesLeft(self, where=True):
        """
        Return face on left boundary of Grid1D as list with the
        x-axis running from left to right.

            >>> from fipy import Grid2D, Grid3D
            >>> mesh = Grid3D(nx = 3, ny = 2, nz = 1, dx = 0.5, dy = 2., dz = 4.)
            >>> numerix.allequal((21, 25), mesh.getFacesLeft())
            1
            >>> mesh = Grid2D(nx = 3, ny = 2, dx = 0.5, dy = 2.)        
            >>> numerix.allequal((9, 13), mesh.getFacesLeft())
            1

        """
        return self.getFaces((self.getFaceCenters()[0] == min(self.getFaceCenters()[0])) & where)

    def getFacesRight(self, where=True):
        """
        Return list of faces on right boundary of Grid3D with the
        x-axis running from left to right. 

            >>> from fipy import Grid2D, Grid3D
            >>> mesh = Grid3D(nx = 3, ny = 2, nz = 1, dx = 0.5, dy = 2., dz = 4.)
            >>> numerix.allequal((24, 28), mesh.getFacesRight())
            1
            >>> mesh = Grid2D(nx = 3, ny = 2, dx = 0.5, dy = 2.)        
            >>> numerix.allequal((12, 16), mesh.getFacesRight())
            1
            
        """
        return self.getFaces((self.getFaceCenters()[0] == max(self.getFaceCenters()[0])) & where)

    def getFacesBottom(self, where=True):
        """
        Return list of faces on bottom boundary of Grid3D with the
        y-axis running from bottom to top.

            >>> from fipy import Grid2D, Grid3D
            >>> mesh = Grid3D(nx = 3, ny = 2, nz = 1, dx = 0.5, dy = 2., dz = 4.)
            >>> numerix.allequal((12, 13, 14), mesh.getFacesBottom())
            1
            >>> x, y, z = mesh.getFaceCenters()
            >>> numerix.allequal((12, 13), mesh.getFacesBottom(x < 1))
            1
            
        """
        return self.getFaces((self.getFaceCenters()[1] == min(self.getFaceCenters()[1])) & where)

    getFacesDown = getFacesBottom

    def getFacesTop(self, where=True):
        """
        Return list of faces on top boundary of Grid3D with the
        y-axis running from bottom to top.

            >>> from fipy import Grid2D, Grid3D
            >>> mesh = Grid3D(nx = 3, ny = 2, nz = 1, dx = 0.5, dy = 2., dz = 4.)
            >>> numerix.allequal((18, 19, 20), mesh.getFacesTop())
            1
            >>> mesh = Grid2D(nx = 3, ny = 2, dx = 0.5, dy = 2.)        
            >>> numerix.allequal((6, 7, 8), mesh.getFacesTop())
            1
            
        """
        return self.getFaces((self.getFaceCenters()[1] == max(self.getFaceCenters()[1])) & where)

    getFacesUp = getFacesTop

    def getFacesBack(self, where=True):
        """
        Return list of faces on back boundary of Grid3D with the
        z-axis running from front to back. 

            >>> from fipy import Grid3D
            >>> mesh = Grid3D(nx = 3, ny = 2, nz = 1, dx = 0.5, dy = 2., dz = 4.)
            >>> numerix.allequal((6, 7, 8, 9, 10, 11), mesh.getFacesBack())
            1

        """
        return self.getFaces((self.getFaceCenters()[2] == max(self.getFaceCenters()[2])) & where)

    def getFacesFront(self, where=True):
        """
        Return list of faces on front boundary of Grid3D with the
        z-axis running from front to back. 

            >>> from fipy import Grid3D        
            >>> mesh = Grid3D(nx = 3, ny = 2, nz = 1, dx = 0.5, dy = 2., dz = 4.)
            >>> numerix.allequal((0, 1, 2, 3, 4, 5), mesh.getFacesFront())
            1

        """
        return self.getFaces((self.getFaceCenters()[2] == min(self.getFaceCenters()[2])) & where)
    
    def _getMaxFacesPerCell(self):
        pass

    def _getNumberOfFaces(self):
        return self.numberOfFaces

    def _getCellToCellIDs(self):
        return self.cellToCellIDs

    def _getCellToCellIDsFilled(self):
        return self.cellToCellIDsFilled
        
    """geometry methods"""
    
    def _calcGeometry(self):
        self._calcFaceAreas()
        self._calcCellCenters()
        self._calcFaceToCellDistances()
        self._calcCellDistances()        
        self._calcFaceNormals()
        self._calcOrientedFaceNormals()
        self._calcCellVolumes()
        self._calcCellCenters()
<<<<<<< HEAD
=======
        self._calcFaceCellToCellNormals()
>>>>>>> 23b19207
        self._calcFaceToCellDistances()
        self._calcCellDistances()        
        self._calcFaceTangents()
        self._calcCellToCellDistances()
        self._calcScaledGeometry()
        self._calcCellAreas()
       
    """calc geometry methods"""
    
    def _calcFaceAreas(self):
        pass
        
    def _calcFaceNormals(self):
        pass
        
    def _calcOrientedFaceNormals(self):
        pass
        
    def _calcCellVolumes(self):
        pass
        
    def _calcCellCenters(self):
        pass
        
    def _calcFaceToCellDistances(self):
        pass

    def _calcCellDistances(self):
        pass
        
    def _calcAreaProjections(self):
        pass

    def _calcOrientedAreaProjections(self):
        pass

    def _calcFaceTangents(self):
        pass

    def _calcFaceToCellDistanceRatio(self):
        pass

    def _calcFaceAspectRatios(self):
        self.faceAspectRatios = self._getFaceAreas() / self._getCellDistances()

    def _calcCellToCellDistances(self):
        pass

    def _calcCellAreas(self):
        from fipy.tools.numerix import take
        self.cellAreas =  take(self._getFaceAreas(), self.cellFaceIDs, axis=-1)
    
    """get geometry methods"""
        
    def _getFaceAreas(self):
        return self.scaledFaceAreas

    def _getFaceNormals(self):
        return self.faceNormals

    def _getFaceCellToCellNormals(self):
        return self.faceCellToCellNormals
        
    def getCellVolumes(self):
        return self.scaledCellVolumes

    def getCellCenters(self):
        return self.scaledCellCenters

    def _getFaceToCellDistances(self):
        return self.scaledFaceToCellDistances

    def _getCellDistances(self):
        return self.scaledCellDistances

    def _getFaceToCellDistanceRatio(self):
        return self.faceToCellDistanceRatio

    def _getOrientedAreaProjections(self):
        return self.orientedAreaProjections

    def _getAreaProjections(self):
        return self.areaProjections

    def _getOrientedFaceNormals(self):
        return self.orientedFaceNormals

    def _getFaceTangents1(self):
        return self.faceTangents1

    def _getFaceTangents2(self):
        return self.faceTangents2
        
    def _getFaceAspectRatios(self):
        return self.faceAspectRatios
    
    def _getCellToCellDistances(self):
        return self.scaledCellToCellDistances

    def _getCellNormals(self):
        return self.cellNormals

    def _getCellAreas(self):
        return self.cellAreas

    def _getCellAreaProjections(self):
        return self.cellNormals * self._getCellAreas()

    """scaling"""

    def setScale(self, value = 1.):
        self.scale['length'] = PhysicalField(value = value)
        if self.scale['length'].getUnit().isDimensionless():
            self.scale['length'] = 1
        self._calcHigherOrderScalings()
        self._calcScaledGeometry()

    def _calcHigherOrderScalings(self):
        self.scale['area'] = self.scale['length']**2
        self.scale['volume'] = self.scale['length']**3

    def _calcScaledGeometry(self):
        self.scaledFaceAreas = self.scale['area'] * self.faceAreas
        self.scaledCellVolumes = self.scale['volume'] * self.cellVolumes
        self.scaledCellCenters = self.scale['length'] * self.cellCenters
        
        self.scaledFaceToCellDistances = self.scale['length'] * self.faceToCellDistances
        self.scaledCellDistances = self.scale['length'] * self.cellDistances
        self.scaledCellToCellDistances = self.scale['length'] * self.cellToCellDistances
        
        self._calcAreaProjections()
        self._calcOrientedAreaProjections()
        self._calcFaceToCellDistanceRatio()
        self._calcFaceAspectRatios()
        
    """point to cell distances"""
    
    def _getPointToCellDistances(self, point):
        tmp = self.getCellCenters() - PhysicalField(point)
        from fipy.tools import numerix
        return numerix.sqrtDot(tmp, tmp)

    def getNearestCell(self, point):
        return self._getCellsByID([self._getNearestCellID(point)])[0]

    def _getNearestCellID(self, point):
        try:
            tmp = self.getCellCenters() - point
        except TypeError:
            tmp = self.getCellCenters() - PhysicalField(point)
        i = numerix.argmin(numerix.add.reduce((tmp * tmp), axis = 0))
<<<<<<< HEAD
        return i   
        
    def _subscribe(self, var):
        if not hasattr(self, 'subscribedVariables'):
            self.subscribedVariables = []

        # we retain a weak reference to avoid a memory leak 
        # due to circular references between the subscriber
        # and the subscribee
        import weakref
        self.subscribedVariables.append(weakref.ref(var))

    def getSubscribedVariables(self):
        if not hasattr(self, 'subscribedVariables'):
            self.subscribedVariables = []
            
        self.subscribedVariables = [sub for sub in self.subscribedVariables if sub() is not None]
        
        return self.subscribedVariables
        

=======
        return i    
>>>>>>> 23b19207

## pickling

##    self.__getinitargs__(self):
##        return (self.vertexCoords, self.faceVertexIDs, self.cellFaceIDs)
    

## ##     def __getstate__(self):
## ##         dict = {
## ##             'vertexCoords' : self.vertexCoords,            
## ##             'faceVertexIDs' : self.faceVertexIDs,
## ##             'cellFaceIDs' : self.cellFaceIDs }
## ##         return dict
## ## 
## ##     def __setstate__(self, dict):
## ##         self.__init__(dict['vertexCoords'], dict['faceVertexIDs'], dict['cellFaceIDs'])
        
                      
    
def _test():
    import doctest
    return doctest.testmod()

if __name__ == "__main__":
    _test()<|MERGE_RESOLUTION|>--- conflicted
+++ resolved
@@ -7,11 +7,7 @@
  # 
  #  FILE: "mesh.py"
  #                                    created: 11/10/03 {2:44:42 PM} 
-<<<<<<< HEAD
- #                                last update: 2/8/08 {2:11:11 PM} 
-=======
- #                                last update: 2/8/08 {1:44:27 PM} 
->>>>>>> 23b19207
+ #                                last update: 5/14/08 {1:21:18 PM} 
  #  Author: Jonathan Guyer <guyer@nist.gov>
  #  Author: Daniel Wheeler <daniel.wheeler@nist.gov>
  #  Author: James Warren   <jwarren@nist.gov>
@@ -238,14 +234,8 @@
         N = self.getNumberOfCells()
         M = self._getMaxFacesPerCell()
         cellIDs = numerix.repeat(numerix.arange(N)[numerix.newaxis, ...], M, axis=0)
-<<<<<<< HEAD
         mask = self._getCellToCellIDs().getMask()
         self.cellToCellIDsFilled = mask * cellIDs  + ~mask * self._getCellToCellIDs().filled()
-=======
-        cellToCellIDs = self._getCellToCellIDs()
-        self.cellToCellIDsFilled = MA.where(MA.getmaskarray(cellToCellIDs), cellIDs, cellToCellIDs)
-
->>>>>>> 23b19207
     
     """get topology methods"""
 
@@ -287,14 +277,10 @@
         return False
     
     def _getNumberOfVertices(self):
-<<<<<<< HEAD
-        return self.getVertexCoords().shape[-1]
-=======
         if hasattr(self, 'numberOfVertices'):
             return self.numberOfVertices
         else:
-            return len(self.vertexCoords[:,0])
->>>>>>> 23b19207
+            return self.getVertexCoords().shape[-1]
         
     def _getAdjacentCellIDs(self):
         return self.adjacentCellIDs
@@ -342,38 +328,27 @@
     def _getFaces(self):
         pass
     
-    def getFaces(self, where=None, filter=None, **args):
+    def getFaces(self, filter=None, **args):
         """
         Return `Face` objects of `Mesh`.
 
            >>> from fipy import Grid2D
            >>> m = Grid2D(nx=2, ny=2)
-           >>> print m.getFaces(m.getFaceCenters()[0] < 1)
+           >>> print m.getFaces().where(m.getFaceCenters()[0] < 1)
            [0 2 4 6 9]
            >>> print m.getFaces(filter=lambda face: m.getFaceCenters()[0, face] < 1)
            [0 2 4 6 9]
 
         """
         faces = self._getFaces()
-<<<<<<< HEAD
-        
+
         if filter is not None:
-            from fipy.meshes.meshIterator import FaceIterator            
-            return FaceIterator(mesh=self, ids=[face for face in faces if filter(face, **args)])
-##            return [face for face in faces if filter(face, **args)]
-=======
->>>>>>> 23b19207
-
-        from fipy.meshes.meshIterator import FaceIterator
-
-        if where is not None:
-            return FaceIterator(mesh=self, ids=[face for face in faces if where[face]])
-        elif filter is not None:
+            from fipy.meshes.meshIterator import FaceIterator
             return FaceIterator(mesh=self, ids=[face for face in faces if filter(face, **args)])
         else:
             return faces
 
-    def getFacesLeft(self, where=True):
+    def getFacesLeft(self):
         """
         Return face on left boundary of Grid1D as list with the
         x-axis running from left to right.
@@ -387,9 +362,9 @@
             1
 
         """
-        return self.getFaces((self.getFaceCenters()[0] == min(self.getFaceCenters()[0])) & where)
-
-    def getFacesRight(self, where=True):
+        return self.getFaces().where(self.getFaceCenters()[0] == min(self.getFaceCenters()[0]))
+
+    def getFacesRight(self):
         """
         Return list of faces on right boundary of Grid3D with the
         x-axis running from left to right. 
@@ -403,7 +378,7 @@
             1
             
         """
-        return self.getFaces((self.getFaceCenters()[0] == max(self.getFaceCenters()[0])) & where)
+        return self.getFaces().where(self.getFaceCenters()[0] == max(self.getFaceCenters()[0]))
 
     def getFacesBottom(self, where=True):
         """
@@ -415,11 +390,11 @@
             >>> numerix.allequal((12, 13, 14), mesh.getFacesBottom())
             1
             >>> x, y, z = mesh.getFaceCenters()
-            >>> numerix.allequal((12, 13), mesh.getFacesBottom(x < 1))
+            >>> numerix.allequal((12, 13), mesh.getFacesBottom.where(x < 1))
             1
             
         """
-        return self.getFaces((self.getFaceCenters()[1] == min(self.getFaceCenters()[1])) & where)
+        return self.getFaces().where(self.getFaceCenters()[1] == min(self.getFaceCenters()[1]))
 
     getFacesDown = getFacesBottom
 
@@ -437,7 +412,7 @@
             1
             
         """
-        return self.getFaces((self.getFaceCenters()[1] == max(self.getFaceCenters()[1])) & where)
+        return self.getFaces().where(self.getFaceCenters()[1] == max(self.getFaceCenters()[1]))
 
     getFacesUp = getFacesTop
 
@@ -452,7 +427,7 @@
             1
 
         """
-        return self.getFaces((self.getFaceCenters()[2] == max(self.getFaceCenters()[2])) & where)
+        return self.getFaces().where(self.getFaceCenters()[2] == max(self.getFaceCenters()[2]))
 
     def getFacesFront(self, where=True):
         """
@@ -465,7 +440,7 @@
             1
 
         """
-        return self.getFaces((self.getFaceCenters()[2] == min(self.getFaceCenters()[2])) & where)
+        return self.getFaces().where(self.getFaceCenters()[2] == min(self.getFaceCenters()[2]))
     
     def _getMaxFacesPerCell(self):
         pass
@@ -490,10 +465,7 @@
         self._calcOrientedFaceNormals()
         self._calcCellVolumes()
         self._calcCellCenters()
-<<<<<<< HEAD
-=======
         self._calcFaceCellToCellNormals()
->>>>>>> 23b19207
         self._calcFaceToCellDistances()
         self._calcCellDistances()        
         self._calcFaceTangents()
@@ -645,7 +617,6 @@
         except TypeError:
             tmp = self.getCellCenters() - PhysicalField(point)
         i = numerix.argmin(numerix.add.reduce((tmp * tmp), axis = 0))
-<<<<<<< HEAD
         return i   
         
     def _subscribe(self, var):
@@ -667,9 +638,6 @@
         return self.subscribedVariables
         
 
-=======
-        return i    
->>>>>>> 23b19207
 
 ## pickling
 
