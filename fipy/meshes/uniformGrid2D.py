#!/usr/bin/env python

## -*-Pyth-*-
 # ###################################################################
 #  FiPy - Python-based finite volume PDE solver
 # 
 #  FILE: "uniformGrid1D.py"
 #
 #  Author: Jonathan Guyer <guyer@nist.gov>
 #  Author: Daniel Wheeler <daniel.wheeler@nist.gov>
 #  Author: James Warren   <jwarren@nist.gov>
 #  Author: James O'Beirne <james.obeirne@gmail.com>
 #    mail: NIST
 #     www: http://www.ctcms.nist.gov/fipy/
 #  
 # ========================================================================
 # This software was developed at the National Institute of Standards
 # and Technology by employees of the Federal Government in the course
 # of their official duties.  Pursuant to title 17 Section 105 of the
 # United States Code this software is not subject to copyright
 # protection and is in the public domain.  FiPy is an experimental
 # system.  NIST assumes no responsibility whatsoever for its use by
 # other parties, and makes no guarantees, expressed or implied, about
 # its quality, reliability, or any other characteristic.  We would
 # appreciate acknowledgement if the software is used.
 # 
 # This software can be redistributed and/or modified freely
 # provided that any derivative works bear some notice that they are
 # derived from it, and any modified versions bear some notice that
 # they have been modified.
 # ========================================================================
 #  
 # ###################################################################
 ##

"""
2D rectangular Mesh with constant spacing in x and constant spacing in y
"""
__docformat__ = 'restructuredtext'

from grid2D import Grid2D
from fipy.meshes.builders import Grid2DBuilder

from fipy.tools import numerix
from fipy.tools.numerix import MA
from fipy.tools.dimensions.physicalField import PhysicalField
from fipy.tools import inline
from fipy.tools import parallel

from fipy.meshes.builders import UniformGrid2DBuilder
from fipy.meshes.gridlike import Gridlike2D
from fipy.meshes.uniformGrid import UniformGrid

class UniformGrid2D(UniformGrid):
    """
    Creates a 2D grid mesh with horizontal faces numbered
    first and then vertical faces.
    """
    def __init__(self, dx=1., dy=1., nx=1, ny=1, origin=((0,),(0,)), 
                       overlap=2, communicator=parallel):

        builder = UniformGrid2DBuilder()

        self.args = {
            'dx': dx, 
            'dy': dy, 
            'nx': nx, 
            'ny': ny, 
            'origin': origin,
            'overlap': overlap,
            'communicator': communicator
        }

        builder.buildGridData([dx, dy], [nx, ny], overlap, communicator, 
                              origin)
                                               
        ([self.dx, self.dy],
         [self.nx, self.ny],
         self.dim,
         scale,
         self.globalNumberOfCells,
         self.globalNumberOfFaces,
         self.overlap,
         self.offset,
         self.numberOfVertices,
         self.numberOfFaces,
         self.numberOfCells,
         self.shape,
         self.physicalShape,
         self._meshSpacing,
         self.numberOfHorizontalRows,
         self.numberOfVerticalColumns,
         self.numberOfHorizontalFaces,
         self.numberOfVerticalFaces,
         self.origin) = builder.gridData
        
        self.communicator = communicator
         
    def __getstate__(self):
        return Gridlike2D.__getstate__(self)

    def __setstate__(self, dict):
        return Gridlike2D.__setstate__(self, dict)

    def __repr__(self):
        return Gridlike2D.__repr__(self)

    def _isOrthogonal(self):
        return Gridlike2D._isOrthogonal(self)

    @property
    def _concatenatedClass(self):
        return Gridlike2D._concatenatedClass

    """
    Topology set and calc
    """

    @property
    def _exteriorFaces(self):
        """
        Return only the faces that have one neighboring cell.
        """
        exteriorIDs = numerix.concatenate((numerix.arange(0, self.nx),
                                           numerix.arange(0, self.nx) + self.nx * self.ny,
                                           numerix.arange(0, self.ny) * self.numberOfVerticalColumns + self.numberOfHorizontalFaces,
                                           numerix.arange(0, self.ny) * self.numberOfVerticalColumns + self.numberOfHorizontalFaces + self.nx))
                       
        from fipy.variables.faceVariable import FaceVariable
        exteriorFaces = FaceVariable(mesh=self, value=False)
        exteriorFaces[exteriorIDs] = True
        return exteriorFaces

    @property
    def _interiorFaces(self):
        """
        Return only the faces that have two neighboring cells.
        """
        Hids = numerix.arange(0, self.numberOfHorizontalFaces)
        Hids = numerix.reshape(Hids, (self.numberOfHorizontalRows, self.nx))
        Hids = Hids[1:-1,...]
        
        Vids = numerix.arange(self.numberOfHorizontalFaces, self.numberOfFaces)
        Vids = numerix.reshape(Vids, (self.ny, self.numberOfVerticalColumns))
        Vids = Vids[...,1:-1]
        
        interiorIDs = numerix.concatenate((numerix.reshape(Hids, (self.nx * (self.ny - 1),)), 
                                           numerix.reshape(Vids, ((self.nx - 1) * self.ny,))))
                                           
        from fipy.variables.faceVariable import FaceVariable
        interiorFaces = FaceVariable(mesh=self, value=False)
        interiorFaces[interiorIDs] = True
        return interiorFaces

    @property
    def _cellToFaceOrientations(self):
        cellFaceOrientations = numerix.ones((4, self.numberOfCells))
        if self.numberOfCells > 0:
            cellFaceOrientations[0, self.nx:] = -1
            cellFaceOrientations[3, :] = -1
            cellFaceOrientations[3, ::self.nx] = 1
        return cellFaceOrientations

    @property
    def _adjacentCellIDs(self):
        return inline._optionalInline(self._getAdjacentCellIDsIn, self._getAdjacentCellIDsPy)
    
    def _getAdjacentCellIDsIn(self):
        faceCellIDs0 =  numerix.zeros(self.numberOfFaces)
        faceCellIDs1 =  numerix.zeros(self.numberOfFaces)

        inline._runInline("""
            int ID = j * ni + i;

            faceCellIDs0[ID] = ID - ni;
            faceCellIDs1[ID] = ID;

            faceCellIDs0[ID + Nhor + j] = ID - 1;
            faceCellIDs1[ID + Nhor + j] = ID;

            if (j == 0) {
                faceCellIDs0[ID] = ID;
            }

            if (j == nj - 1) {
                faceCellIDs0[ID + ni] = ID;
                faceCellIDs1[ID + ni] = ID;
            }

            if (i == 0) {
                faceCellIDs0[ID + Nhor + j] = ID;
            }

            if ( i == ni - 1 ) {
                faceCellIDs0[ID + Nhor + j + 1] = ID;
                faceCellIDs1[ID + Nhor + j + 1] = ID;
            }
            
        """,
        Nhor=self.numberOfHorizontalFaces,
        faceCellIDs0=faceCellIDs0,
        faceCellIDs1=faceCellIDs1,
        ni=self.nx,
        nj=self.ny)

        return (faceCellIDs0, faceCellIDs1)

    def _getAdjacentCellIDsPy(self):
        Hids = numerix.zeros((self.numberOfHorizontalRows, self.nx, 2))
        indices = numerix.indices((self.numberOfHorizontalRows, self.nx))
        
        Hids[...,1] = indices[1] + indices[0] * self.nx
        Hids[...,0] = Hids[...,1] - self.nx
        
        if self.numberOfHorizontalRows > 0:
            Hids[0,...,0] = Hids[0,...,1]
            Hids[0,...,1] = Hids[0,...,0]
            Hids[-1,...,1] = Hids[-1,...,0]
      
        Vids = numerix.zeros((self.ny, self.numberOfVerticalColumns, 2))
        indices = numerix.indices((self.ny, self.numberOfVerticalColumns))
        Vids[...,1] = indices[1] + indices[0] * self.nx
        Vids[...,0] = Vids[...,1] - 1
        
        if self.numberOfVerticalColumns > 0:
            Vids[...,0,0] = Vids[...,0,1]
            Vids[...,0,1] = Vids[...,0,0]
            Vids[...,-1,1] = Vids[...,-1,0]

        faceCellIDs =  numerix.concatenate((numerix.reshape(Hids, (self.numberOfHorizontalFaces, 2)), 
                                            numerix.reshape(Vids, (self.numberOfFaces - self.numberOfHorizontalFaces, 2))))

        return (faceCellIDs[:,0], faceCellIDs[:,1])

    @property
    def _cellToCellIDs(self):
        ids = MA.zeros((4, self.nx, self.ny), 'l')
        indices = numerix.indices((self.nx, self.ny))
        ids[0] = indices[0] + (indices[1] - 1) * self.nx
        ids[1] = (indices[0] + 1) + indices[1] * self.nx
        ids[2] = indices[0] + (indices[1] + 1) * self.nx
        ids[3] = (indices[0] - 1) + indices[1] * self.nx
        
        if self.ny > 0:
            ids[0,..., 0] = MA.masked
            ids[2,...,-1] = MA.masked
        if self.nx > 0:
            ids[1,-1,...] = MA.masked
            ids[3, 0,...] = MA.masked
        
        return MA.reshape(ids.swapaxes(1,2), (4, self.numberOfCells))
        
    @property
    def _cellToCellIDsFilled(self):
        N = self.numberOfCells
        M = self._maxFacesPerCell
        cellIDs = numerix.repeat(numerix.arange(N)[numerix.newaxis, ...], M, axis=0)
        cellToCellIDs = self._cellToCellIDs
        return MA.where(MA.getmaskarray(cellToCellIDs), cellIDs, cellToCellIDs)
 
    @property
    def _globalNonOverlappingCellIDs(self):
        """
        Return the IDs of the local mesh in the context of the
        global parallel mesh. Does not include the IDs of boundary cells.

        E.g., would return [0, 1, 4, 5] for mesh A

            A        B
        ------------------
        | 4 | 5 || 6 | 7 |
        ------------------
        | 0 | 1 || 2 | 3 |
        ------------------
        
        .. note:: Trivial except for parallel meshes
        """
        return Gridlike2D._globalNonOverlappingCellIDs(self)

    @property
    def _globalOverlappingCellIDs(self):
        """
        Return the IDs of the local mesh in the context of the
        global parallel mesh. Includes the IDs of boundary cells.
        
        E.g., would return [0, 1, 2, 4, 5, 6] for mesh A

            A        B
        ------------------
        | 4 | 5 || 6 | 7 |
        ------------------
        | 0 | 1 || 2 | 3 |
        ------------------
        
        .. note:: Trivial except for parallel meshes
        """
        return Gridlike2D._globalOverlappingCellIDs(self)

    @property
    def _localNonOverlappingCellIDs(self):
        """
        Return the IDs of the local mesh in isolation. 
        Does not include the IDs of boundary cells.
        
        E.g., would return [0, 1, 2, 3] for mesh A

            A        B
        ------------------
        | 3 | 4 || 4 | 5 |
        ------------------
        | 0 | 1 || 1 | 2 |
        ------------------
        
        .. note:: Trivial except for parallel meshes
        """
        return Gridlike2D._localNonOverlappingCellIDs(self)

    @property
    def _localOverlappingCellIDs(self):
        """
        Return the IDs of the local mesh in isolation. 
        Includes the IDs of boundary cells.
        
        E.g., would return [0, 1, 2, 3, 4, 5] for mesh A

            A        B
        ------------------
        | 3 | 4 || 5 |   |
        ------------------
        | 0 | 1 || 2 |   |
        ------------------
        
        .. note:: Trivial except for parallel meshes
        """
        return Gridlike2D._localOverlappingCellIDs(self)

    """
    Geometry set and calc
    """

    @property
    def _orientedAreaProjections(self):
        return self._areaProjections

    @property
    def _areaProjections(self):
        return inline._optionalInline(self._getAreaProjectionsIn, self._getAreaProjectionsPy)

    def _getAreaProjectionsPy(self):
        return self._faceNormals * self._faceAreas

    def _getAreaProjectionsIn(self):
        areaProjections = numerix.zeros((2, self.numberOfFaces), 'd')

        inline._runInline("""
            if (i < nx) {
                areaProjections[i + 1 * ni] = -dx;
            } else if (i < Nhor) {
                areaProjections[i + 1 * ni] = dx;
            } else if ( (i - Nhor) % (nx + 1) == 0 ) {
                areaProjections[i + 0 * ni] = -dy;
            } else {
                areaProjections[i + 0 * ni] = dy;
           }
        """,
        dx = float(self.dx), # horrible hack to get around
        dy = float(self.dy), # http://www.scipy.org/scipy/scipy/ticket/496
        nx = self.nx,
        Nhor = self.numberOfHorizontalFaces,
        areaProjections = areaProjections,
        ni = self.numberOfFaces)

        return areaProjections
        
    @property
    def _faceAspectRatios(self):
        return self._faceAreas / self._cellDistances  
   
    @property
    def _faceAreas(self):
        faceAreas = numerix.zeros(self.numberOfFaces, 'd')
        faceAreas[:self.numberOfHorizontalFaces] = self.dx
        faceAreas[self.numberOfHorizontalFaces:] = self.dy
        return faceAreas

    @property
    def _faceNormals(self):
        normals = numerix.zeros((2, self.numberOfFaces), 'd')

        normals[1, :self.numberOfHorizontalFaces] = 1
        normals[1, :self.nx] = -1

        normals[0, self.numberOfHorizontalFaces:] = 1
        if self.numberOfVerticalColumns > 0:
            normals[0, self.numberOfHorizontalFaces::self.numberOfVerticalColumns] = -1

        return normals

    @property
    def _cellVolumes(self):
        return numerix.ones(self.numberOfCells, 'd') * self.dx * self.dy

    @property
    def _cellCenters(self):
        centers = numerix.zeros((2, self.nx, self.ny), 'd')
        indices = numerix.indices((self.nx, self.ny))
        centers[0] = (indices[0] + 0.5) * self.dx
        centers[1] = (indices[1] + 0.5) * self.dy
        ccs = centers.reshape((2, self.numberOfCells), 
                               order="FORTRAN") + self.origin
        return ccs

    @property
    def _cellDistances(self):
        Hdis = numerix.repeat((self.dy,), self.numberOfHorizontalFaces)
        Hdis = numerix.reshape(Hdis, (self.nx, self.numberOfHorizontalRows))
        if self.numberOfHorizontalRows > 0:
            Hdis[...,0] = self.dy / 2.
            Hdis[...,-1] = self.dy / 2.
        
        Vdis = numerix.repeat((self.dx,), self.numberOfFaces - self.numberOfHorizontalFaces)
        Vdis = numerix.reshape(Vdis, (self.numberOfVerticalColumns, self.ny))
        if self.numberOfVerticalColumns > 0:
            Vdis[0,...] = self.dx / 2.
            Vdis[-1,...] = self.dx / 2.

        return numerix.concatenate((numerix.reshape(numerix.swapaxes(Hdis,0,1), (self.numberOfHorizontalFaces,)), 
                                    numerix.reshape(numerix.swapaxes(Vdis,0,1), (self.numberOfFaces - self.numberOfHorizontalFaces,))))

    @property
    def _faceToCellDistanceRatio(self):
        faceToCellDistanceRatios = numerix.zeros(self.numberOfFaces, 'd')
        faceToCellDistanceRatios[:] = 0.5
        faceToCellDistanceRatios[:self.nx] = 1.
        faceToCellDistanceRatios[self.numberOfHorizontalFaces - self.nx:self.numberOfHorizontalFaces] = 1.
        if self.numberOfVerticalColumns > 0:
            faceToCellDistanceRatios[self.numberOfHorizontalFaces::self.numberOfVerticalColumns] = 1.
            faceToCellDistanceRatios[(self.numberOfHorizontalFaces + self.nx)::self.numberOfVerticalColumns] = 1.
        return faceToCellDistanceRatios

    def _getFaceToCellDistances(self):
        if hasattr(self, "_internalFaceToCellDistances"):
            """faces have been connected."""
            return self._internalFaceToCellDistances
        else:
            faceToCellDistances = numerix.zeros((2, self.numberOfFaces), 'd')
            distances = self._cellDistances
            ratios = self._faceToCellDistanceRatio
            faceToCellDistances[0] = distances * ratios
            faceToCellDistances[1] = distances * (1 - ratios)
            return faceToCellDistances
    
    def _setFaceToCellDistances(self, v):
        """Exists only to allow `_connectFaces`."""
        self._internalFaceToCellDistances = v

    _faceToCellDistances = property(_getFaceToCellDistances,
                                    _setFaceToCellDistances)
     
    @property
    def _faceTangents1(self):
        tangents = numerix.zeros((2,self.numberOfFaces), 'd')

        if self.numberOfFaces > 0:
            tangents[0, :self.numberOfHorizontalFaces] = -1
            tangents[0, :self.nx] = 1        
            tangents[1, self.numberOfHorizontalFaces:] = 1
            tangents[1, self.numberOfHorizontalFaces::self.numberOfVerticalColumns] = -1

        return tangents
        
    @property
    def _faceTangents2(self):
        return numerix.zeros((2, self.numberOfFaces), 'd')
    
    @property
    def _cellToCellDistances(self):
        distances = numerix.zeros((4, self.nx, self.ny), 'd')
        distances[0] = self.dy
        distances[1] = self.dx
        distances[2] = self.dy
        distances[3] = self.dx
        
        if self.ny > 0:
            distances[0,..., 0] = self.dy / 2.
            distances[2,...,-1] = self.dy / 2.
        if self.nx > 0:
            distances[3, 0,...] = self.dx / 2.
            distances[1,-1,...] = self.dx / 2.
        
        return distances.reshape((4, self.numberOfCells), order="FORTRAN")


    @property
    def _cellNormals(self):
        normals = numerix.zeros((2, 4, self.numberOfCells), 'd')
        normals[:, 0] = [[ 0], [-1]]
        normals[:, 1] = [[ 1], [ 0]]
        normals[:, 2] = [[ 0], [ 1]]
        normals[:, 3] = [[-1], [ 0]]

        return normals
        
    @property
    def _cellAreas(self):
        areas = numerix.ones((4, self.numberOfCells), 'd')
        areas[0] = self.dx
        areas[1] = self.dy
        areas[2] = self.dx
        areas[3] = self.dy
        return areas

    @property
    def _cellAreaProjections(self):
        return self._cellAreas * self._cellNormals

    @property
    def _faceCenters(self):
        Hcen = numerix.zeros((2, self.nx, self.numberOfHorizontalRows), 'd')
        indices = numerix.indices((self.nx, self.numberOfHorizontalRows))
        Hcen[0,...] = (indices[0] + 0.5) * self.dx
        Hcen[1,...] = indices[1] * self.dy
        
        Vcen = numerix.zeros((2, self.numberOfVerticalColumns, self.ny), 'd')
        indices = numerix.indices((self.numberOfVerticalColumns, self.ny))
        Vcen[0,...] = indices[0] * self.dx
        Vcen[1,...] = (indices[1] + 0.5) * self.dy
        
        return numerix.concatenate((Hcen.reshape((2, self.numberOfHorizontalFaces), order="FORTRAN"),
                                    Vcen.reshape((2,
                                        self.numberOfVerticalFaces),
                                        order="FORTRAN")), axis=1) + self.origin   
                            
    def _translate(self, vector):
        return self.__class__(dx = self.args['dx'], nx = self.args['nx'], 
                              dy = self.args['dy'], ny = self.args['ny'], 
                             origin = numerix.array(self.args['origin']) + vector, overlap=self.args['overlap'])

    def __mul__(self, factor):
        if numerix.shape(factor) is ():
            factor = numerix.resize(factor, (2,1))
        
        return UniformGrid2D(dx=self.args['dx'] * numerix.array(factor[0]), nx=self.args['nx'], 
                             dy=self.args['dy'] * numerix.array(factor[1]), ny=self.args['ny'], 
                             origin=numerix.array(self.args['origin']) * factor, overlap=self.args['overlap'])

    @property
    def _concatenableMesh(self):
        from grid2D import Grid2D
        args = self.args.copy()
        origin = args['origin']
        from fipy.tools import serial
        args['communicator'] = serial
        del args['origin']
        return Grid2D(**args) + origin

<<<<<<< HEAD
=======
    @getsetDeprecated(new_name="cellFaceIDs")
    def _getCellFaceIDs(self):
        return self.cellFaceIDs

>>>>>>> b6facbd5
    @property
    def _cellFaceIDs(self):
        return Grid2DBuilder.createCells(self.nx, self.ny,
                                         self.numberOfFaces,
                                         self.numberOfHorizontalFaces,
                                         self.numberOfVerticalColumns)
        
    @property
    def _maxFacesPerCell(self):
        return 4
        
##         from numMesh/mesh

    @property
    def vertexCoords(self):
        return Grid2DBuilder.createVertices(self.nx, self.ny,
                                            self.dx, self.dy,
                                            self.numberOfVertices,
                                            self.numberOfVerticalColumns) \
                 + self.origin

    if inline.doInline:
        @property
        def faceCellIDs(self):
            faceCellIDs = numerix.zeros((2, self.numberOfFaces))
            mask = numerix.zeros((2, self.numberOfFaces))
            
            inline._runInline("""
                int ID = j * ni + i; 
                int rowlength = ni * nj + Nhor + nj;

                faceCellIDs[ID + 0 * rowlength] = ID - ni;
                faceCellIDs[ID + 1 * rowlength] = ID;

                faceCellIDs[ID + Nhor + j + 0 * rowlength] = ID - 1;
                faceCellIDs[ID + Nhor + j + 1 * rowlength] = ID;

                if (j == 0) {
                    faceCellIDs[ID + 0 * rowlength] = ID;
                    mask[ID + 1 * rowlength] = 1;
                }

                if (j == nj - 1) {
                    faceCellIDs[ID + ni + 0 * rowlength] = ID;
                    mask[ID + ni + 1 * rowlength] = 1;
                }

                if (i == 0) {
                    faceCellIDs[ID + Nhor + j + 0 * rowlength] = ID;
                    mask[ID + Nhor + j + 1 * rowlength] = 1;
                }

                if ( i == ni - 1 ) {
                    faceCellIDs[ID + Nhor + j + 1 + 0 * rowlength] = ID;
                    mask[ID + Nhor + j + 1 + 1 * rowlength] = 1;
                }
            """,
            Nhor=self.numberOfHorizontalFaces,
            mask=mask,
            faceCellIDs=faceCellIDs,
            ni=self.nx,
            nj=self.ny)

            return MA.masked_where(mask, faceCellIDs)
    else:
        @property
        def faceCellIDs(self):
            Hids = numerix.zeros((2, self.nx, self.numberOfHorizontalRows))
            indices = numerix.indices((self.nx, self.numberOfHorizontalRows))
            Hids[1] = indices[0] + indices[1] * self.nx
            Hids[0] = Hids[1] - self.nx
            if self.numberOfHorizontalRows > 0:
                Hids[0,...,0] = Hids[1,...,0]
                Hids[1,...,0] = -1
                Hids[1,...,-1] = -1

            Vids = numerix.zeros((2, self.numberOfVerticalColumns, self.ny))
            indices = numerix.indices((self.numberOfVerticalColumns, self.ny))
            Vids[1] = indices[0] + indices[1] * self.nx
            Vids[0] = Vids[1] - 1
            if self.numberOfVerticalColumns > 0:
                Vids[0,0] = Vids[1,0]
                Vids[1,0] = -1
                Vids[1,-1] = -1
            
            return MA.masked_values(numerix.concatenate((Hids.reshape((2, self.numberOfHorizontalFaces), order="FORTRAN"), 
                                                         Vids.reshape((2, self.numberOfFaces - self.numberOfHorizontalFaces), order="FORTRAN")), axis=1), value = -1)
        
<<<<<<< HEAD
        return MA.masked_values(numerix.concatenate((Hids.reshape((2, self.numberOfHorizontalFaces), order="FORTRAN"), 
                                                     Vids.reshape((2, self.numberOfFaces - self.numberOfHorizontalFaces), order="FORTRAN")), axis=1), value = -1)
    
=======
    @getsetDeprecated
    def _getCellVertexIDs(self):
        return self._cellVertexIDs

>>>>>>> b6facbd5
    @property
    def _cellVertexIDs(self):
        ids = numerix.zeros((4, self.nx, self.ny))
        indices = numerix.indices((self.nx, self.ny))
        ids[1] = indices[0] + (indices[1] + 1) * self.numberOfVerticalColumns
        ids[0] = ids[1] + 1
        ids[3] = indices[0] + indices[1] * self.numberOfVerticalColumns
        ids[2] = ids[3] + 1
        
        return numerix.reshape(ids, (4, self.numberOfCells))
    
    @property
    def faceVertexIDs(self):
        Hids = numerix.zeros((2, self.nx, self.numberOfHorizontalRows))
        indices = numerix.indices((self.nx, self.numberOfHorizontalRows))
        Hids[0] = indices[0] + indices[1] * self.numberOfVerticalColumns
        Hids[1] = Hids[0] + 1

        Vids = numerix.zeros((2, self.numberOfVerticalColumns, self.ny))
        indices = numerix.indices((self.numberOfVerticalColumns, self.ny))
        Vids[0] = indices[0] + indices[1] * self.numberOfVerticalColumns
        Vids[1] = Vids[0] + self.numberOfVerticalColumns
        
        return numerix.concatenate((Hids.reshape((2, self.numberOfHorizontalFaces), order="FORTRAN"), 
                                    Vids.reshape((2, self.numberOfFaces - self.numberOfHorizontalFaces),
                                                 order="FORTRAN")),
                                   axis=1)

    @property
    def _orderedCellVertexIDs(self):
        ids = numerix.zeros((4, self.nx, self.ny))
        indices = numerix.indices((self.nx, self.ny))
        ids[2] = indices[0] + (indices[1] + 1) * self.numberOfVerticalColumns
        ids[1] = ids[2] + 1
        ids[3] = indices[0] + indices[1] * self.numberOfVerticalColumns
        ids[0] = ids[3] + 1
        
        return ids.reshape((4, self.numberOfCells), order="FORTRAN")
        
    def _getNearestCellID(self, points):
        """
        Test cases

           >>> from fipy import *
           >>> m = Grid2D(nx=3, ny=2)
           >>> eps = numerix.array([[1e-5, 1e-5]])
           >>> print m._getNearestCellID(((0., .9, 3.), (0., 2., 2.)))
           [0 3 5]
           >>> print m._getNearestCellID(([1.1], [1.5]))
           [4]
           >>> m0 = Grid2D(nx=2, ny=2, dx=1., dy=1.)
           >>> m1 = Grid2D(nx=4, ny=4, dx=.5, dy=.5)
           >>> print m0._getNearestCellID(m1.cellCenters.globalValue)
           [0 0 1 1 0 0 1 1 2 2 3 3 2 2 3 3]
           
        """
        nx = self.args['nx']
        ny = self.args['ny']
        
        if nx == 0 or ny == 0:
            return numerix.arange(0)
            
        x0, y0 = self.cellCenters.globalValue[...,0]        
        xi, yi = points
        dx, dy = self.dx, self.dy
        
        i = numerix.array(numerix.rint(((xi - x0) / dx)), 'l')
        i[i < 0] = 0
        i[i > nx - 1] = nx - 1

        j = numerix.array(numerix.rint(((yi - y0) / dy)), 'l')
        j[j < 0] = 0
        j[j > ny - 1]  = ny - 1

        return j * nx + i

    def _test(self):
        """
        These tests are not useful as documentation, but are here to ensure
        everything works as expected.

            >>> dx = 0.5
            >>> dy = 2.
            >>> nx = 3
            >>> ny = 2
            
            >>> mesh = UniformGrid2D(nx = nx, ny = ny, dx = dx, dy = dy)     
            
            >>> vertices = numerix.array(((0., 1., 2., 3., 0., 1., 2., 3., 0., 1., 2., 3.),
            ...                           (0., 0., 0., 0., 1., 1., 1., 1., 2., 2., 2., 2.)))
            >>> vertices *= numerix.array(((dx,), (dy,)))
            >>> from fipy.tools import parallel
            >>> print parallel.procID > 0 or numerix.allequal(vertices,
            ...                                               mesh.vertexCoords)
            True
        
            >>> faces = numerix.array([[0, 1, 2, 4, 5, 6, 8, 9,10, 0, 1, 2, 3, 
            ...                         4, 5, 6, 7],
            ...                        [1, 2, 3, 5, 6, 7, 9,10,11, 4, 5, 6, 7,
            ...                         8, 9, 10, 11]])
            >>> print parallel.procID > 0 or numerix.allequal(faces,
            ...                                               mesh.faceVertexIDs)
            True

            >>> cells = numerix.array(((0, 1, 2, 3, 4, 5),
            ...                        (10, 11, 12, 14, 15, 16),
            ...                        (3, 4, 5, 6, 7, 8),
            ...                        (9, 10, 11, 13, 14, 15)))
            >>> print parallel.procID > 0 or numerix.allequal(cells,
            ...                                               mesh.cellFaceIDs)
            True

            >>> externalFaces = numerix.array((0, 1, 2, 6, 7, 8, 9 , 12, 13, 16))
            >>> print parallel.procID > 0 or numerix.allequal(externalFaces, 
            ...                                               numerix.nonzero(mesh.exteriorFaces))
            True

            >>> internalFaces = numerix.array((3, 4, 5, 10, 11, 14, 15))
            >>> print parallel.procID > 0 or numerix.allequal(internalFaces, 
            ...                                               numerix.nonzero(mesh.interiorFaces))
            True

            >>> from fipy.tools.numerix import MA
            >>> faceCellIds = MA.masked_values(((0, 1, 2, 0, 1, 2, 3, 4, 5, 0, 0, 1, 2, 3, 3, 4, 5),
            ...                                 (-1, -1, -1, 3, 4, 5, -1, -1, -1, -1, 1, 2, -1, -1, 4, 5, -1)), -1)
            >>> print parallel.procID > 0 or numerix.allequal(faceCellIds, mesh.faceCellIDs)
            True
            
            >>> faceAreas = numerix.array((dx, dx, dx, dx, dx, dx, dx, dx, dx,
            ...                            dy, dy, dy, dy, dy, dy, dy, dy))
            >>> print parallel.procID > 0 or numerix.allclose(faceAreas, mesh._faceAreas, atol = 1e-10, rtol = 1e-10)
            True
            
            >>> faceCoords = numerix.take(vertices, faces, axis=1)
            >>> faceCenters = (faceCoords[...,0,:] + faceCoords[...,1,:]) / 2.
            >>> print parallel.procID > 0 or numerix.allclose(faceCenters, mesh.faceCenters, atol = 1e-10, rtol = 1e-10)
            True

            >>> faceNormals = numerix.array(((0., 0., 0., 0., 0., 0., 0., 0., 0., -1., 1., 1., 1., -1., 1., 1., 1.),
            ...                              (-1., -1., -1., 1., 1., 1., 1., 1., 1., 0., 0., 0., 0., 0., 0., 0., 0.)))
            >>> print parallel.procID > 0 or numerix.allclose(faceNormals, mesh._faceNormals, atol = 1e-10, rtol = 1e-10)
            True

            >>> cellToFaceOrientations = numerix.array(((1,  1,  1, -1, -1, -1),
            ...                                         (1,  1,  1,  1,  1,  1),
            ...                                         (1,  1,  1,  1,  1,  1),
            ...                                         (1, -1, -1,  1, -1, -1)))
            >>> print parallel.procID > 0 or numerix.allequal(cellToFaceOrientations, mesh._cellToFaceOrientations)
            True
                                             
            >>> cellVolumes = numerix.array((dx*dy, dx*dy, dx*dy, dx*dy, dx*dy, dx*dy))
            >>> print parallel.procID > 0 or numerix.allclose(cellVolumes, mesh.cellVolumes, atol = 1e-10, rtol = 1e-10)
            True

            >>> cellCenters = numerix.array(((dx/2., 3.*dx/2., 5.*dx/2., dx/2., 3.*dx/2., 5.*dx/2.),
            ...                              (dy/2., dy/2., dy/2., 3.*dy/2., 3.*dy/2., 3.*dy/2.)))
            >>> print numerix.allclose(cellCenters, mesh.cellCenters, atol = 1e-10, rtol = 1e-10)
            True
                                              
            >>> faceToCellDistances = MA.masked_values(((dy / 2., dy / 2., dy / 2., dy / 2., dy / 2., dy / 2., dy / 2., dy / 2., dy / 2., dx / 2., dx / 2., dx / 2., dx / 2., dx / 2., dx / 2., dx / 2., dx / 2.),
            ...                                         (-1, -1, -1, dy / 2., dy / 2., dy / 2., -1, -1, -1, -1, dx / 2., dx / 2., -1, -1, dx / 2., dx / 2., -1)), -1)
            >>> print parallel.procID > 0 or numerix.allclose(faceToCellDistances, mesh._faceToCellDistances, atol = 1e-10, rtol = 1e-10)
            True
                                              
            >>> cellDistances = numerix.array((dy / 2., dy / 2., dy / 2.,
            ...                                dy, dy, dy,
            ...                                dy / 2., dy / 2., dy / 2.,
            ...                                dx / 2., dx, dx,
            ...                                dx / 2.,
            ...                                dx / 2., dx, dx,
            ...                                dx / 2.))
            >>> print parallel.procID > 0 or numerix.allclose(cellDistances, mesh._cellDistances, atol = 1e-10, rtol = 1e-10)
            True
            
            >>> faceToCellDistanceRatios = faceToCellDistances[0] / cellDistances
            >>> print parallel.procID > 0 or numerix.allclose(faceToCellDistanceRatios, mesh._faceToCellDistanceRatio, atol = 1e-10, rtol = 1e-10)
            True

            >>> areaProjections = faceNormals * faceAreas
            >>> print parallel.procID > 0 or numerix.allclose(areaProjections, mesh._areaProjections, atol = 1e-10, rtol = 1e-10)
            True

            >>> tangents1 = numerix.array(((1., 1., 1., -1., -1., -1., -1., -1., -1., 0., 0., 0., 0., 0., 0., 0., 0.),
            ...                            (0., 0., 0., 0., 0., 0., 0., 0., 0., -1., 1., 1., 1., -1., 1., 1., 1.)))
            >>> print parallel.procID > 0 or numerix.allclose(tangents1, mesh._faceTangents1, atol = 1e-10, rtol = 1e-10)
            True

            >>> tangents2 = numerix.zeros((2, 17), 'd')
            >>> print parallel.procID > 0 or numerix.allclose(tangents2, mesh._faceTangents2, atol = 1e-10, rtol = 1e-10)
            True

            >>> cellToCellIDs = MA.masked_values(((-1, -1, -1, 0, 1, 2),
            ...                                   (1, 2, -1, 4, 5, -1),
            ...                                   (3, 4, 5, -1, -1, -1),
            ...                                   (-1, 0, 1, -1, 3, 4)), -1)
            >>> print parallel.procID > 0 or numerix.allequal(cellToCellIDs, mesh._cellToCellIDs)
            True

            >>> cellToCellDistances = MA.masked_values(((dy / 2., dy / 2., dy / 2.,      dy,      dy,      dy),
            ...                                         (     dx,      dx, dx / 2.,      dx,      dx, dx / 2.),
            ...                                         (     dy,      dy,      dy, dy / 2., dy / 2., dy / 2.),
            ...                                         (dx / 2.,      dx,      dx, dx / 2.,      dx,      dx)), -1)
            >>> print parallel.procID > 0 or numerix.allclose(cellToCellDistances, mesh._cellToCellDistances, atol = 1e-10, rtol = 1e-10)
            True

            >>> cellNormals = numerix.array(((( 0,  0,  0,  0,  0,  0),
            ...                               ( 1,  1,  1,  1,  1,  1),
            ...                               ( 0,  0,  0,  0,  0,  0),
            ...                               (-1, -1, -1, -1, -1, -1)),
            ...                              ((-1, -1, -1, -1, -1, -1),
            ...                               ( 0,  0,  0,  0,  0,  0),
            ...                               ( 1,  1,  1,  1,  1,  1),
            ...                               ( 0,  0,  0,  0,  0,  0))))
            >>> print parallel.procID > 0 or numerix.allclose(cellNormals, mesh._cellNormals, atol = 1e-10, rtol = 1e-10)
            True

            >>> cellAreaProjections = numerix.array((((  0,  0,  0,  0,  0,  0),
            ...                                       ( dy, dy, dy, dy, dy, dy),
            ...                                       (  0,  0,  0,  0,  0,  0),
            ...                                       (-dy,-dy,-dy,-dy,-dy,-dy)),
            ...                                      ((-dx,-dx,-dx,-dx,-dx,-dx),
            ...                                       (  0,  0,  0,  0,  0,  0),
            ...                                       ( dx, dx, dx, dx, dx, dx),
            ...                                       (  0,  0,  0,  0,  0,  0))))
            >>> print parallel.procID > 0 or numerix.allclose(cellAreaProjections, mesh._cellAreaProjections, atol = 1e-10, rtol = 1e-10)
            True

            >>> cellVertexIDs = MA.masked_array(((5, 6, 7, 9, 10, 11),
            ...                                  (4, 5, 6, 8, 9, 10),
            ...                                  (1, 2, 3, 5, 6, 7),
            ...                                  (0, 1, 2, 4, 5, 6)), -1000)

            >>> print parallel.procID > 0 or numerix.allclose(mesh._cellVertexIDs, cellVertexIDs)
            True

            >>> from fipy.tools import dump            
            >>> (f, filename) = dump.write(mesh, extension = '.gz')            
            >>> unpickledMesh = dump.read(filename, f)

            >>> print numerix.allequal(mesh.cellCenters, unpickledMesh.cellCenters)
            True
            
            >>> faceVertexIDs = [[ 0, 1, 2, 4, 5, 6, 8, 9, 10, 0, 1, 2, 3, 4, 5, 6, 7],
            ...                  [ 1, 2, 3, 5, 6, 7, 9, 10, 11, 4, 5, 6, 7, 8, 9, 10, 11]]
            >>> print parallel.procID > 0 or numerix.allequal(mesh.faceVertexIDs, faceVertexIDs)
            True

            >>> mesh = UniformGrid2D(nx=3)
            >>> print parallel.procID > 0 or numerix.allequal(mesh._adjacentCellIDs[0],
            ...                                               [0, 1, 2, 0, 1, 2, 0, 0, 1, 2])
            True
            >>> print parallel.procID > 0 or numerix.allequal(mesh._adjacentCellIDs[1],
            ...                                               [0, 1, 2, 0, 1, 2, 0, 1, 2, 2])
            True
            
            >>> faceCellIDs = [[0, 1, 2, 0, 1, 2, 0, 0, 1, 2],
            ...                [-1, -1, -1, -1, -1, -1, -1, 1, 2, -1]]
            >>> print parallel.procID > 0 or numerix.allequal(mesh.faceCellIDs.filled(-1),
            ...                                               faceCellIDs)
            True

            >>> mesh = UniformGrid2D(ny=3)
            >>> print parallel.procID > 0 or numerix.allequal(mesh._adjacentCellIDs[0],
            ...                                               [0, 0, 1, 2, 0, 0, 1, 1, 2, 2])
            True
            >>> print parallel.procID > 0 or numerix.allequal(mesh._adjacentCellIDs[1],
            ...                                               [0, 1, 2, 2, 0, 0, 1, 1, 2, 2])
            True
            >>> faceCellIDs = [[0, 0, 1, 2, 0, 0, 1, 1, 2, 2],
            ...                [-1, 1, 2, -1, -1, -1, -1, -1, -1, -1]]
            >>> print parallel.procID > 0 or numerix.allequal(mesh.faceCellIDs.filled(-1),
            ...                                               faceCellIDs)
            True

        Following test added to change nx, ny argment to integer when its a float to prevent
        warnings from the solver.

            >>> from fipy import *
            >>> mesh = UniformGrid2D(nx=3., ny=3., dx=1., dy=1.)
            >>> var = CellVariable(mesh=mesh)
            >>> DiffusionTerm().solve(var)

        """

def _test():
    import doctest
    return doctest.testmod()

if __name__ == "__main__":
    _test()<|MERGE_RESOLUTION|>--- conflicted
+++ resolved
@@ -160,77 +160,77 @@
             cellFaceOrientations[3, :] = -1
             cellFaceOrientations[3, ::self.nx] = 1
         return cellFaceOrientations
-
-    @property
-    def _adjacentCellIDs(self):
-        return inline._optionalInline(self._getAdjacentCellIDsIn, self._getAdjacentCellIDsPy)
-    
-    def _getAdjacentCellIDsIn(self):
-        faceCellIDs0 =  numerix.zeros(self.numberOfFaces)
-        faceCellIDs1 =  numerix.zeros(self.numberOfFaces)
-
-        inline._runInline("""
-            int ID = j * ni + i;
-
-            faceCellIDs0[ID] = ID - ni;
-            faceCellIDs1[ID] = ID;
-
-            faceCellIDs0[ID + Nhor + j] = ID - 1;
-            faceCellIDs1[ID + Nhor + j] = ID;
-
-            if (j == 0) {
-                faceCellIDs0[ID] = ID;
-            }
-
-            if (j == nj - 1) {
-                faceCellIDs0[ID + ni] = ID;
-                faceCellIDs1[ID + ni] = ID;
-            }
-
-            if (i == 0) {
-                faceCellIDs0[ID + Nhor + j] = ID;
-            }
-
-            if ( i == ni - 1 ) {
-                faceCellIDs0[ID + Nhor + j + 1] = ID;
-                faceCellIDs1[ID + Nhor + j + 1] = ID;
-            }
-            
-        """,
-        Nhor=self.numberOfHorizontalFaces,
-        faceCellIDs0=faceCellIDs0,
-        faceCellIDs1=faceCellIDs1,
-        ni=self.nx,
-        nj=self.ny)
-
-        return (faceCellIDs0, faceCellIDs1)
-
-    def _getAdjacentCellIDsPy(self):
-        Hids = numerix.zeros((self.numberOfHorizontalRows, self.nx, 2))
-        indices = numerix.indices((self.numberOfHorizontalRows, self.nx))
-        
-        Hids[...,1] = indices[1] + indices[0] * self.nx
-        Hids[...,0] = Hids[...,1] - self.nx
-        
-        if self.numberOfHorizontalRows > 0:
-            Hids[0,...,0] = Hids[0,...,1]
-            Hids[0,...,1] = Hids[0,...,0]
-            Hids[-1,...,1] = Hids[-1,...,0]
-      
-        Vids = numerix.zeros((self.ny, self.numberOfVerticalColumns, 2))
-        indices = numerix.indices((self.ny, self.numberOfVerticalColumns))
-        Vids[...,1] = indices[1] + indices[0] * self.nx
-        Vids[...,0] = Vids[...,1] - 1
-        
-        if self.numberOfVerticalColumns > 0:
-            Vids[...,0,0] = Vids[...,0,1]
-            Vids[...,0,1] = Vids[...,0,0]
-            Vids[...,-1,1] = Vids[...,-1,0]
-
-        faceCellIDs =  numerix.concatenate((numerix.reshape(Hids, (self.numberOfHorizontalFaces, 2)), 
-                                            numerix.reshape(Vids, (self.numberOfFaces - self.numberOfHorizontalFaces, 2))))
-
-        return (faceCellIDs[:,0], faceCellIDs[:,1])
+   
+    if inline.doInline:
+        @property
+        def _adjacentCellIDs(self):
+            faceCellIDs0 =  numerix.zeros(self.numberOfFaces)
+            faceCellIDs1 =  numerix.zeros(self.numberOfFaces)
+
+            inline._runInline("""
+                int ID = j * ni + i;
+
+                faceCellIDs0[ID] = ID - ni;
+                faceCellIDs1[ID] = ID;
+
+                faceCellIDs0[ID + Nhor + j] = ID - 1;
+                faceCellIDs1[ID + Nhor + j] = ID;
+
+                if (j == 0) {
+                    faceCellIDs0[ID] = ID;
+                }
+
+                if (j == nj - 1) {
+                    faceCellIDs0[ID + ni] = ID;
+                    faceCellIDs1[ID + ni] = ID;
+                }
+
+                if (i == 0) {
+                    faceCellIDs0[ID + Nhor + j] = ID;
+                }
+
+                if ( i == ni - 1 ) {
+                    faceCellIDs0[ID + Nhor + j + 1] = ID;
+                    faceCellIDs1[ID + Nhor + j + 1] = ID;
+                }
+                
+            """,
+            Nhor=self.numberOfHorizontalFaces,
+            faceCellIDs0=faceCellIDs0,
+            faceCellIDs1=faceCellIDs1,
+            ni=self.nx,
+            nj=self.ny)
+
+            return (faceCellIDs0, faceCellIDs1)
+
+    else:
+        @property
+        def _adjacentCellIDs(self):
+            Hids = numerix.zeros((self.numberOfHorizontalRows, self.nx, 2))
+            indices = numerix.indices((self.numberOfHorizontalRows, self.nx))
+            
+            Hids[...,1] = indices[1] + indices[0] * self.nx
+            Hids[...,0] = Hids[...,1] - self.nx
+            
+            if self.numberOfHorizontalRows > 0:
+                Hids[0,...,0] = Hids[0,...,1]
+                Hids[0,...,1] = Hids[0,...,0]
+                Hids[-1,...,1] = Hids[-1,...,0]
+          
+            Vids = numerix.zeros((self.ny, self.numberOfVerticalColumns, 2))
+            indices = numerix.indices((self.ny, self.numberOfVerticalColumns))
+            Vids[...,1] = indices[1] + indices[0] * self.nx
+            Vids[...,0] = Vids[...,1] - 1
+            
+            if self.numberOfVerticalColumns > 0:
+                Vids[...,0,0] = Vids[...,0,1]
+                Vids[...,0,1] = Vids[...,0,0]
+                Vids[...,-1,1] = Vids[...,-1,0]
+
+            faceCellIDs =  numerix.concatenate((numerix.reshape(Hids, (self.numberOfHorizontalFaces, 2)), 
+                                                numerix.reshape(Vids, (self.numberOfFaces - self.numberOfHorizontalFaces, 2))))
+
+            return (faceCellIDs[:,0], faceCellIDs[:,1])
 
     @property
     def _cellToCellIDs(self):
@@ -342,36 +342,36 @@
     def _orientedAreaProjections(self):
         return self._areaProjections
 
-    @property
-    def _areaProjections(self):
-        return inline._optionalInline(self._getAreaProjectionsIn, self._getAreaProjectionsPy)
-
-    def _getAreaProjectionsPy(self):
-        return self._faceNormals * self._faceAreas
-
-    def _getAreaProjectionsIn(self):
-        areaProjections = numerix.zeros((2, self.numberOfFaces), 'd')
-
-        inline._runInline("""
-            if (i < nx) {
-                areaProjections[i + 1 * ni] = -dx;
-            } else if (i < Nhor) {
-                areaProjections[i + 1 * ni] = dx;
-            } else if ( (i - Nhor) % (nx + 1) == 0 ) {
-                areaProjections[i + 0 * ni] = -dy;
-            } else {
-                areaProjections[i + 0 * ni] = dy;
-           }
-        """,
-        dx = float(self.dx), # horrible hack to get around
-        dy = float(self.dy), # http://www.scipy.org/scipy/scipy/ticket/496
-        nx = self.nx,
-        Nhor = self.numberOfHorizontalFaces,
-        areaProjections = areaProjections,
-        ni = self.numberOfFaces)
-
-        return areaProjections
-        
+    if inline.doInline:
+        @property
+        def _areaProjections(self):
+            areaProjections = numerix.zeros((2, self.numberOfFaces), 'd')
+
+            inline._runInline("""
+                if (i < nx) {
+                    areaProjections[i + 1 * ni] = -dx;
+                } else if (i < Nhor) {
+                    areaProjections[i + 1 * ni] = dx;
+                } else if ( (i - Nhor) % (nx + 1) == 0 ) {
+                    areaProjections[i + 0 * ni] = -dy;
+                } else {
+                    areaProjections[i + 0 * ni] = dy;
+               }
+            """,
+            dx = float(self.dx), # horrible hack to get around
+            dy = float(self.dy), # http://www.scipy.org/scipy/scipy/ticket/496
+            nx = self.nx,
+            Nhor = self.numberOfHorizontalFaces,
+            areaProjections = areaProjections,
+            ni = self.numberOfFaces)
+
+            return areaProjections
+     
+    else:
+        @property
+        def _areaProjections(self):
+            return self._faceNormals * self._faceAreas
+                 
     @property
     def _faceAspectRatios(self):
         return self._faceAreas / self._cellDistances  
@@ -554,13 +554,6 @@
         del args['origin']
         return Grid2D(**args) + origin
 
-<<<<<<< HEAD
-=======
-    @getsetDeprecated(new_name="cellFaceIDs")
-    def _getCellFaceIDs(self):
-        return self.cellFaceIDs
-
->>>>>>> b6facbd5
     @property
     def _cellFaceIDs(self):
         return Grid2DBuilder.createCells(self.nx, self.ny,
@@ -572,8 +565,6 @@
     def _maxFacesPerCell(self):
         return 4
         
-##         from numMesh/mesh
-
     @property
     def vertexCoords(self):
         return Grid2DBuilder.createVertices(self.nx, self.ny,
@@ -649,16 +640,6 @@
             return MA.masked_values(numerix.concatenate((Hids.reshape((2, self.numberOfHorizontalFaces), order="FORTRAN"), 
                                                          Vids.reshape((2, self.numberOfFaces - self.numberOfHorizontalFaces), order="FORTRAN")), axis=1), value = -1)
         
-<<<<<<< HEAD
-        return MA.masked_values(numerix.concatenate((Hids.reshape((2, self.numberOfHorizontalFaces), order="FORTRAN"), 
-                                                     Vids.reshape((2, self.numberOfFaces - self.numberOfHorizontalFaces), order="FORTRAN")), axis=1), value = -1)
-    
-=======
-    @getsetDeprecated
-    def _getCellVertexIDs(self):
-        return self._cellVertexIDs
-
->>>>>>> b6facbd5
     @property
     def _cellVertexIDs(self):
         ids = numerix.zeros((4, self.nx, self.ny))
