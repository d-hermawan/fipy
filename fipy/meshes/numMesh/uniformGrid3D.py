#!/usr/bin/env python

## -*-Pyth-*-
 # ########################################################################
 # FiPy - a finite volume PDE solver in Python
 # 
 # FILE: "uniformGrid3D.py"
<<<<<<< HEAD
 #                                     created: 3/2/06 {3:57:15 PM}
 #                                 last update: 6/5/08 {8:32:22 PM}
=======
 #
>>>>>>> d5558a70
 #  Author: Jonathan Guyer <guyer@nist.gov>
 #  Author: Daniel Wheeler <daniel.wheeler@nist.gov>
 #  Author: James Warren   <jwarren@nist.gov>
 #   mail: NIST
 #    www: <http://www.ctcms.nist.gov/fipy/>
 #  
 # ========================================================================
 # This software was developed at the National Institute of Standards
 # and Technology by employees of the Federal Government in the course
 # of their official duties.  Pursuant to title 17 Section 105 of the
 # United States Code this software is not subject to copyright
 # protection and is in the public domain.  FiPy is an experimental
 # system.  NIST assumes no responsibility whatsoever for its use by
 # other parties, and makes no guarantees, expressed or implied, about
 # its quality, reliability, or any other characteristic.  We would
 # appreciate acknowledgement if the software is used.
 # 
 # This software can be redistributed and/or modified freely
 # provided that any derivative works bear some notice that they are 
 # derived from it, and any modified versions bear some notice that
 # they have been modified.
 # ========================================================================
 # 
 # ########################################################################
 ##

from fipy.tools.numerix import MA

from fipy.meshes.numMesh.grid3D import Grid3D
from fipy.tools import numerix
from fipy.tools.dimensions.physicalField import PhysicalField

from fipy.variables.cellVariable import CellVariable
from fipy.variables.faceVariable import FaceVariable
from fipy.variables.vertexVariable import _VertexVariable

class UniformGrid3D(Grid3D):
    """
    3D rectangular-prism Mesh with uniform grid spacing in each dimension.

    X axis runs from left to right.
    Y axis runs from bottom to top.
    Z axis runs from front to back.

    Numbering System:

    Vertices: Numbered in the usual way. X coordinate changes most quickly, then Y, then Z.
    
    *** arrays are arranged Z, Y, X because in numerix, the final index is the one that changes the most quickly ***

    Cells: Same numbering system as vertices.

    Faces: XY faces numbered first, then XZ faces, then YZ faces. Within each subcategory, it is numbered in the usual way.
    """
    def __init__(self, dx = 1., dy = 1., dz = 1., nx = 1, ny = 1, nz = 1, origin = [[0], [0], [0]]):
        self.dim = 3
        
        self.dx = PhysicalField(value = dx)
        scale = PhysicalField(value = 1, unit = self.dx.getUnit())
        self.dx /= scale
        
        self.nx = nx
        
        self.dy = PhysicalField(value = dy)
        if self.dy.getUnit().isDimensionless():
            self.dy = dy
        else:
            self.dy /= scale
            
        self.ny = ny
        
        self.dz = PhysicalField(value = dy)
        if self.dz.getUnit().isDimensionless():
            self.dz = dz
        else:
            self.dz /= scale
            
        self.nz = nz
        
        self.origin = PhysicalField(value = origin)
        self.origin /= scale

        self.numberOfVertices = (self.nx + 1) * (self.ny + 1) * (self.nz + 1)
        self.numberOfXYFaces = self.nx * self.ny * (self.nz + 1)
        self.numberOfXZFaces = self.nx * (self.ny + 1) * self.nz
        self.numberOfYZFaces = (self.nx + 1) * self.ny * self.nz
        self.numberOfFaces = self.numberOfXYFaces + self.numberOfXZFaces + self.numberOfYZFaces
        self.numberOfCells = self.nx * self.ny * self.nz
        
        
        self.scale = {
            'length': 1.,
            'area': 1.,
            'volume': 1.
        }

        self.setScale(value = scale)
        
    def _translate(self, vector):
        return UniformGrid3D(dx = self.dx, nx = self.nx, 
                             dy = self.dy, ny = self.ny, 
                             dz = self.dz, nz = self.nz, 
                             origin = self.origin + vector)

    def __mul__(self, factor):
        return UniformGrid3D(dx = self.dx * factor, nx = self.nx, 
                             dy = self.dy * factor, ny = self.ny, 
                             dz = self.dz * factor, nz = self.nz, 
                             origin = self.origin * factor)

    def _getConcatenableMesh(self):
        from fipy.meshes.numMesh.mesh import Mesh
        return Mesh(vertexCoords = self.getVertexCoords(), 
                    faceVertexIDs = self._createFaces(), 
                    cellFaceIDs = self._createCells())
                      
    def _concatenate(self, other, smallNumber):
        return self._getConcatenableMesh()._concatenate(other = other, smallNumber = smallNumber)
        
##     get topology methods

##         from common/mesh
        
    def _getCellFaceIDs(self):
        return CellVariable(mesh=self, value=self._createCells())
        
    def _getXYFaceIDs(self):
        ids = numerix.arange(0, self.numberOfXYFaces)
        return ids.reshape((self.nz + 1, self.ny, self.nx)).swapaxes(0,2)

    def _getXZFaceIDs(self):
        ids = numerix.arange(self.numberOfXYFaces, self.numberOfXYFaces + self.numberOfXZFaces)
        return ids.reshape((self.nz, self.ny + 1, self.nx)).swapaxes(0,2)

    def _getYZFaceIDs(self):
        ids = numerix.arange(self.numberOfXYFaces + self.numberOfXZFaces, self.numberOfFaces)
        return ids.reshape((self.nz, self.ny, self.nx + 1)).swapaxes(0,2)

    def getExteriorFaces(self):
        """
        Return only the faces that have one neighboring cell.
        """
        XYids = self._getXYFaceIDs()
        XZids = self._getXZFaceIDs()
        YZids = self._getYZFaceIDs()
        
        exteriorIDs = numerix.concatenate((numerix.ravel(XYids[...,      0].swapaxes(0,1)), 
                                           numerix.ravel(XYids[...,     -1].swapaxes(0,1)),
                                           numerix.ravel(XZids[...,  0,...]), 
                                           numerix.ravel(XZids[..., -1,...]),
                                           numerix.ravel(YZids[ 0,     ...]), 
                                           numerix.ravel(YZids[-1,     ...])))
                                                     
        from fipy.variables.faceVariable import FaceVariable
        exteriorFaces = FaceVariable(mesh=self, value=False)
        exteriorFaces[exteriorIDs] = True
        return exteriorFaces
        
    def getInteriorFaces(self):
        """
        Return only the faces that have two neighboring cells
        """
        XYids = self._getXYFaceIDs()
        XZids = self._getXZFaceIDs()
        YZids = self._getYZFaceIDs()
        
        interiorIDs = numerix.concatenate((numerix.ravel(XYids[ ...     ,1:-1]),
                                           numerix.ravel(XZids[ ...,1:-1, ...]),
                                           numerix.ravel(YZids[1:-1,      ...].swapaxes(0,1))))
                                                     
        from fipy.variables.faceVariable import FaceVariable
        interiorFaces = FaceVariable(mesh=self, value=False)
        interiorFaces[interiorIDs] = True
        return interiorFaces

    def _getCellFaceOrientations(self):
        tmp = numerix.take(self.getFaceCellIDs()[0], self._getCellFaceIDs(), axis=-1)
        return (tmp == MA.indices(tmp.shape)[-1]) * 2 - 1

    def _getAdjacentCellIDs(self):
        faceCellIDs = self.getFaceCellIDs()
        mask = faceCellIDs.getMask()
        faceCellIDs = faceCellIDs.filled()
        return ((mask[0] * faceCellIDs[1] + ~mask[0] * faceCellIDs[0]),
                (mask[1] * faceCellIDs[0] + ~mask[1] * faceCellIDs[1]))

    def _getCellToCellIDs(self):
        ids = MA.zeros((6, self.nx, self.ny, self.nz), 'l')
        indices = numerix.indices((self.nx, self.ny, self.nz))
        ids[0] = indices[0] + (indices[1] + indices[2] * self.ny) * self.nx - 1
        ids[1] = indices[0] + (indices[1] + indices[2] * self.ny) * self.nx + 1
        ids[2] = indices[0] + (indices[1] + indices[2] * self.ny - self.nz) * self.nx
        ids[3] = indices[0] + (indices[1] + indices[2] * self.ny + self.nz) * self.nx
        ids[4] = indices[0] + (indices[1] + (indices[2] - 1) * self.ny) * self.nx
        ids[5] = indices[0] + (indices[1] + (indices[2] + 1) * self.ny) * self.nx
        
        ids[0, 0,    ...] = MA.masked
        ids[1,-1,    ...] = MA.masked
        ids[2,..., 0,...] = MA.masked
        ids[3,...,-1,...] = MA.masked
        ids[4,...,     0] = MA.masked
        ids[5,...,    -1] = MA.masked

        return CellVariable(mesh=self, 
                            value=MA.reshape(ids.swapaxes(1,3), (6, self.numberOfCells)))
        
    def _getCellToCellIDsFilled(self):
        N = self.getNumberOfCells()
        M = self._getMaxFacesPerCell()
        cellIDs = CellVariable(mesh=self, value=numerix.repeat(numerix.arange(N)[numerix.newaxis, ...], M, axis=0))
        cellToCellIDs = self._getCellToCellIDs()
        mask = cellToCellIDs.getMask()
        return mask * cellIDs + ~mask * cellToCellIDs.filled()
        
    def _getMaxFacesPerCell(self):
        return 6
        
##         from numMesh/mesh

    def getVertexCoords(self):
        return _VertexVariable(mesh=self,
                               value=self._createVertices() + self.origin,
                               _bootstrap=True)
                               
    def getFaceCellIDs(self):
        XYids = MA.zeros((2, self.nx, self.ny, self.nz + 1), 'l')
        indices = numerix.indices((self.nx, self.ny, self.nz + 1))
        XYids[1] = indices[0] + (indices[1] + indices[2] * self.ny) * self.nx
        XYids[0] = XYids[1] - self.nx * self.ny
        XYids[0,..., 0] = XYids[1,..., 0]
        XYids[1,..., 0] = MA.masked
        XYids[1,...,-1] = MA.masked
        
        XZids = MA.zeros((2, self.nx, self.ny + 1, self.nz), 'l')
        indices = numerix.indices((self.nx, self.ny + 1, self.nz))
        XZids[1] = indices[0] + (indices[1] + indices[2] * self.ny) * self.nx
        XZids[0] = XZids[1] - self.nx
        XZids[0,..., 0,...] = XZids[1,..., 0,...]
        XZids[1,..., 0,...] = MA.masked
        XZids[1,...,-1,...] = MA.masked

        YZids = MA.zeros((2, self.nx + 1, self.ny, self.nz), 'l')
        indices = numerix.indices((self.nx + 1, self.ny, self.nz))
        YZids[1] = indices[0] + (indices[1] + indices[2] * self.ny) * self.nx
        YZids[0] = YZids[1] - 1
        YZids[0, 0] = YZids[1, 0]
        YZids[1, 0] = MA.masked
        YZids[1,-1] = MA.masked

        return FaceVariable(mesh=self,
                            value=MA.concatenate((XYids.swapaxes(1,3).reshape((2, self.numberOfXYFaces)), 
                                                  XZids.swapaxes(1,3).reshape((2, self.numberOfXZFaces)), 
                                                  YZids.swapaxes(1,3).reshape((2, self.numberOfYZFaces))), axis=1))

##     get geometry methods
        
##         from common/mesh
        
    def _getFaceAreas(self):
        return FaceVariable(mesh=self, 
                            value=numerix.concatenate((numerix.repeat((self.dx * self.dy,), self.numberOfXYFaces),
                                                       numerix.repeat((self.dx * self.dz,), self.numberOfXZFaces),
                                                       numerix.repeat((self.dy * self.dz,), self.numberOfYZFaces))))

    def _getFaceNormals(self):
        XYnor = numerix.zeros((3, self.nx, self.ny, self.nz + 1))
        XYnor[0,      ...] =  1
        XYnor[0,  ...,  0] = -1

        XZnor = numerix.zeros((3, self.nx, self.ny + 1, self.nz))
        XZnor[1,      ...] =  1
        XZnor[1,...,0,...] = -1

        YZnor = numerix.zeros((3, self.nx + 1, self.ny, self.nz))
        YZnor[2,      ...] =  1
        YZnor[2, 0,   ...] = -1
        
        return FaceVariable(mesh=self,
                            value=numerix.concatenate((numerix.reshape(XYnor[::-1].swapaxes(1,3), (3, self.numberOfXYFaces)), 
                                                       numerix.reshape(XZnor[::-1].swapaxes(1,3), (3, self.numberOfXZFaces)), 
                                                       numerix.reshape(YZnor[::-1].swapaxes(1,3), (3, self.numberOfYZFaces))), axis=1))

    def _getFaceCellToCellNormals(self):
        return self._getFaceNormals()
        
    def getCellVolumes(self):
        return CellVariable(mesh=self, value=self.dx * self.dy * self.dz)

    def getCellCenters(self):
        centers = numerix.zeros((3, self.nx, self.ny, self.nz), 'd')
        indices = numerix.indices((self.nx, self.ny, self.nz))
        centers[0] = (indices[0] + 0.5) * self.dx
        centers[1] = (indices[1] + 0.5) * self.dy
        centers[2] = (indices[2] + 0.5) * self.dz
        return CellVariable(mesh=self,
                            value=numerix.reshape(centers.swapaxes(1,3), (3, self.numberOfCells)) + self.origin)

    def _getCellDistances(self):
        XYdis = numerix.zeros((self.nz + 1, self.ny, self.nx),'d')
        XYdis[:] = self.dz
        XYdis[ 0,...] = self.dz / 2.
        XYdis[-1,...] = self.dz / 2.
        
        XZdis = numerix.zeros((self.nz, self.ny + 1, self.nx),'d')
        XZdis[:] = self.dy
        XZdis[..., 0,...] = self.dy / 2.
        XZdis[...,-1,...] = self.dy / 2.

        YZdis = numerix.zeros((self.nz, self.ny, self.nx + 1),'d')
        YZdis[:] = self.dx
        YZdis[..., 0] = self.dx / 2.
        YZdis[...,-1] = self.dx / 2.

        return FaceVariable(mesh=self, 
                            value=numerix.concatenate((numerix.ravel(XYdis),
                                                       numerix.ravel(XZdis),
                                                       numerix.ravel(YZdis))))

    def _getFaceToCellDistanceRatio(self):
        XYdis = numerix.zeros((self.nx, self.ny, self.nz + 1),'d')
        XYdis[:] = 0.5
        XYdis[..., 0] = 1
        XYdis[...,-1] = 1
        
        XZdis = numerix.zeros((self.nx, self.ny + 1, self.nz),'d')
        XZdis[:] = 0.5
        XZdis[..., 0,...] = 1
        XZdis[...,-1,...] = 1
        
        YZdis = numerix.zeros((self.nx + 1, self.ny, self.nz),'d')
        YZdis[:] = 0.5
        YZdis[ 0,...] = 1
        YZdis[-1,...] = 1
        
        return FaceVariable(mesh=self, 
                            value=numerix.concatenate((numerix.ravel(XYdis.swapaxes(0,2)),
                                                       numerix.ravel(XZdis.swapaxes(0,2)),
                                                       numerix.ravel(YZdis.swapaxes(0,2))), axis=1))
                                    
    def _getOrientedAreaProjections(self):
        return self._getAreaProjections()

    def _getAreaProjections(self):
        return self._getFaceNormals() * self._getFaceAreas()

    def _getOrientedFaceNormals(self):
        return self._getFaceNormals()

    def _getFaceTangents1(self):
        XYtan = numerix.zeros((3, self.nx, self.ny, self.nz + 1))
        XYtan[2,      ...] =  1
        
        XZtan = numerix.zeros((3, self.nx, self.ny + 1, self.nz))
        XZtan[2,      ...] =  1
        
        YZtan = numerix.zeros((3, self.nx + 1, self.ny, self.nz))
        YZtan[1,      ...] =  1
        
        return FaceVariable(mesh=self, 
                            value=numerix.concatenate((numerix.reshape(XYtan[::-1].swapaxes(1,3), (3, self.numberOfXYFaces)), 
                                                       numerix.reshape(XZtan[::-1].swapaxes(1,3), (3, self.numberOfXZFaces)), 
                                                       numerix.reshape(YZtan[::-1].swapaxes(1,3), (3, self.numberOfYZFaces))), axis=1))
        
    def _getFaceTangents2(self):
        XYtan = numerix.zeros((3, self.nx, self.ny, self.nz + 1))
        XYtan[1,      ...] =  1
        
        XZtan = numerix.zeros((3, self.nx, self.ny + 1, self.nz))
        XZtan[0,      ...] =  1
        
        YZtan = numerix.zeros((3, self.nx + 1, self.ny, self.nz))
        YZtan[0,      ...] =  1
        
        return FaceVariable(mesh=self, 
                            value=numerix.concatenate((numerix.reshape(XYtan[::-1].swapaxes(1,3), (3, self.numberOfXYFaces)), 
                                                       numerix.reshape(XZtan[::-1].swapaxes(1,3), (3, self.numberOfXZFaces)), 
                                                       numerix.reshape(YZtan[::-1].swapaxes(1,3), (3, self.numberOfYZFaces))), axis=1))
        
    def _getFaceAspectRatios(self):
        return self._getFaceAreas() / self._getCellDistances()
    
    def _getCellToCellDistances(self):
        distances = numerix.zeros((6, self.nx, self.ny, self.nz), 'd')
        distances[0] = self.dx
        distances[1] = self.dx
        distances[2] = self.dy
        distances[3] = self.dy
        distances[4] = self.dz
        distances[5] = self.dz
        
        distances[0,  0,...    ] = self.dx / 2.
        distances[1, -1,...    ] = self.dx / 2.
        distances[2,...,  0,...] = self.dy / 2.
        distances[3,..., -1,...] = self.dy / 2.
        distances[4,...,      0] = self.dz / 2.
        distances[5,...,     -1] = self.dz / 2.

        return CellVariable(mesh=self, 
                            value=numerix.reshape(distances.swapaxes(1,3), (self.numberOfCells, 6)),
                            elementshape=(6,))
        
    def _getCellNormals(self):
        normals = CellVariable(mesh=self, value=0., elementshape=(3,6))
        normals[...,0,...] = [[-1], [ 0], [ 0]]
        normals[...,1,...] = [[ 1], [ 0], [ 0]]
        normals[...,2,...] = [[ 0], [-1], [ 0]]
        normals[...,3,...] = [[ 0], [ 1], [ 0]]
        normals[...,4,...] = [[ 0], [ 0], [-1]]
        normals[...,5,...] = [[ 0], [ 0], [ 1]]

        return normals
        
    def _getCellAreas(self):
        areas = CellVariable(mesh=self, value=0., elementshape=(6,))
        areas[0] = self.dy * self.dz
        areas[1] = self.dy * self.dz
        areas[2] = self.dx * self.dz
        areas[3] = self.dx * self.dz
        areas[4] = self.dx * self.dy
        areas[5] = self.dx * self.dy
        return areas

    def _getCellAreaProjections(self):
        return self._getCellAreas() * self._getCellNormals()

##         from numMesh/mesh

    def getFaceCenters(self):
        XYcen = numerix.zeros((3, self.nx, self.ny, self.nz + 1), 'd')
        indices = numerix.indices((self.nx, self.ny, self.nz + 1))
        XYcen[0] = (indices[0] + 0.5) * self.dx
        XYcen[1] = (indices[1] + 0.5) * self.dy
        XYcen[2] = indices[2] * self.dz

        XZcen = numerix.zeros((3, self.nx, self.ny + 1, self.nz), 'd')
        indices = numerix.indices((self.nx, self.ny + 1, self.nz))
        XZcen[0] = (indices[0] + 0.5) * self.dx
        XZcen[1] = indices[1] * self.dy
        XZcen[2] = (indices[2] + 0.5) * self.dz
        
        YZcen = numerix.zeros((3, self.nx + 1, self.ny, self.nz), 'd')
        indices = numerix.indices((self.nx + 1, self.ny, self.nz))
        YZcen[0] = indices[0] * self.dx
        YZcen[1] = (indices[1] + 0.5) * self.dy
        YZcen[2] = (indices[2] + 0.5) * self.dz

        return FaceVariable(mesh=self,
                            value=numerix.concatenate((numerix.reshape(XYcen.swapaxes(1,3), (3, self.numberOfXYFaces)), 
                                                       numerix.reshape(XZcen.swapaxes(1,3), (3, self.numberOfXZFaces)),
                                                       numerix.reshape(YZcen.swapaxes(1,3), (3, self.numberOfYZFaces))), axis=1),
                            rank=1)
                                    
    def _getCellVertexIDs(self):
        ids = numerix.zeros((8, self.nx, self.ny, self.nz))
        indices = numerix.indices((self.nx, self.ny, self.nz))
        ids[1] = indices[0] + (indices[1] + (indices[2] + 1) * (self.ny + 1) + 1) * (self.nx + 1)
        ids[0] = ids[1] + 1
        ids[3] = indices[0] + (indices[1] + (indices[2] + 1) * (self.ny + 1)) * (self.nx + 1)
        ids[2] = ids[3] + 1
        ids[5] = indices[0] + (indices[1] + indices[2] * self.ny + 1) * (self.nx + 1)
        ids[4] = ids[5] + 1
        ids[7] = indices[0] + (indices[1] + indices[2] * self.ny) * (self.nx + 1)
        ids[6] = ids[7] + 1
        
        return CellVariable(mesh=self, 
                            value=numerix.reshape(ids.swapaxes(1,3), (8, self.numberOfCells)),
                            elementshape=(8,))
        
    def _getFaceVertexIDs(self):
        return FaceVariable(mesh=self,
                            value=self._createFaces())
                                    
    def _getOrderedCellVertexIDs(self):
        """Correct ordering for VTK_VOXEL"""
        return self._getCellVertexIDs()     
        
##     scaling
    
    def _calcScaledGeometry(self):
        pass
    
    def _getNearestCellID(self, points):
        x0, y0, z0 = self.getCellCenters()[...,0]        
        xi, yi, zi = points
        nx, ny, nz = self.getShape()
        dx, dy, dz = self.dx, self.dy, self.dz
        
        i = numerix.array(numerix.rint(((xi - x0) / dx)), 'l')
        i[i < 0] = 0
        i[i > nx - 1] = nx - 1

        j = numerix.array(numerix.rint(((yi - y0) / dy)), 'l')
        j[j < 0] = 0
        j[j > ny - 1]  = ny - 1

        k = numerix.array(numerix.rint(((zi - z0) / dz)), 'l')
        k[k < 0] = 0
        k[k > nz - 1]  = nz - 1
        
        return k * ny * nx + j * nx + i
        
    def _test(self):
        """
        These tests are not useful as documentation, but are here to ensure
        everything works as expected.
        
            >>> dx = 0.5
            >>> dy = 2.
            >>> dz = 4.
            >>> nx = 3
            >>> ny = 2
            >>> nz = 1
            
            >>> mesh = UniformGrid3D(nx=nx, ny=ny, nz=nz, dx=dx, dy=dy, dz=dz)
            
            >>> print mesh._getXYFaceIDs()
            [[[ 0  6]
              [ 3  9]]
            <BLANKLINE>
             [[ 1  7]
              [ 4 10]]
            <BLANKLINE>
             [[ 2  8]
              [ 5 11]]]
              
            >>> print mesh._getXZFaceIDs()
            [[[12]
              [15]
              [18]]
            <BLANKLINE>
             [[13]
              [16]
              [19]]
            <BLANKLINE>
             [[14]
              [17]
              [20]]]
              
            >>> print mesh._getYZFaceIDs()
            [[[21]
              [25]]
            <BLANKLINE>
             [[22]
              [26]]
            <BLANKLINE>
             [[23]
              [27]]
            <BLANKLINE>
             [[24]
              [28]]]

            >>> print mesh._getAdjacentCellIDs()[0]
            [0 1 2 3 4 5 0 1 2 3 4 5 0 1 2 0 1 2 3 4 5 0 0 1 2 3 3 4 5]
            >>> print mesh._getAdjacentCellIDs()[1]
            [0 1 2 3 4 5 0 1 2 3 4 5 0 1 2 3 4 5 3 4 5 0 1 2 2 3 4 5 5]

            >>> vertices = numerix.array(((0., 1., 2., 3., 0., 1., 2., 3., 0., 1., 2., 3., 0., 1., 2., 3., 0., 1., 2., 3., 0., 1., 2., 3.),
            ...                           (0., 0., 0., 0., 1., 1., 1., 1., 2., 2., 2., 2., 0., 0., 0., 0., 1., 1., 1., 1., 2., 2., 2., 2.),
            ...                           (0., 0., 0., 0., 0., 0., 0., 0., 0., 0., 0., 0., 1., 1., 1., 1., 1., 1., 1., 1., 1., 1., 1., 1.)))
            >>> vertices *= numerix.array([[dx], [dy], [dz]])
            
            >>> numerix.allequal(vertices, mesh._createVertices())
            1
        
            >>> faces = numerix.array((( 0,  1,  2,  4,  5,  6, 12, 13, 14, 16, 17, 18,  0,  1,  2,  4,  5,  6,  8,  9, 10,  0,  1,  2,  3,  4,  5,  6,  7),
            ...                        ( 1,  2,  3,  5,  6,  7, 13, 14, 15, 17, 18, 19,  1,  2,  3,  5,  6,  7,  9, 10, 11,  4,  5,  6,  7,  8,  9, 10, 11),
            ...                        ( 5,  6,  7,  9, 10, 11, 17, 18, 19, 21, 22, 23, 13, 14, 15, 17, 18, 19, 21, 22, 23, 16, 17, 18, 19, 20, 21, 22, 23),
            ...                        ( 4,  5,  6,  8,  9, 10, 16, 17, 18, 20, 21, 22, 12, 13, 14, 16, 17, 18, 20, 21, 22, 12, 13, 14, 15, 16, 17, 18, 19))) 
            >>> numerix.allequal(faces, mesh._createFaces())
            1

            >>> cells = numerix.array(((21, 22, 23, 25, 26, 27),
            ...                        (22, 23, 24, 26, 27, 28),
            ...                        (12, 13, 14, 15, 16, 17),
            ...                        (15, 16, 17, 18, 19, 20),
            ...                        ( 0,  1,  2,  3,  4,  5),
            ...                        ( 6,  7,  8,  9, 10, 11)))
            >>> numerix.allequal(cells, mesh._createCells())
            1

            >>> externalFaces = numerix.array((0, 1, 2, 3, 4, 5, 6, 7, 8, 9, 10, 11, 12, 13, 14, 18, 19, 20, 21, 24, 25, 28))
            >>> print numerix.allequal(externalFaces, 
            ...                        numerix.nonzero(mesh.getExteriorFaces()))
            1

            >>> internalFaces = numerix.array((15, 16, 17, 22, 23, 26, 27))
            >>> print numerix.allequal(internalFaces, 
            ...                        numerix.nonzero(mesh.getInteriorFaces()))
            1

            >>> from fipy.tools.numerix import MA
            >>> faceCellIds = MA.masked_values((( 0, 1, 2, 3, 4, 5, 0, 1, 2, 3, 4, 5, 0, 1, 2, 0, 1, 2, 3, 4, 5, 0, 0, 1, 2, 3, 3, 4, 5),
            ...                                 (-1,-1,-1,-1,-1,-1,-1,-1,-1,-1,-1,-1,-1,-1,-1, 3, 4, 5,-1,-1,-1,-1, 1, 2,-1,-1, 4, 5,-1)), -1) 
            >>> print numerix.allequal(faceCellIds, mesh.getFaceCellIDs())
            1
            
            >>> xy = dx * dy
            >>> xz = dx * dz
            >>> yz = dy * dz
            >>> faceAreas = numerix.array((xy, xy, xy, xy, xy, xy, xy, xy, xy, xy, xy, xy,
            ...                            xz, xz, xz, xz, xz, xz, xz, xz, xz,
            ...                            yz, yz, yz, yz, yz, yz, yz, yz))
            >>> print numerix.allclose(faceAreas, mesh._getFaceAreas(), 
            ...                        atol = 1e-10, rtol = 1e-10)
            1
            
            >>> faceCoords = numerix.take(vertices, faces, axis=1)
            >>> faceCenters = (faceCoords[...,0,:] + faceCoords[...,1,:] + faceCoords[...,2,:] + faceCoords[...,3,:]) / 4.
            >>> print numerix.allclose(faceCenters, mesh.getFaceCenters(), 
            ...                        atol = 1e-10, rtol = 1e-10)
            1

            >>> faceNormals = numerix.array((( 0, 0, 0, 0, 0, 0, 0, 0, 0, 0, 0, 0, 0, 0, 0, 0, 0, 0, 0, 0, 0,-1, 1, 1, 1,-1, 1, 1, 1),
            ...                              ( 0, 0, 0, 0, 0, 0, 0, 0, 0, 0, 0, 0,-1,-1,-1, 1, 1, 1, 1, 1, 1, 0, 0, 0, 0, 0, 0, 0, 0),
            ...                              (-1,-1,-1,-1,-1,-1, 1, 1, 1, 1, 1, 1, 0, 0, 0, 0, 0, 0, 0, 0, 0, 0, 0, 0, 0, 0, 0, 0, 0)))
            >>> print numerix.allclose(faceNormals, mesh._getFaceNormals(), 
            ...                        atol = 1e-10, rtol = 1e-10)
            1

            >>> cellToFaceOrientations = numerix.array((( 1,-1,-1, 1,-1,-1),
            ...                                         ( 1, 1, 1, 1, 1, 1),
            ...                                         ( 1, 1, 1,-1,-1,-1),
            ...                                         ( 1, 1, 1, 1, 1, 1),
            ...                                         ( 1, 1, 1, 1, 1, 1),
            ...                                         ( 1, 1, 1, 1, 1, 1)))
            >>> print numerix.allequal(cellToFaceOrientations, 
            ...                        mesh._getCellFaceOrientations())
            1
                                             
            >>> cellVolumes = numerix.array((dx*dy*dz, dx*dy*dz, dx*dy*dz, dx*dy*dz, dx*dy*dz, dx*dy*dz))
            >>> print numerix.allclose(cellVolumes, mesh.getCellVolumes(), 
            ...                        atol = 1e-10, rtol = 1e-10)
            1

            >>> cellCenters = numerix.array(((   dx/2., 3.*dx/2., 5.*dx/2.,   dx/2., 3.*dx/2., 5.*dx/2.),
            ...                              (   dy/2.,    dy/2.,    dy/2.,3.*dy/2., 3.*dy/2., 3.*dy/2.),
            ...                              (   dz/2.,    dz/2.,    dz/2.,   dz/2.,    dz/2.,    dz/2.)))
            >>> print numerix.allclose(cellCenters, mesh.getCellCenters(), 
            ...                        atol = 1e-10, rtol = 1e-10)
            1
                                              
            >>> cellDistances = numerix.array((dz/2, dz/2, dz/2, dz/2, dz/2, dz/2, dz/2, dz/2, dz/2, dz/2, dz/2, dz/2,
            ...                                dy/2, dy/2, dy/2, dy, dy, dy, dy/2, dy/2, dy/2,
            ...                                dx/2, dx, dx, dx/2, dx/2, dx, dx, dx/2))
            >>> print numerix.allclose(cellDistances, mesh._getCellDistances(), 
            ...                        atol = 1e-10, rtol = 1e-10)
            1
            
            >>> faceToCellDistances = MA.masked_values(((dz/2, dz/2, dz/2, dz/2, dz/2, dz/2, dz/2, dz/2, dz/2, dz/2, dz/2, dz/2, dy/2, dy/2, dy/2, dy/2, dy/2, dy/2, dy/2, dy/2, dy/2, dx/2, dx/2, dx/2, dx/2, dx/2, dx/2, dx/2, dx/2),
            ...                                         (  -1,   -1,   -1,   -1,   -1,   -1,   -1,   -1,   -1,   -1,   -1,   -1,   -1,   -1,   -1, dy/2, dy/2, dy/2,   -1,   -1,   -1,   -1, dx/2, dx/2,   -1,   -1, dx/2, dx/2,   -1)), -1)
            >>> faceToCellDistanceRatios = faceToCellDistances[0] / cellDistances
            >>> print numerix.allclose(faceToCellDistanceRatios, 
            ...                        mesh._getFaceToCellDistanceRatio(), 
            ...                        atol = 1e-10, rtol = 1e-10)
            1

            >>> areaProjections = faceNormals * faceAreas
            >>> print numerix.allclose(areaProjections, 
            ...                        mesh._getAreaProjections(), 
            ...                        atol = 1e-10, rtol = 1e-10)
            1

            >>> tangents1 = numerix.array(((1, 1, 1, 1, 1, 1, 1, 1, 1, 1, 1, 1, 1, 1, 1, 1, 1, 1, 1, 1, 1, 0, 0, 0, 0, 0, 0, 0, 0),
            ...                            (0, 0, 0, 0, 0, 0, 0, 0, 0, 0, 0, 0, 0, 0, 0, 0, 0, 0, 0, 0, 0, 1, 1, 1, 1, 1, 1, 1, 1),
            ...                            (0, 0, 0, 0, 0, 0, 0, 0, 0, 0, 0, 0, 0, 0, 0, 0, 0, 0, 0, 0, 0, 0, 0, 0, 0, 0, 0, 0, 0)))
            >>> print numerix.allclose(tangents1, mesh._getFaceTangents1(), 
            ...                        atol = 1e-10, rtol = 1e-10)
            1

            >>> tangents2 = numerix.array(((0, 0, 0, 0, 0, 0, 0, 0, 0, 0, 0, 0, 0, 0, 0, 0, 0, 0, 0, 0, 0, 0, 0, 0, 0, 0, 0, 0, 0),
            ...                            (1, 1, 1, 1, 1, 1, 1, 1, 1, 1, 1, 1, 0, 0, 0, 0, 0, 0, 0, 0, 0, 0, 0, 0, 0, 0, 0, 0, 0),
            ...                            (0, 0, 0, 0, 0, 0, 0, 0, 0, 0, 0, 0, 1, 1, 1, 1, 1, 1, 1, 1, 1, 1, 1, 1, 1, 1, 1, 1, 1)))
            >>> print numerix.allclose(tangents2, mesh._getFaceTangents2(), 
            ...                        atol = 1e-10, rtol = 1e-10)
            1

            >>> print mesh._getCellToCellIDs()
            [[-- 0 1 -- 3 4]
             [1 2 -- 4 5 --]
             [-- -- -- 0 1 2]
             [3 4 5 -- -- --]
             [-- -- -- -- -- --]
             [-- -- -- -- -- --]]

            >>> print mesh._getCellToCellIDsFilled()
            [[0 0 1 3 3 4]
             [1 2 2 4 5 5]
             [0 1 2 0 1 2]
             [3 4 5 3 4 5]
             [0 1 2 3 4 5]
             [0 1 2 3 4 5]]
              
            >>> cellToCellDistances = numerix.take(cellDistances, cells, axis=-1)
            >>> print numerix.allclose(cellToCellDistances, 
            ...                        mesh._getCellToCellDistances(), 
            ...                        atol = 1e-10, rtol = 1e-10)
            1

            >>> cellNormals = numerix.array((((-1, -1, -1, -1, -1, -1),
            ...                               ( 1,  1,  1,  1,  1,  1),
            ...                               ( 0,  0,  0,  0,  0,  0),
            ...                               ( 0,  0,  0,  0,  0,  0),
            ...                               ( 0,  0,  0,  0,  0,  0),
            ...                               ( 0,  0,  0,  0,  0,  0)),
            ...                              (( 0,  0,  0,  0,  0,  0),
            ...                               ( 0,  0,  0,  0,  0,  0),
            ...                               (-1, -1, -1, -1, -1, -1),
            ...                               ( 1,  1,  1,  1,  1,  1),
            ...                               ( 0,  0,  0,  0,  0,  0),
            ...                               ( 0,  0,  0,  0,  0,  0)),
            ...                              (( 0,  0,  0,  0,  0,  0),
            ...                               ( 0,  0,  0,  0,  0,  0),
            ...                               ( 0,  0,  0,  0,  0,  0),
            ...                               ( 0,  0,  0,  0,  0,  0),
            ...                               (-1, -1, -1, -1, -1, -1),
            ...                               ( 1,  1,  1,  1,  1,  1))))
            >>> print numerix.allclose(cellNormals, mesh._getCellNormals(), 
            ...                        atol = 1e-10, rtol = 1e-10)
            1

            >>> cellAreaProjections = numerix.array((((-yz,-yz,-yz,-yz,-yz,-yz),
            ...                                       ( yz, yz, yz, yz, yz, yz),
            ...                                       (  0,  0,  0,  0,  0,  0),
            ...                                       (  0,  0,  0,  0,  0,  0),
            ...                                       (  0,  0,  0,  0,  0,  0),
            ...                                       (  0,  0,  0,  0,  0,  0)),
            ...                                      ((  0,  0,  0,  0,  0,  0),
            ...                                       (  0,  0,  0,  0,  0,  0),
            ...                                       (-xz,-xz,-xz,-xz,-xz,-xz),
            ...                                       ( xz, xz, xz, xz, xz, xz),
            ...                                       (  0,  0,  0,  0,  0,  0),
            ...                                       (  0,  0,  0,  0,  0,  0)),
            ...                                      ((  0,  0,  0,  0,  0,  0),
            ...                                       (  0,  0,  0,  0,  0,  0),
            ...                                       (  0,  0,  0,  0,  0,  0),
            ...                                       (  0,  0,  0,  0,  0,  0),
            ...                                       (-xy,-xy,-xy,-xy,-xy,-xy),
            ...                                       ( xy, xy, xy, xy, xy, xy))))
            >>> print numerix.allclose(cellAreaProjections, 
            ...                        mesh._getCellAreaProjections(), 
            ...                        atol = 1e-10, rtol = 1e-10)
            1

            >>> cellVertexIDs = numerix.array((17, 16, 13, 12, 5, 4, 1, 0))
            >>> cellVertexIDs = numerix.array((cellVertexIDs, cellVertexIDs + 1, cellVertexIDs + 2,
            ...                                cellVertexIDs + 4, cellVertexIDs + 5, cellVertexIDs + 6))
            >>> cellVertexIDs = cellVertexIDs.swapaxes(0,1)
            >>> print numerix.allclose(mesh._getCellVertexIDs(), cellVertexIDs)
            1


            >>> from fipy.tools import dump            
            >>> (f, filename) = dump.write(mesh, extension = '.gz')            
            >>> unpickledMesh = dump.read(filename, f)

            >>> print numerix.allequal(mesh.getCellCenters(), 
            ...                        unpickledMesh.getCellCenters())
            1
        """

def _test():
    import doctest
    return doctest.testmod()

if __name__ == "__main__":
    _test()<|MERGE_RESOLUTION|>--- conflicted
+++ resolved
@@ -5,12 +5,7 @@
  # FiPy - a finite volume PDE solver in Python
  # 
  # FILE: "uniformGrid3D.py"
-<<<<<<< HEAD
- #                                     created: 3/2/06 {3:57:15 PM}
- #                                 last update: 6/5/08 {8:32:22 PM}
-=======
  #
->>>>>>> d5558a70
  #  Author: Jonathan Guyer <guyer@nist.gov>
  #  Author: Daniel Wheeler <daniel.wheeler@nist.gov>
  #  Author: James Warren   <jwarren@nist.gov>
