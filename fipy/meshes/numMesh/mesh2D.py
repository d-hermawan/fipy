--- conflicted
+++ resolved
@@ -7,11 +7,7 @@
  # 
  #  FILE: "mesh2D.py"
  #                                    created: 11/10/03 {2:44:42 PM} 
-<<<<<<< HEAD
- #                                last update: 12/5/07 {11:05:47 AM} 
-=======
- #                                last update: 2/7/08 {11:31:47 AM} 
->>>>>>> c259fec3
+ #                                last update: 2/8/08 {2:05:52 PM} 
  #  Author: Jonathan Guyer <guyer@nist.gov>
  #  Author: Daniel Wheeler <daniel.wheeler@nist.gov>
  #  Author: James Warren   <jwarren@nist.gov>
@@ -74,20 +70,14 @@
         faceVertexCoords = numerix.take(self.vertexCoords, 
                                         self.faceVertexIDs, axis=1)
         t1 = faceVertexCoords[:,1,:] - faceVertexCoords[:,0,:]
-<<<<<<< HEAD
         mag = t1.dot(t1).sqrt()
         rot = numerix.array((( 0, 1),
                              (-1, 0)))
         self.faceNormals = t1.dot(rot) / mag
-=======
-        self.faceNormals = t1.copy()
-        self.faceNormals[:,0] = -t1[:,1] / numerix.sqrt(t1[:,1]**2 + t1[:,0]**2)
-        self.faceNormals[:,1] = t1[:,0] / numerix.sqrt(t1[:,1]**2 + t1[:,0]**2)
         
         orientation = 1 - 2 * (numerix.dot(self.faceNormals, self.cellDistanceVectors) < 0)
-        self.faceNormals = self.faceNormals * orientation[..., numerix.NewAxis]
-
->>>>>>> c259fec3
+        self.faceNormals = self.faceNormals * orientation
+
 
     def _calcFaceTangents(self):
         rot = numerix.array((( 0, 1),
