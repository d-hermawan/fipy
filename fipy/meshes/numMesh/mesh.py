--- conflicted
+++ resolved
@@ -6,12 +6,7 @@
  #  FiPy - Python-based finite volume PDE solver
  # 
  #  FILE: "mesh.py"
- #                                    created: 11/10/03 {2:44:42 PM} 
-<<<<<<< HEAD
- #                                last update: 6/13/08 {9:27:57 AM} 
-=======
- #                                last update: 6/12/08 {2:12:34 PM} 
->>>>>>> 13a88dae
+ #
  #  Author: Jonathan Guyer <guyer@nist.gov>
  #  Author: Daniel Wheeler <daniel.wheeler@nist.gov>
  #  Author: James Warren   <jwarren@nist.gov>
