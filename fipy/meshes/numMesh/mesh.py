#!/usr/bin/env python

## 
 # -*-Pyth-*-
 # ###################################################################
 #  FiPy - Python-based finite volume PDE solver
 # 
 #  FILE: "mesh.py"
 #
 #  Author: Jonathan Guyer <guyer@nist.gov>
 #  Author: Daniel Wheeler <daniel.wheeler@nist.gov>
 #  Author: James Warren   <jwarren@nist.gov>
 #  Author: Alexander Mont <alexander.mont@nist.gov>
 #    mail: NIST
 #     www: http://www.ctcms.nist.gov/fipy/
 #  
 # ========================================================================
 # This software was developed at the National Institute of Standards
 # and Technology by employees of the Federal Government in the course
 # of their official duties.  Pursuant to title 17 Section 105 of the
 # United States Code this software is not subject to copyright
 # protection and is in the public domain.  FiPy is an experimental
 # system.  NIST assumes no responsibility whatsoever for its use by
 # other parties, and makes no guarantees, expressed or implied, about
 # its quality, reliability, or any other characteristic.  We would
 # appreciate acknowledgement if the software is used.
 # 
 # This software can be redistributed and/or modified freely
 # provided that any derivative works bear some notice that they are
 # derived from it, and any modified versions bear some notice that
 # they have been modified.
 # ========================================================================
 #  See the file "license.terms" for information on usage and  redistribution
 #  of this file, and for a DISCLAIMER OF ALL WARRANTIES.
 #  
 # ###################################################################
 ##

__docformat__ = 'restructuredtext'

from fipy.tools import numerix
from fipy.tools.numerix import MA

from fipy.meshes.common.mesh import Mesh as _CommonMesh

from fipy.tools.dimensions.physicalField import PhysicalField

from fipy.tools import serial

class MeshAdditionError(Exception):
    pass
    
class Mesh(_CommonMesh):
    """Generic mesh class using numerix to do the calculations

        Meshes contain cells, faces, and vertices.

        This is built for a non-mixed element mesh.
    """

    def __init__(self, vertexCoords, faceVertexIDs, cellFaceIDs, communicator=serial):
        """faceVertexIds and cellFacesIds must be padded with minus ones."""

        from fipy.variables.variable import Variable
        from fipy.variables.vertexVariable import _VertexVariable
        from fipy.variables.faceVariable import FaceVariable
        from fipy.variables.cellVariable import CellVariable
        
        if isinstance(vertexCoords, Variable):
            vertexCoords = vertexCoords._copyValue()
        if isinstance(faceVertexIDs, Variable):
            faceVertexIDs = faceVertexIDs._copyValue()
        if isinstance(cellFaceIDs, Variable):
            cellFaceIDs = cellFaceIDs._copyValue()
            
        self.vertexCoords = _VertexVariable(mesh=self, value=vertexCoords, 
                                            _bootstrap=True)
        self.faceVertexIDs = FaceVariable(mesh=self, 
                                          elementshape=faceVertexIDs.shape[:-1],
                                          value=MA.masked_values(faceVertexIDs, -1), 
                                          _bootstrap=True)
        self.cellFaceIDs = CellVariable(mesh=self, 
                                        elementshape=cellFaceIDs.shape[:-1], 
                                        value=MA.masked_values(cellFaceIDs, -1), 
                                        _bootstrap=True)
        self.communicator = communicator
        
        _CommonMesh.__init__(self)
        
    """Topology methods"""

    @property
    def _concatenatedClass(self):
        return Mesh
        
    def __add__(self, other):
        if(isinstance(other, Mesh)):
            return self._concatenatedClass(**self._getAddedMeshValues(other=other))
        else:
            return self._translate(other)

    __radd__ = __add__
    
    def __mul__(self, factor):
        newCoords = self.vertexCoords * factor
        newmesh = Mesh(vertexCoords=newCoords, 
                       faceVertexIDs=numerix.array(self.faceVertexIDs), 
                       cellFaceIDs=numerix.array(self.cellFaceIDs))
        return newmesh

    __rmul__ = __mul__

    def _connectFaces(self, faces0, faces1):
        """
        
        Merge faces on the same mesh. This is used to create periodic
        meshes. The first list of faces, `faces1`, will be the faces
        that are used to add to the matrix diagonals. The faces in
        `faces2` will not be used. They aren't deleted but their
        adjacent cells are made to point at `faces1`. The list
        `faces2` are not altered, they still remain as members of
        exterior faces.

           >>> from fipy.meshes.numMesh.grid2D import Grid2D
           >>> mesh = Grid2D(nx = 2, ny = 2, dx = 1., dy = 1.)

           >>> from fipy.tools import parallel
           >>> print parallel.procID != 0 or (mesh._getCellFaceIDs() == [[0, 1, 2, 3],
           ...                                                           [7, 8, 10, 11],
           ...                                                           [2, 3, 4, 5],
           ...                                                           [6, 7, 9, 10]]).flatten().all()
           True

           >>> mesh._connectFaces(numerix.nonzero(mesh.getFacesLeft()), numerix.nonzero(mesh.getFacesRight()))

           >>> print parallel.procID != 0 or (mesh._getCellFaceIDs() == [[0, 1, 2, 3],
           ...                                                           [7, 6, 10, 9],
           ...                                                           [2, 3, 4, 5],
           ...                                                           [6, 7, 9, 10]]).flatten().all()
           True

        """

        ## check for errors

        ## check that faces are members of exterior faces
        from fipy.variables.faceVariable import FaceVariable
        faces = FaceVariable(mesh=self, value=False)
        faces[faces0] = True
        faces[faces1] = True
        assert (faces | self.getExteriorFaces() == self.getExteriorFaces()).all()

        ## following assert checks number of faces are equal, normals are opposite and areas are the same
        assert (numerix.take(self.areaProjections, faces0, axis=1) 
                == numerix.take(-self.areaProjections, faces1, axis=1)).all()

        ## extract the adjacent cells for both sets of faces
        self.faceCellIDs = self.faceCellIDs.copy()
        ## set the new adjacent cells for `faces0`
        newFaces0 = self.faceCellIDs[0].take(faces0)
        newFaces1 = self.faceCellIDs[0].take(faces1)
        
        self.faceCellIDs[1].put(faces0, newFaces0)
        self.faceCellIDs[0].put(faces0, newFaces1)
        
        ## extract the face to cell distances for both sets of faces
        self.faceToCellDistances = self.faceToCellDistances.copy()
        ## set the new faceToCellDistances for `faces0`
        newDistances0 = self.faceToCellDistances[0].take(faces0)
        newDistances1 = self.faceToCellDistances[0].take(faces1)
        
        self.faceToCellDistances[1].put(faces0, newDistances0)
        self.faceToCellDistances[0].put(faces0, newDistances1)

        ## calculate new cell distances and add them to faces0
        self.cellDistances = self.cellDistances.copy()
        self.cellDistances.put(faces0, (self.faceToCellDistances[0] 
                                        + self.faceToCellDistances[1]).take(faces0))

        ## change the direction of the face normals for faces0
        self.faceNormals = self.faceNormals.copy()
        for dim in range(self.getDim()):
            faceNormals = self.faceNormals[dim].copy()
            numerix.put(faceNormals, faces0, faceNormals.take(faces1))
            self.faceNormals[dim] = faceNormals

        ## Cells that are adjacent to faces1 are changed to point at faces0
        ## get the cells adjacent to faces1
        faceCellIDs = self.faceCellIDs[0].take(faces1)
        ## get all the adjacent faces for those particular cells
        self.cellFaceIDs = self.cellFaceIDs.copy()
        cellFaceIDs = self.cellFaceIDs.take(faceCellIDs, axis=1).copy()
        
        for i in range(cellFaceIDs.shape[0]):
            ## if the faces is a member of faces1 then change the face to point at
            ## faces0
            facesInFaces1 = (cellFaceIDs[i] == faces1)
            cellFaceIDs[i] = (facesInFaces1 * faces0
                              + ~facesInFaces1 * cellFaceIDs[i])
            ## add those faces back to the main self.cellFaceIDs
            self.cellFaceIDs[i].put(faceCellIDs, cellFaceIDs[i])

        ## calculate new topology
        _CommonMesh._calcTopology(self)

        ## calculate new geometry
        self._calcOrientedFaceNormals()
        self._calcFaceToCellDistanceRatio()
        self._calcCellToCellDistances()
        self._calcScaledGeometry()
        self._calcFaceAspectRatios()
        
    def _getConcatenableMesh(self):
        return self
        
    def _getAddedMeshValues(self, other, resolution=1e-2):
        """Calculate the parameters to define a concatenation of `other` with `self`
        
        :Parameters:
          - `other`: The :class:`~fipy.meshes.numMesh.Mesh` to concatenate with `self`
          - `resolution`: How close vertices have to be (relative to the smallest 
            cell-to-cell distance in either mesh) to be considered the same

        :Returns:
          A `dict` with 3 elements: the new mesh `vertexCoords`, 
          `faceVertexIDs`, and `cellFaceIDs`.
        """
        
        selfc = self._getConcatenableMesh()
        other = other._getConcatenableMesh()

        ## check dimensions
        if self.getDim() != other.getDim():
            raise MeshAdditionError, "Dimensions do not match"
            
        ## compute vertex correlates

        ## only try to match exterior (X) vertices
        self_Xvertices = numerix.unique(selfc._getFaceVertexIDs().filled()[..., selfc.getExteriorFaces()].flatten().getValue())
        other_Xvertices = numerix.unique(other._getFaceVertexIDs().filled()[..., other.getExteriorFaces()].flatten().getValue())

        self_XvertexCoords = selfc.vertexCoords[..., self_Xvertices]
        other_XvertexCoords = other.vertexCoords[..., other_Xvertices]
        
        # lifted from Mesh._getNearestCellID()
        other_vertexCoordMap = numerix.resize(other_XvertexCoords, 
                                              (self_XvertexCoords.shape[-1], 
                                               other_XvertexCoords.shape[0], 
                                               other_XvertexCoords.shape[-1])).swapaxes(0,1)
        tmp = self_XvertexCoords[..., numerix.newaxis] - other_vertexCoordMap
        closest = numerix.argmin(numerix.dot(tmp, tmp), axis=0)
        
        # just because they're closest, doesn't mean they're close
        tmp = self_XvertexCoords[..., closest] - other_XvertexCoords
        distance = numerix.sqrtDot(tmp, tmp)
        # only want vertex pairs that are 100x closer than the smallest 
        # cell-to-cell distance
        close = (distance < resolution * min(selfc._getCellToCellDistances().min(), 
                                             other._getCellToCellDistances().min())).getValue()
        vertexCorrelates = numerix.array((self_Xvertices[closest[close]],
                                          other_Xvertices[close]))
        
        # warn if meshes don't touch, but allow it
        if (selfc._getNumberOfVertices() > 0 
            and other._getNumberOfVertices() > 0 
            and vertexCorrelates.shape[-1] == 0):
            import warnings
            warnings.warn("Vertices are not aligned", UserWarning, stacklevel=4)

        ## compute face correlates
        # ensure that both sets of faceVertexIDs have the same maximum number of (masked) elements
        self_faceVertexIDs = selfc.faceVertexIDs
        other_faceVertexIDs = other.faceVertexIDs

        diff = self_faceVertexIDs.shape[0] - other_faceVertexIDs.shape[0]
        if diff > 0:
            other_faceVertexIDs = numerix.append(other_faceVertexIDs, 
                                                 -1 * numerix.ones((diff,) 
                                                                   + other_faceVertexIDs.shape[1:]),
                                                 axis=0)
            other_faceVertexIDs = MA.masked_values(other_faceVertexIDs, -1)
        elif diff < 0:
            self_faceVertexIDs = numerix.append(self_faceVertexIDs, 
                                                -1 * numerix.ones((-diff,) 
                                                                  + self_faceVertexIDs.shape[1:]),
                                                axis=0)
            self_faceVertexIDs = MA.masked_values(self_faceVertexIDs, -1)

        # want self's Faces for which all faceVertexIDs are in vertexCorrelates
        self_matchingFaces = numerix.in1d(self_faceVertexIDs.getValue(), 
                                          vertexCorrelates[0]).reshape(self_faceVertexIDs.shape).all(axis=0).nonzero()[0]

        # want other's Faces for which all faceVertexIDs are in vertexCorrelates
        other_matchingFaces = numerix.in1d(other_faceVertexIDs.getValue(), 
                                           vertexCorrelates[1]).reshape(other_faceVertexIDs.shape).all(axis=0).nonzero()[0]
                                           
        # map other's Vertex IDs to new Vertex IDs, 
        # accounting for overlaps with self's Vertex IDs
        vertex_map = numerix.empty(other._getNumberOfVertices(), dtype=int)
        verticesToAdd = numerix.delete(numerix.arange(other._getNumberOfVertices()), vertexCorrelates[1])
        vertex_map[verticesToAdd] = numerix.arange(other._getNumberOfVertices() - len(vertexCorrelates[1])) + selfc._getNumberOfVertices()
        vertex_map[vertexCorrelates[1]] = vertexCorrelates[0]

        # calculate hashes of faceVertexIDs for comparing Faces
        
        if self_matchingFaces.shape[-1] == 0:
            self_faceHash = numerix.empty(self_matchingFaces.shape[:-1] + (0,), dtype="str")
        else:
            # sort each of self's Face's vertexIDs for canonical comparison
            self_faceHash = numerix.sort(self_faceVertexIDs[..., self_matchingFaces], axis=0)
            # then hash the Faces for comparison (NumPy set operations are only for 1D arrays)
            self_faceHash = numerix.apply_along_axis(str, axis=0, arr=self_faceHash)
            
        face_sort = numerix.argsort(self_faceHash)
        self_faceHash = self_faceHash[face_sort]
        self_matchingFaces = self_matchingFaces[face_sort]

        if other_matchingFaces.shape[-1] == 0:
            other_faceHash = numerix.empty(other_matchingFaces.shape[:-1] + (0,), dtype="str")
        else:
            # convert each of other's Face's vertexIDs to new IDs
            other_faceHash = vertex_map[other_faceVertexIDs[..., other_matchingFaces].getValue()]
            # sort each of other's Face's vertexIDs for canonical comparison
            other_faceHash = numerix.sort(other_faceHash, axis=0)
            # then hash the Faces for comparison (NumPy set operations are only for 1D arrays)
            other_faceHash = numerix.apply_along_axis(str, axis=0, arr=other_faceHash)

        face_sort = numerix.argsort(other_faceHash)
        other_faceHash = other_faceHash[face_sort]
        other_matchingFaces = other_matchingFaces[face_sort]

        self_matchingFaces = self_matchingFaces[numerix.in1d(self_faceHash, 
                                                             other_faceHash)]
        other_matchingFaces = other_matchingFaces[numerix.in1d(other_faceHash, 
                                                               self_faceHash)]
        
        faceCorrelates = numerix.array((self_matchingFaces,
                                        other_matchingFaces))

        # warn if meshes don't touch, but allow it
        if (selfc._getNumberOfFaces() > 0 
            and other._getNumberOfFaces() > 0 
            and faceCorrelates.shape[-1] == 0):
            import warnings
            warnings.warn("Faces are not aligned", UserWarning, stacklevel=4)

        # map other's Face IDs to new Face IDs, 
        # accounting for overlaps with self's Face IDs
        face_map = numerix.empty(other._getNumberOfFaces(), dtype=int)
        facesToAdd = numerix.delete(numerix.arange(other._getNumberOfFaces()), faceCorrelates[1])
        face_map[facesToAdd] = numerix.arange(other._getNumberOfFaces() - len(faceCorrelates[1])) + selfc._getNumberOfFaces()
        face_map[faceCorrelates[1]] = faceCorrelates[0]
        
        other_faceVertexIDs = vertex_map[other.faceVertexIDs[..., facesToAdd].getValue()]
        
        # ensure that both sets of cellFaceIDs have the same maximum number of (masked) elements
        self_cellFaceIDs = selfc.cellFaceIDs
        other_cellFaceIDs = face_map[other.cellFaceIDs.getValue()]
        diff = self_cellFaceIDs.shape[0] - other_cellFaceIDs.shape[0]
        if diff > 0:
            other_cellFaceIDs = numerix.append(other_cellFaceIDs, 
                                               -1 * numerix.ones((diff,) 
                                                                 + other_cellFaceIDs.shape[1:]),
                                               axis=0)
            other_cellFaceIDs = MA.masked_values(other_cellFaceIDs, -1)
        elif diff < 0:
            self_cellFaceIDs = numerix.append(self_cellFaceIDs, 
                                              -1 * numerix.ones((-diff,) 
                                                                + self_cellFaceIDs.shape[1:]),
                                              axis=0)
            self_cellFaceIDs = MA.masked_values(self_cellFaceIDs, -1)

        # concatenate everything and return
        return {
            'vertexCoords': numerix.concatenate((selfc.vertexCoords, 
                                                 other.vertexCoords[..., verticesToAdd]), axis=1), 
            'faceVertexIDs': numerix.concatenate((self_faceVertexIDs, 
                                                  other_faceVertexIDs), axis=1), 
            'cellFaceIDs': MA.concatenate((self_cellFaceIDs, 
                                           other_cellFaceIDs), axis=1)
            }

    def _translate(self, vector):
        newCoords = self.vertexCoords + vector
        newmesh = Mesh(vertexCoords=newCoords,
                       faceVertexIDs=self.faceVertexIDs,
                       cellFaceIDs=self.cellFaceIDs)
        return newmesh

    def _calcTopology(self):
        self.dim = self.vertexCoords.shape[0]
        if not hasattr(self, "numberOfFaces"):
            self.numberOfFaces = self.faceVertexIDs.shape[-1]
        if not hasattr(self, "numberOfCells"):
            self.numberOfCells = self.cellFaceIDs.shape[-1]
        if not hasattr(self, "globalNumberOfCells"):
            self.globalNumberOfCells = self.numberOfCells
        if not hasattr(self, "globalNumberOfFaces"):
            self.globalNumberOfFaces = self.numberOfFaces
        self._calcFaceCellIDs()
        
        _CommonMesh._calcTopology(self)


    """calc Topology methods"""

    def _calcFaceCellIDs(self):
        from fipy.variables.faceVariable import FaceVariable
        class _FaceCellIDsVariable(FaceVariable):
            def __init__(self, mesh):
                FaceVariable.__init__(self, mesh=mesh,
                                      elementshape=(2,))
                self._requires(mesh.cellFaceIDs)
                self._requires(mesh.numberOfFaces)
                
            def _calcValue(self):
                array = MA.array(MA.indices(self.mesh.cellFaceIDs.shape, 'l')[1], 
                                 mask=self.mesh.cellFaceIDs.getMask())
                faceCellIDs = MA.zeros((2, self.mesh.numberOfFaces), 'l')

                numerix.put(faceCellIDs[0], self.mesh.cellFaceIDs[::-1,::-1], array[::-1,::-1])
                numerix.put(faceCellIDs[1], self.mesh.cellFaceIDs, array)
                return MA.sort(MA.array(faceCellIDs,
                                        mask = ((False,) * self.mesh.numberOfFaces, 
                                                (faceCellIDs[0] == faceCellIDs[1]))),
                               axis=0)
                               
        self.faceCellIDs = _FaceCellIDsVariable(mesh=self)

    def _calcVertexFaceIDs(self):
        from fipy.variables.vertexVariable import _VertexVariable
        class _VertexFaceIDsVariable(_VertexVariable):
            def __init__(self, mesh):
                _VertexVariable.__init__(self, mesh=mesh,
                                         elementshape=(2,))
                self._requires(mesh.vertexFaceIDs)
##                 self._requires(mesh.numberOfFaces)
                
            def _calcValue(self):
                array = MA.array(MA.indices(self.mesh.faceVertexIDs.shape, 'l')[1], 
                                 mask=self.mesh.faceVertexIDs.getMask())
                vertexFaceIDs = MA.zeros((2, self.mesh.numberOfVertices), 'l')
                firstRow = self.faceCellIDs[0]
                secondRow = self.faceCellIDs[1]
                numerix.put(firstRow, self.cellFaceIDs[::-1,::-1], array[::-1,::-1])
                numerix.put(secondRow, self.cellFaceIDs, array)
                
                mask = ((False,) * self.numberOfFaces, (firstRow == secondRow))
                return MA.sort(MA.array(self.faceCellIDs, mask = mask),
                               axis=0)
                               
        self.vertexFaceIDs = _VertexFaceIDsVariable(mesh=self)


    def _calcInteriorAndExteriorFaceIDs(self):
        self.exteriorFaces = self.faceCellIDs[1].getMaskArray()
        self.interiorFaces = ~self.exteriorFaces

    def _calcInteriorAndExteriorCellIDs(self):
        ids = numerix.take(self.faceCellIDs[0], self.getExteriorFaces(), axis=-1).filled().sorted()
        extras = numerix.array([True] * (len(ids) - len(ids[:-1])), dtype=bool)
        self.exteriorCellIDs = ids[(ids[:-1] != ids[1:]).append(extras)]
        
        from fipy.variables.cellVariable import CellVariable
        self.interiorCellIDs = CellVariable(mesh=self, value=numerix.arange(self.numberOfCells)).delete(self.exteriorCellIDs)
    
#         try:
#             import sets
#             self.exteriorCellIDs = sets.Set(self.faceCellIDs[0, self.getExteriorFaces()])
#             self.interiorCellIDs = list(sets.Set(range(self.numberOfCells)) - self.exteriorCellIDs)
#             self.exteriorCellIDs = list(self.exteriorCellIDs)
#         except:
#             self.exteriorCellIDs = self.faceCellIDs[0, self.getExteriorFaces()]
#             tmp = numerix.zeros(self.numberOfCells)
#             numerix.put(tmp, self.exteriorCellIDs, numerix.ones(len(self.exteriorCellIDs)))
#             self.exteriorCellIDs = numerix.nonzero(tmp)            
#             self.interiorCellIDs = numerix.nonzero(numerix.logical_not(tmp))
            
    def _calcCellToFaceOrientations(self):
        tmp = numerix.take(self.faceCellIDs[0], self.cellFaceIDs, axis=-1)
        self.cellToFaceOrientations = (tmp == MA.indices(tmp.shape)[-1]) * 2 - 1

    def _calcAdjacentCellIDs(self):
        mask = self.faceCellIDs[1].getMask()
        self.adjacentCellIDs = (self.faceCellIDs[0].filled(),
                                (mask * self.faceCellIDs[0].filled(0) 
                                + ~mask * self.faceCellIDs[1].filled(0)))


    def _calcCellToCellIDs(self):    
        self.cellToCellIDs = numerix.take(self.faceCellIDs, self.cellFaceIDs, axis=1)
        self.cellToCellIDs = ((self.cellToFaceOrientations == 1) * self.cellToCellIDs[1] 
                              + (self.cellToFaceOrientations != 1) * self.cellToCellIDs[0])
        
    def _calcNumPts(self, d, n = None, axis = "x"):
        """
        Calculate the number of cells along the specified axis, based
        on either the specified number or on the number elements in the
        cell  `d` spacings.
        
        Used by the `Grid` meshes.

        This tests a bug that was occuring with PeriodicGrid1D when
        using a numpy float as the argument for the grid spacing.

           >>> from fipy.meshes.periodicGrid1D import PeriodicGrid1D
           >>> PeriodicGrid1D(nx=2, dx=numerix.float32(1.))
           PeriodicGrid1D(dx=1.0, nx=2)

        """
        if type(d) in [type(1), type(1.)] or not hasattr(d, '__len__'):
            n = int(n or 1)
        else:
            n = int(n or len(d))
            if n != len(d) and len(d) != 1:
                raise IndexError, "n%s != len(d%s)" % (axis, axis)
                
        return n

    def _calcVertexCoordinates(self, d, n):
        """
        Calculate the positions of the vertices along an axis, based on the 
        specified `Cell` `d` spacing or list of `d` spacings.
        
        Used by the `Grid` meshes.
        """
        x = numerix.zeros((n + 1), 'd')
        if n > 0:
            x[1:] = d
        return numerix.add.accumulate(x)

    """get Topology methods"""

    def getVertexCoords(self):
        if hasattr(self, 'vertexCoords'):
            return self.vertexCoords
        else:
            return self._createVertices()

    def getExteriorFaces(self):
        """
        Return only the faces that have one neighboring cell.
        """
        return self.exteriorFaces
            
    def getInteriorFaces(self):
        """
        Return only the faces that have two neighboring cells.
        """
        return self.interiorFaces
        
    def getFaceCellIDs(self):
        return self.faceCellIDs

    def _getMaxFacesPerCell(self):
        return self.cellFaceIDs.shape[0]

    """Geometry methods"""

    def _calcGeometry(self):
        self._calcFaceCenters()
        _CommonMesh._calcGeometry(self)
        self._calcCellNormals()
        
    """calc geometry methods"""

    def _calcFaceAreas(self):
        faceVertexIDs = self.faceVertexIDs.filled(-1)
        substitute = numerix.repeat(faceVertexIDs[numerix.newaxis, 0], 
                                    faceVertexIDs.shape[0], axis=0)
        mask = self.faceVertexIDs.getMaskArray()
        faceVertexIDs = mask * substitute + ~mask * faceVertexIDs
        faceVertexCoords = numerix.take(self.vertexCoords, faceVertexIDs, axis=1)
        faceOrigins = numerix.repeat(faceVertexCoords[:,0], faceVertexIDs.shape[0], axis=0)
        faceOrigins = numerix.reshape(faceOrigins, MA.shape(faceVertexCoords))
        faceVertexCoords = faceVertexCoords - faceOrigins
        left = range(faceVertexIDs.shape[0])
        right = left[1:] + [left[0]]
        cross = numerix.sum(numerix.cross(faceVertexCoords, 
                                          numerix.take(faceVertexCoords, right, axis=1),
                                          axis=0), 1)
        self.faceAreas = numerix.sqrtDot(cross, cross) / 2.

    def _calcFaceCenters(self):
        faceVertexCoords = numerix.take(self.vertexCoords, self.faceVertexIDs, axis=1)
## 
##         self.faceCenters = MA.filled(MA.average(faceVertexCoords, axis=1))
        
        self.faceCenters = faceVertexCoords.mean(axis=1).filled()

        

    def _calcFaceNormals(self):
        faceVertexIDs = self.faceVertexIDs.filled(0)
        faceVertexCoords = numerix.take(self.vertexCoords, faceVertexIDs, axis=1)
        t1 = faceVertexCoords[:,1,:] - faceVertexCoords[:,0,:]
        t2 = faceVertexCoords[:,2,:] - faceVertexCoords[:,1,:]
        norm = numerix.cross(t1, t2, axis=0)
        ## reordering norm's internal memory for inlining
        norm = norm.copy()
        norm = norm / numerix.sqrtDot(norm, norm)
        
        self.faceNormals = -norm
        
        orientation = 1 - 2 * (numerix.dot(self.faceNormals, self.cellDistanceVectors) < 0)
        self.faceNormals *= orientation

    def _calcFaceCellToCellNormals(self):
        faceCellCentersUp = numerix.take(self.cellCenters, self.getFaceCellIDs()[1], axis=1)
        faceCellCentersDown = numerix.take(self.cellCenters, self.getFaceCellIDs()[0], axis=1)
        mask = faceCellCentersUp.getMaskArray()
        faceCellCentersUp = mask * self.getFaceCenters() + ~mask * faceCellCentersUp.filled()

        diff = faceCellCentersDown - faceCellCentersUp
        mag = numerix.sqrtDot(diff, diff)
        self.faceCellToCellNormals = diff / mag

        orientation = 1 - 2 * (numerix.dot(self.faceNormals, self.faceCellToCellNormals) < 0)
        self.faceCellToCellNormals *= orientation

    def _calcOrientedFaceNormals(self):
        self.orientedFaceNormals = self.faceNormals
        
    def _calcCellVolumes(self):
        tmp = self.faceCenters[0] * self.faceAreas * self.faceNormals[0]
        tmp = numerix.take(tmp, self.cellFaceIDs, axis=-1) * self.cellToFaceOrientations
        self.cellVolumes = tmp.sum(0).filled()
        self.cellVolumes.name = self.__class__.__name__ + ".cellVolumes"

    def _calcCellCenters(self):
        tmp = numerix.take(self.faceCenters, self.cellFaceIDs, axis=1)
        self.cellCenters = tmp.mean(axis=1).filled()
        self.cellCenters.name = self.__class__.__name__ + ".cellCenters"
        
    def _calcFaceToCellDistances(self):
        tmp = self.faceCenters[...,numerix.newaxis,:]
        # array -= masked_array screws up masking for on numpy 1.1

        tmp = tmp - numerix.take(self.cellCenters, self.faceCellIDs, axis=1)
        self.cellToFaceDistanceVectors = tmp
        self.faceToCellDistances = (tmp * tmp).sum(axis=0).sqrt()
        self.faceToCellDistances.name = self.__class__.__name__ + ".faceToCellDistances"

    def _calcCellDistances(self):
        tmp = numerix.take(self.cellCenters, self.faceCellIDs, axis=1)
        tmp = tmp[...,1,:] - tmp[...,0,:]
        self.cellDistanceVectors = (tmp.getMask() * self.cellToFaceDistanceVectors[:,0].filled() 
                                    + ~tmp.getMask() * tmp.filled())
        self.cellDistances = self.cellDistanceVectors.getMag()
        self.cellDistances.name = self.__class__.__name__ + ".cellDistances"

    def _calcFaceToCellDistanceRatio(self):
        dAP = self._getCellDistances()
        dFP = self._getFaceToCellDistances()[0]
        
        self.faceToCellDistanceRatio = (dFP / dAP).filled()
        self.faceToCellDistanceRatio.name = self.__class__.__name__ + ".faceToCellDistanceRatio"

    def _calcAreaProjections(self):
        self.areaProjections = self._getFaceNormals() * self._getFaceAreas()
        self.areaProjections.name = self.__class__.__name__ + ".areaProjections"
        
    def _calcOrientedAreaProjections(self):
        self.orientedAreaProjections = self.areaProjections

    def _calcFaceTangents(self):
        faceVertexCoord = numerix.take(self.vertexCoords, 
                                       self.faceVertexIDs[0], 
                                       axis=1)
        tmp = (self.faceCenters - faceVertexCoord).filled()
        self.faceTangents1 = tmp / numerix.sqrtDot(tmp, tmp)
        tmp = numerix.cross(self.faceTangents1, self.faceNormals, axis=0)
        self.faceTangents2 = tmp / numerix.sqrtDot(tmp, tmp)
        self.faceTangents1.name = self.__class__.__name__ + ".faceTangents1"
        self.faceTangents2.name = self.__class__.__name__ + ".faceTangents2"
        
    def _calcCellToCellDistances(self):
        self.cellToCellDistances = numerix.take(self.cellDistances, self._getCellFaceIDs(), axis=-1)
        self.cellToCellDistances.name = self.__class__.__name__ + ".cellToCellDistances"

    def _calcCellNormals(self):
        cellNormals = numerix.take(self._getFaceNormals(), self._getCellFaceIDs(), axis=1)
        cellFaceCellIDs = numerix.take(self.faceCellIDs[0], self.cellFaceIDs, axis=-1)
        cellIDs = numerix.repeat(numerix.arange(self.getNumberOfCells())[numerix.newaxis,...], 
                                 self._getMaxFacesPerCell(), 
                                 axis=0)
        direction = (cellFaceCellIDs == cellIDs) * 2 - 1
        if self._getMaxFacesPerCell() > 0:
            self.cellNormals =  direction[numerix.newaxis, ...] * cellNormals
        else:
            self.cellNormals = cellNormals
        self.cellNormals.name = self.__class__.__name__ + ".cellNormals"
                         
    """get geometry methods"""

    def getFaceCenters(self):
        return self.faceCenters

    def _getOrderedCellVertexIDs(self):
        return self._getCellVertexIDs()

    def _getCellDistanceNormals(self):
        return self.getCellDistanceVectors() / self.getCellDistances()
        
    def _getCellVertexIDs(self):

        ## Get all the vertices from all the faces for each cell
        cellFaceVertices = numerix.take(self.faceVertexIDs, self.cellFaceIDs, axis=1)

        ## get a sorted list of vertices for each cell 
        cellVertexIDs = numerix.reshape(cellFaceVertices, (-1, self.getNumberOfCells()))
        cellVertexIDs = cellVertexIDs.sorted(axis=0, fill_value=-1)

        tmp = cellVertexIDs[:-1].masked(cellVertexIDs[:-1] == cellVertexIDs[1:])
        cellVertexIDs = tmp.append(cellVertexIDs[-1, numerix.newaxis], axis=0)
        cellVertexIDs = cellVertexIDs.sorted(axis=0, fill_value=-1)

        ## resize the array to remove extra masked values
        if cellVertexIDs.shape[-1] == 0:
            length = 0
        else:
            length = cellVertexIDs.getMask().sum(axis=0).min()
        return cellVertexIDs[length:][::-1]

## Below is an ordered version of _getCellVertexIDs()
## It works for the test case in this file (other than the ordering, obviously)
## I've left it in as it may be useful when we need ordered vertices for cells
    
##    def _getOrderedCellVertexIDs(self):

##        ## Get all the vertices from all the faces for each cell
##        from fipy.tools.numerix import take
##        cellFaceVertices = take(self.faceVertexIDs, self.cellFaceIDs)

##        ## get a sorted list of vertices for each cell
##        NCells = self.getNumberOfCells()
##        cellVertexIDs = MA.reshape(cellFaceVertices.flat, (NCells, -1))
##        newmask = MA.getmaskarray(cellVertexIDs).copy()

##        for i in range(len(cellVertexIDs[0]) - 1):
##            for j in range(len(cellVertexIDs[0]))[i + 1:]:

##                newmask[:,j] = MA.where(newmask[:,j],
##                                        newmask[:,j],
##                                        MA.where(MA.filled(cellVertexIDs)[:,i] == MA.filled(cellVertexIDs)[:,j],
##                                                 1,
##                                                 newmask[:,j]))


##        cellVertexIDs = MA.masked_array(cellVertexIDs, newmask)

##        for i in range(len(cellVertexIDs[0]) - 1):
##            j = i + 1
##            while j < len(cellVertexIDs[0]):
##                tmp = cellVertexIDs[:]
##                tmp[:, i] = MA.where(MA.getmaskarray(cellVertexIDs[:,i]),
##                                     MA.where(MA.getmaskarray(cellVertexIDs[:, j]),
##                                              cellVertexIDs[:, i],
##                                              cellVertexIDs[:, j]),
##                                     cellVertexIDs[:, i])
                                                        
##                tmp[:, j] = MA.where(MA.getmaskarray(cellVertexIDs[:,i]),
##                                     MA.where(MA.getmaskarray(cellVertexIDs[:, j]),
##                                              cellVertexIDs[:,j],
##                                              cellVertexIDs[:,i]),
##                                     cellVertexIDs[:, j])

##                cellVertexIDs = tmp[:]

##                j += 1


##        length = len(cellVertexIDs[0]) - min(numerix.sum(MA.getmaskarray(cellVertexIDs), axis = 1))
##        return cellVertexIDs[:, :length]


    """scaling"""

## ##     def setScale(self, value = 1.):
## ##         self.scale = 1.
    
##    def setScale(self):
##	self.scale = PhysicalField(value = 1.)
##        self.faceAreas = self.faceAreas * self.scale**2
##        self.faceCenters = self.faceCenters * self.scale
##        self.cellVolumes = self.cellVolumes * self.scale**3
##        self.cellCenters = self.cellCenters * self.scale
##        self.faceToCellDistances = self.faceToCellDistances * self.scale
##        self.cellDistances = self.cellDistances * self.scale
##        self.areaProjections = self.areaProjections * self.scale**2

## pickling

##    self.__getinitargs__(self):
##        return (self.vertexCoords, self.faceVertexIDs, self.cellFaceIDs)
    

    def __getstate__(self):
        dict = {
<<<<<<< HEAD
            'vertexCoords' : self.vertexCoords.getValue(),            
            'faceVertexIDs' : self.faceVertexIDs.getValue(),
            'cellFaceIDs' : self.cellFaceIDs.getValue() }
        return dict

    def __setstate__(self, dict):
        Mesh.__init__(self, **dict)
=======
            'vertexCoords' : self.vertexCoords *  self.scale['length'],            
            'faceVertexIDs' : numerix.ma.filled(self.faceVertexIDs, -1),
            'cellFaceIDs' : numerix.ma.filled(self.cellFaceIDs, -1) }
        return dict

    def __setstate__(self, dict):
        self._concatenatedClass.__init__(self, **dict)
##        self.__init__(dict['vertexCoords'], dict['faceVertexIDs'], dict['cellFaceIDs'])
>>>>>>> 8fb5ee9a
     
    def _test(self):
        """
        These tests are not useful as documentation, but are here to ensure
        everything works as expected.
        
            >>> dx = 2.
            >>> dy = 1.23456
            >>> dz = 1.e-1
            
            >>> vertices = numerix.array(((0., 1., 1., 0., 0., 1., 1., 0., 2., 2.),
            ...                           (0., 0., 1., 1., 0., 0., 1., 1., 0., 0.),
            ...                           (0., 0., 0., 0., 1., 1., 1., 1., 0., 1.)))
            >>> vertices *= numerix.array([[dx], [dy], [dz]])
            >>> faces = MA.masked_values(((0, 7, 3, 5, 1, 3, 1, 9, 8, 8),
            ...                           (1, 6, 7, 6, 0, 2, 8, 5, 1, 9),
            ...                           (2, 5, 4, 2, 4, 6, 2, 6, 5, 6),
            ...                           (3, 4, 0, 1, 5, 7, -1, -1, 9, 2)), -1)
            >>> cells = MA.masked_values(((0, 3),
            ...                           (1, 6), 
            ...                           (2, 7),
            ...                           (3, 8),
            ...                           (4, 9),
            ...                           (5, -1)), -1)

            >>> mesh = Mesh(vertexCoords=vertices, faceVertexIDs=faces, cellFaceIDs=cells)

            >>> externalFaces = numerix.array((0, 1, 2, 4, 5, 6, 7, 8, 9))
            >>> print numerix.allequal(externalFaces, 
            ...                        numerix.nonzero(mesh.getExteriorFaces()))
            1

            >>> internalFaces = numerix.array((3,))
            >>> print numerix.allequal(internalFaces, 
            ...                        numerix.nonzero(mesh.getInteriorFaces()))
            1

            >>> from fipy.tools.numerix import MA
            >>> faceCellIds = MA.masked_values((( 0,  0,  0, 0,  0,  0,  1,  1,  1,  1),
            ...                                 (-1, -1, -1, 1, -1, -1, -1, -1, -1, -1)), -1)
            >>> print numerix.allequal(faceCellIds, mesh.getFaceCellIDs())
            1
            
            >>> dxdy = dx * dy
            >>> dxdz = dx * dz
            >>> dydz = dy * dz
            >>> faceAreas = numerix.array((dxdy, dxdy, dydz, dydz, dxdz, dxdz,
            ...                            dxdy/2., dxdy/2., dxdz, numerix.sqrt(dx**2 + dy**2) * dz))
            >>> print numerix.allclose(faceAreas, mesh._getFaceAreas(), 
            ...                        atol = 1e-10, rtol = 1e-10)
            1
            
            >>> faceCoords = numerix.take(vertices, MA.filled(faces, 0), axis=1)
            >>> faceCenters = faceCoords[...,0,:] + faceCoords[...,1,:] + faceCoords[...,2,:] + faceCoords[...,3,:]
            >>> numVex = numerix.array((4., 4., 4., 4., 4., 4., 3., 3., 4., 4.))
            >>> faceCenters /= numVex
            >>> print numerix.allclose(faceCenters, mesh.getFaceCenters(), 
            ...                        atol = 1e-10, rtol = 1e-10)
            1

            >>> faceNormals = numerix.array((( 0., 0., -1., 1.,  0., 0.,  0., 0.,  0., dy / numerix.sqrt(dy**2 + dx**2)),
            ...                              ( 0., 0.,  0., 0., -1., 1.,  0., 0., -1., dx / numerix.sqrt(dy**2 + dx**2)),
            ...                              (-1., 1.,  0., 0.,  0., 0., -1., 1.,  0., 0.)))
            >>> print numerix.allclose(faceNormals, mesh._getFaceNormals(), 
            ...                        atol = 1e-10, rtol = 1e-10)
            1

            >>> cellToFaceOrientations = MA.masked_values(((1, -1),
            ...                                            (1, 1),
            ...                                            (1, 1),
            ...                                            (1, 1),
            ...                                            (1, 1),
            ...                                            (1, -2)), -2)
            >>> print numerix.allequal(cellToFaceOrientations, mesh._getCellFaceOrientations())
            1
                                             
            >>> cellVolumes = numerix.array((dx*dy*dz, dx*dy*dz / 2.))
            >>> print numerix.allclose(cellVolumes, mesh.getCellVolumes(), 
            ...                        atol = 1e-10, rtol = 1e-10)
            1

            >>> cellCenters = numerix.array(((dx/2., dx+dx/3.),
            ...                              (dy/2.,    dy/3.),
            ...                              (dz/2.,    dz/2.)))
            >>> print numerix.allclose(cellCenters, mesh.getCellCenters(), atol = 1e-10, rtol = 1e-10)
            True
                                              
            >>> d1 = numerix.sqrt((dx / 3.)**2 + (dy / 6.)**2)
            >>> d2 = numerix.sqrt((dx / 6.)**2 + (dy / 3.)**2)
            >>> d3 = numerix.sqrt((dx / 6.)**2 + (dy / 6.)**2)
            >>> d4 = numerix.sqrt((5 * dx / 6.)**2 + (dy / 6.)**2)
            >>> faceToCellDistances = MA.masked_values(((dz / 2., dz / 2., dx / 2., dx / 2., dy / 2., dy / 2., dz / 2., dz / 2., d2, d3),
            ...                                         (     -1,      -1,      -1,      d1,      -1,      -1,      -1,      -1, -1, -1)), -1)
            >>> print numerix.allclose(faceToCellDistances, mesh._getFaceToCellDistances(), atol = 1e-10, rtol = 1e-10)
            True
                                              
            >>> cellDistances = numerix.array((dz / 2., dz / 2., dx / 2.,
            ...                                d4,
            ...                                dy / 2., dy / 2., dz / 2., dz / 2.,
            ...                                d2,
            ...                                d3))
            >>> print numerix.allclose(cellDistances, mesh._getCellDistances(), 
            ...                        atol = 1e-10, rtol = 1e-10)
            1
            
            >>> faceToCellDistanceRatios = faceToCellDistances[0] / cellDistances
            >>> print numerix.allclose(faceToCellDistanceRatios, 
            ...                        mesh._getFaceToCellDistanceRatio(), 
            ...                        atol = 1e-10, rtol = 1e-10)
            1

            >>> areaProjections = faceNormals * faceAreas
            >>> print numerix.allclose(areaProjections, mesh._getAreaProjections(), 
            ...                        atol = 1e-10, rtol = 1e-10)
            1

            >>> v1 = numerix.take(vertices, numerix.array(faces[0]), axis=1)
            >>> tmp = faceCenters - v1
            >>> tangents1 = tmp / numerix.sqrtDot(tmp, tmp)
            >>> print numerix.allclose(tangents1, mesh._getFaceTangents1(), 
            ...                        atol = 1e-10, rtol = 1e-10)
            1

            >>> tmp = numerix.cross(tangents1, faceNormals, axis=0)
            >>> tangents2 = tmp / numerix.sqrtDot(tmp, tmp)
            >>> print numerix.allclose(tangents2, mesh._getFaceTangents2(), 
            ...                        atol = 1e-10, rtol = 1e-10)
            1

            >>> cellToCellIDs = MA.masked_values(((-1,  0),
            ...                                   (-1, -1),
            ...                                   (-1, -1), 
            ...                                   ( 1, -1), 
            ...                                   (-1, -1),
            ...                                   (-1, -1)), -1)
            >>> print numerix.allequal(cellToCellIDs, mesh._getCellToCellIDs())
            1

            >>> cellToCellDistances = MA.masked_values(((dz / 2., d4),
            ...                                         (dz / 2., -1),
            ...                                         (dx / 2., -1),
            ...                                         (     d4, -1),
            ...                                         (dy / 2., -1),
            ...                                         (dy / 2., -1)), -1)
            >>> print numerix.allclose(cellToCellDistances, 
            ...                        mesh._getCellToCellDistances(), 
            ...                        atol = 1e-10, rtol = 1e-10)
            1

            >>> interiorCellIDs = numerix.array(())
            >>> print numerix.allequal(interiorCellIDs, mesh._getInteriorCellIDs())
            1

            >>> exteriorCellIDs = numerix.array((0, 1))
            >>> print numerix.allequal(exteriorCellIDs, mesh._getExteriorCellIDs())
            1

            >>> cellNormals = MA.masked_values((((0, -1),
            ...                                  (0, 0),
            ...                                  (-1, 0),
            ...                                  (1, 0),
            ...                                  (0, dy / numerix.sqrt(dx**2 + dy**2)),
            ...                                  (0, -1000)),
            ...                                 ((0, 0),
            ...                                  (0, 0),
            ...                                  (0, 0),
            ...                                  (0, -1),
            ...                                  (-1, dx / numerix.sqrt(dx**2 + dy**2)),
            ...                                  (1, -1000)),
            ...                                 ((-1, 0),
            ...                                  (1, -1),
            ...                                  (0, 1),
            ...                                  (0, 0),
            ...                                  (0, 0),
            ...                                  (0, -1000))), -1000)
            >>> print numerix.allclose(cellNormals, mesh._getCellNormals(), 
            ...                        atol = 1e-10, rtol = 1e-10)
            1

            >>> cellAreaProjections = MA.masked_values((((0, -dy * dz),
            ...                                          (0, 0),
            ...                                          (-dy * dz, 0),
            ...                                          ( dy * dz, 0),
            ...                                          (0, dy * dz),
            ...                                          (0, -1000)),
            ...                                         ((0, 0),
            ...                                          (0, 0),
            ...                                          (0, 0),
            ...                                          (0, -dx * dz),
            ...                                          (-dx * dz, dx * dz),
            ...                                          ( dx * dz, -1000)),
            ...                                         ((-dx * dy, 0),
            ...                                          ( dx * dy, -dx * dy / 2.),
            ...                                          (0, dx * dy / 2.),
            ...                                          (0, 0),
            ...                                          (0, 0),
            ...                                          (0, -1000))), -1000)
            >>> print numerix.allclose(cellAreaProjections, 
            ...                        mesh._getCellAreaProjections(), 
            ...                        atol = 1e-10, rtol = 1e-10)
            1

            >>> cellVertexIDs = MA.masked_values(((7, 6, 5, 4, 3, 2, 1, 0), 
            ...                                   (9, 8, 6, 5, 2, 1, -1000, -1000)), 
            ...                                  -1000)
            >>> cellVertexIDs = MA.masked_values(((7, 9),
            ...                                   (6, 8),
            ...                                   (5, 6),
            ...                                   (4, 5),
            ...                                   (3, 2),
            ...                                   (2, 1),
            ...                                   (1, -1000),
            ...                                   (0, -1000)), -1000)
            >>> print numerix.allclose(cellVertexIDs, mesh._getCellVertexIDs())
            1


            >>> from fipy.tools import dump            
            >>> (f, filename) = dump.write(mesh, extension = '.gz')
            >>> unpickledMesh = dump.read(filename, f)

            >>> print numerix.allequal(mesh.getCellCenters(), unpickledMesh.getCellCenters())
            True

            >>> dx = 1.
            >>> dy = 1.
            >>> nx = 10
            >>> ny = 2
            >>> from fipy.meshes.grid2D import Grid2D
            >>> gridMesh = Grid2D(dx, dy, nx, ny)
            >>> from fipy.meshes.tri2D import Tri2D
            >>> triMesh = Tri2D(dx, dy, nx, 1) + [[dx*nx], [0]]
            >>> bigMesh = gridMesh + triMesh
            >>> x, y = bigMesh.getCellCenters()
            >>> from fipy.variables.cellVariable import CellVariable
            >>> volumes = CellVariable(mesh=bigMesh, value=1.)
            >>> volumes[x > dx * nx] = 0.25
            >>> print numerix.allclose(bigMesh.getCellVolumes(), volumes)
            True
            
            Following test was added due to a bug in adding UniformGrids.

            >>> from fipy.meshes.numMesh.uniformGrid1D import UniformGrid1D
            >>> a = UniformGrid1D(nx=10) + (10,)
            >>> print a.getCellCenters()
            [[ 10.5  11.5  12.5  13.5  14.5  15.5  16.5  17.5  18.5  19.5]]
            >>> b = 10 + UniformGrid1D(nx=10)
            >>> print b.getCellCenters()
            [[ 10.5  11.5  12.5  13.5  14.5  15.5  16.5  17.5  18.5  19.5]]
            
            >>> from fipy.tools import parallel
            >>> if parallel.Nproc == 1:
            ...     c =  UniformGrid1D(nx=10) + (UniformGrid1D(nx=10) + 10)
            >>> print (parallel.Nproc > 1 
            ...        or numerix.allclose(c.getCellCenters()[0],
            ...                            [0.5, 1.5, 2.5, 3.5, 4.5, 5.5, 6.5, 7.5, 8.5, 9.5, 10.5, 11.5,
            ...                            12.5, 13.5, 14.5, 15.5, 16.5, 17.5, 18.5, 19.5]))
            True

        """

    def _getVTKCellType(self):
        from enthought.tvtk.api import tvtk
        return tvtk.ConvexPointSet().cell_type
                
    def getVTKCellDataSet(self):
        """Returns a TVTK `DataSet` representing the cells of this mesh
        """
        cvi = self._getOrderedCellVertexIDs().getValue().swapaxes(0,1)
        from fipy.tools import numerix
        if type(cvi) is numerix.ma.masked_array:
            counts = cvi.count(axis=1)[:,None]
            cells = numerix.ma.concatenate((counts,cvi),axis=1).compressed()
        else:
            counts = numerix.array([cvi.shape[1]]*cvi.shape[0])[:,None]
            cells = numerix.concatenate((counts,cvi),axis=1).flatten()
        
        from enthought.tvtk.api import tvtk
        num = counts.shape[0]

        cps_type = self._getVTKCellType()
        cell_types = numerix.array([cps_type]*num)
        cell_array = tvtk.CellArray()
        cell_array.set_cells(num, cells)

        points = self.getVertexCoords()
        points = self._toVTK3D(points)
        ug = tvtk.UnstructuredGrid(points=points)
        
        offset = numerix.cumsum(counts[:,0]+1)
        if len(offset) > 0:
            offset -= offset[0]
        ug.set_cells(cell_types, offset, cell_array)

        return ug

    def getVTKFaceDataSet(self):
        """Returns a TVTK `DataSet` representing the face centers of this mesh
        """
        from enthought.tvtk.api import tvtk
        
        points = self.getFaceCenters()
        points = self._toVTK3D(points.getValue())
        ug = tvtk.UnstructuredGrid(points=points)
        
        num = len(points)
        counts = numerix.array([1] * num)[..., numerix.newaxis]
        cells = numerix.arange(self._getNumberOfFaces())[..., numerix.newaxis]
        cells = numerix.concatenate((counts, cells), axis=1)
        cell_types = numerix.array([tvtk.Vertex().cell_type]*num)
        cell_array = tvtk.CellArray()
        cell_array.set_cells(num, cells)

        counts = numerix.array([1] * num)
        offset = numerix.cumsum(counts+1)
        if len(offset) > 0:
            offset -= offset[0]
        ug.set_cells(cell_types, offset, cell_array)

        return ug

    def _toVTK3D(self, arr, rank=1):
        from fipy.variables import Variable
        if isinstance(arr, Variable):
            arr = arr.getValue()
        if arr.dtype.name is 'bool':
            # VTK can't do bool, and the exception isn't properly
            # thrown back to the user
            arr = arr.astype('int')
        if rank == 0:
            return arr
        else:
            arr = numerix.concatenate((arr, 
                                       numerix.zeros((3 - self.dim,) 
                                                     + arr.shape[1:])))
            return arr.swapaxes(-2, -1)


                      
### test test test    

def _test():
    import doctest
    return doctest.testmod()

if __name__ == "__main__":
    _test()<|MERGE_RESOLUTION|>--- conflicted
+++ resolved
@@ -797,24 +797,13 @@
 
     def __getstate__(self):
         dict = {
-<<<<<<< HEAD
-            'vertexCoords' : self.vertexCoords.getValue(),            
-            'faceVertexIDs' : self.faceVertexIDs.getValue(),
-            'cellFaceIDs' : self.cellFaceIDs.getValue() }
-        return dict
-
-    def __setstate__(self, dict):
-        Mesh.__init__(self, **dict)
-=======
-            'vertexCoords' : self.vertexCoords *  self.scale['length'],            
-            'faceVertexIDs' : numerix.ma.filled(self.faceVertexIDs, -1),
-            'cellFaceIDs' : numerix.ma.filled(self.cellFaceIDs, -1) }
+            'vertexCoords' : self.vertexCoords.getValue() * self.scale['length'],            
+            'faceVertexIDs' : numerix.ma.filled(self.faceVertexIDs.getValue()),
+            'cellFaceIDs' : numerix.ma.filled(self.cellFaceIDs.getValue()) }
         return dict
 
     def __setstate__(self, dict):
         self._concatenatedClass.__init__(self, **dict)
-##        self.__init__(dict['vertexCoords'], dict['faceVertexIDs'], dict['cellFaceIDs'])
->>>>>>> 8fb5ee9a
      
     def _test(self):
         """
