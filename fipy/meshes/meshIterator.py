--- conflicted
+++ resolved
@@ -4,11 +4,7 @@
  # 
  # FILE: "meshIterator.py"
  #                                     created: 3/3/06 {9:00:00 PM}
-<<<<<<< HEAD
- #                                 last update: 11/8/07 {6:00:29 PM}
-=======
- #                                 last update: 5/14/08 {2:21:58 PM}
->>>>>>> 1b3cbcb2
+ #                                 last update: 5/14/08 {5:19:38 PM}
  #  Author: Jonathan Guyer <guyer@nist.gov>
  #  Author: Daniel Wheeler <daniel.wheeler@nist.gov>
  #  Author: James Warren   <jwarren@nist.gov>
@@ -45,47 +41,25 @@
 
 from fipy.tools import numerix
 
-<<<<<<< HEAD
 class MeshIterator(list):
-    def __init__(self, mesh, ids=(), checkIDs=False):
-=======
-class MeshIterator:
     def __init__(self, mesh, ids=(), checkIDs=False, _where=True):
-        self.mesh = mesh
->>>>>>> 1b3cbcb2
         if type(ids) is type(1) or numerix.shape(ids) is ():
             ids = (ids,)
         list.__init__(self, ids)
         self.mesh = mesh
         if checkIDs and not self._canContain(ids):
             raise IndexError, 'Invalid IDs: %s' % str(other)
-<<<<<<< HEAD
-=======
-        self.ids = ids
         self._where = _where
-            
-    def __iter__(self):
-        return iter(self.getIDs())
->>>>>>> 1b3cbcb2
         
     def getMesh(self):
         return self.mesh
         
     def getIDs(self):
-<<<<<<< HEAD
-        return self[:]
-=======
+        ids = self[:]
         if self._where is True:
-            return self.ids
+            return ids
         else:
-            return numerix.compress(self._where, self.ids)
-        
-    def __len__(self):
-        return len(self.getIDs())
-        
-    def __array__(self, t = None):
-        return numerix.array(self.getIDs(), t)
->>>>>>> 1b3cbcb2
+            return numerix.compress(self._where, ids)
         
     def __repr__(self):
         return "%s(mesh=%s, ids=%s)" % (self.__class__.__name__,`self.getMesh()`, `self.getIDs()`)
@@ -94,14 +68,6 @@
         return str(self.getIDs())
         
     def where(self, condition):
-<<<<<<< HEAD
-        return self.__class__(mesh=self.mesh, 
-                              ids=numerix.compress(condition, self.getIDs()))
-              
-                              ##     def __getitem__(self, index):
-                              ##         return self.__class__(mesh=self.getMesh(), ids=self.getIDs()[index])
-
-=======
         if len(condition) == len(self):
             return self.__class__(mesh=self.mesh, 
                                   ids=self.getIDs(),
@@ -110,11 +76,10 @@
             return self.__class__(mesh=self.mesh, 
                                   ids=self.ids,
                                   _where=self._where & condition)
-                              
-    def __getitem__(self, index):
-        return self.__class__(mesh=self.getMesh(), ids=self.getIDs()[index])
-        
->>>>>>> 1b3cbcb2
+              
+                              ##     def __getitem__(self, index):
+                              ##         return self.__class__(mesh=self.getMesh(), ids=self.getIDs()[index])
+
     def __add__(self, other):
         if not isinstance(other, self.__class__):
             other = self.__class__(mesh=self.getMesh(), ids=other)
