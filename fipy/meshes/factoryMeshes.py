#!/usr/bin/env python

## 
 # -*-Pyth-*-
 # ###################################################################
 #  FiPy - Python-based finite volume PDE solver
 # 
 #  FILE: "mesh.py"
 #
 #  Author: Jonathan Guyer <guyer@nist.gov>
 #  Author: Daniel Wheeler <daniel.wheeler@nist.gov>
 #  Author: James Warren   <jwarren@nist.gov>
 #  Author: Alexander Mont <alexander.mont@nist.gov>
 #  Author: James O'Beirne <james.obeirne@gmail.com>
 #    mail: NIST
 #     www: http://www.ctcms.nist.gov/fipy/
 #  
 # ========================================================================
 # This software was developed at the National Institute of Standards
 # and Technology by employees of the Federal Government in the course
 # of their official duties.  Pursuant to title 17 Section 105 of the
 # United States Code this software is not subject to copyright
 # protection and is in the public domain.  FiPy is an experimental
 # system.  NIST assumes no responsibility whatsoever for its use by
 # other parties, and makes no guarantees, expressed or implied, about
 # its quality, reliability, or any other characteristic.  We would
 # appreciate acknowledgement if the software is used.
 # 
 # This software can be redistributed and/or modified freely
 # provided that any derivative works bear some notice that they are
 # derived from it, and any modified versions bear some notice that
 # they have been modified.
 # ========================================================================
 #  See the file "license.terms" for information on usage and  redistribution
 #  of this file, and for a DISCLAIMER OF ALL WARRANTIES.
 #  
 # ###################################################################
 ##

__docformat__ = 'restructuredtext'

from fipy.tools import parallel
from fipy.tools import numerix

__all__ = ["Grid3D", "Grid2D", "Grid1D", "CylindricalGrid2D", "CylindricalGrid1D"]

<<<<<<< HEAD
def Grid3D(dx = 1., dy = 1., dz = 1., nx = None, ny = None, nz = None, overlap=2, communicator=parallel):
    from fipy.meshes import uniformGrid3D
    from fipy.meshes import grid3D
=======
def _dnl(dx, nx, Lx):
    """
    Initialize arguments for grid classes based on an over determined
    set of initial arguments. The order of precedence is `nx` then
    `Lx` then `dx`. i.e. If `Lx` is specfied the length of the domain
    is always `Lx` regardless of `dx`.

    :Parameters:

      - `dx`: grid spacing
      - `nx`: number of cells
      - `Lx`: the domain length 

    >>> print _dnl(None, None, None)
    (None, 1)
    >>> print _dnl(None, 1.1, 2.)
    (2.0, 1)
    >>> print _dnl(3., None, 7.5)
    (3.75, 2)
    >>> print "(%1.1f, %i)" % _dnl(2.2, 4, None)
    (2.2, 4)
    >>> print _dnl(1., 6, 15.)
    (2.5, 6)
    """
    if Lx is None:
        if nx is None:
            nx = 1
    else:
        if nx is None:
            nx = int(Lx / dx) or 1
        dx = Lx / int(nx)

    return dx, int(nx)

def Grid3D(dx=1., dy=1., dz=1.,
           nx=None, ny=None, nz=None,
           Lx=None, Ly=None, Lz=None,
           overlap=2, communicator=parallel):
    
    r""" Factory function to select between UniformGrid3D and Grid3D.
    If `Lx` is specified the length of the domain is always `Lx`
    regardless of `dx`.

    :Parameters:

      - `dx`: grid spacing in the horizontal direction
      - `dy`: grid spacing in the vertical direction
      - `dz`: grid spacing in the z-direction
      - `nx`: number of cells in the horizontal direction
      - `ny`: number of cells in the vertical direction
      - `nz`: number of cells in the z-direction
      - `Lx`: the domain length in the horizontal direction
      - `Ly`: the domain length in the vertical direction
      - `Lz`: the domain length in the z-direction
      - `overlap`: the number of overlapping cells for parallel
        simulations. Generally 2 is adequate. Higher order equations or
        discretizations require more.
      - `communicator`: either `fipy.tools.parallel` or
        `fipy.tools.serial`. Select `fipy.tools.serial` to create a
        serial mesh when running in parallel. Mostly used for test
        purposes.
    
    """
    import uniformGrid3D
    import grid3D
>>>>>>> 5e51f8e9

    if numerix.getShape(dx) == () \
      and numerix.getShape(dy) == () \
      and numerix.getShape(dz) == ():

        dx, nx = _dnl(dx, nx, Lx)
        dy, ny = _dnl(dy, ny, Ly)
        dz, nz = _dnl(dz, nz, Lz)

        return uniformGrid3D.UniformGrid3D(dx = dx, dy = dy, dz = dz,
                                           nx = nx or 1, ny = ny or 1, nz = nz or 1,
                                           overlap=overlap, communicator=communicator)
    else:
        return grid3D.Grid3D(dx = dx, dy = dy, dz = dz, nx = nx, ny = ny, nz = nz,
                             overlap=overlap, communicator=communicator) 

<<<<<<< HEAD
def Grid2D(dx=1., dy=1., nx=None, ny=None, overlap=2, communicator=parallel):
    from fipy.meshes import uniformGrid2D
    from fipy.meshes import grid2D
=======
def Grid2D(dx=1., dy=1., nx=None, ny=None, Lx=None, Ly=None, overlap=2, communicator=parallel):
    r""" Factory function to select between UniformGrid2D and Grid2D.
    If `Lx` is specified the length of the domain is always `Lx`
    regardless of `dx`.

    :Parameters:

        - `dx`: grid spacing in the horizontal direction
        - `dy`: grid spacing in the vertical direction
        - `nx`: number of cells in the horizontal direction
        - `ny`: number of cells in the vertical direction
        - `Lx`: the domain length in the horizontal direction
        - `Ly`: the domain length in the vertical direction
        - `overlap`: the number of overlapping cells for parallel
          simulations. Generally 2 is adequate. Higher order equations or
          discretizations require more.
        - `communicator`: either `fipy.tools.parallel` or
          `fipy.tools.serial`. Select `fipy.tools.serial` to create a
          serial mesh when running in parallel. Mostly used for test
          purposes.
    
    >>> print Grid2D(Lx=3., nx=2).dx
    1.5

    """

    import uniformGrid2D
    import grid2D
>>>>>>> 5e51f8e9

    if numerix.getShape(dx) == () and numerix.getShape(dy) == ():

        dx, nx = _dnl(dx, nx, Lx)
        dy, ny = _dnl(dy, ny, Ly)

        return uniformGrid2D.UniformGrid2D(dx=dx, dy=dy, 
                                           nx=nx, ny=ny,
                                           overlap=overlap,
                                           communicator=communicator)
    else:
        return grid2D.Grid2D(dx=dx, dy=dy, nx=nx, ny=ny, overlap=overlap, communicator=communicator)

<<<<<<< HEAD
def Grid1D(dx=1., nx=None, overlap=2, communicator=parallel):
    from fipy.meshes import uniformGrid1D
    from fipy.meshes import grid1D
=======
def Grid1D(dx=1., nx=None, Lx=None, overlap=2, communicator=parallel):
    r""" Factory function to select between UniformGrid1D and Grid1D.
    If `Lx` is specified the length of the domain is always `Lx`
    regardless of `dx`.

    :Parameters:

      - `dx`: grid spacing in the horizonal direction
      - `nx`: number of cells in the horizonal direction
      - `Lx`: the domain length in the horizonal direction
      - `overlap`: the number of overlapping cells for parallel
        simulations. Generally 2 is adequate. Higher order equations or
        discretizations require more.
      - `communicator`: either `fipy.tools.parallel` or
        `fipy.tools.serial`. Select `fipy.tools.serial` to create a
        serial mesh when running in parallel. Mostly used for test
        purposes.
    
    """


    import uniformGrid1D
    import grid1D
>>>>>>> 5e51f8e9
    
    if numerix.getShape(dx) == ():

        dx, nx = _dnl(dx, nx, Lx)

        return uniformGrid1D.UniformGrid1D(dx=dx, nx=nx, overlap=overlap, communicator=communicator)
    else:
        return grid1D.Grid1D(dx=dx, nx=nx, overlap=overlap, communicator=communicator)

def CylindricalGrid2D(dr=None, dz=None, 
                      nr=None, nz=None, 
                      Lr=None, Lz=None,
                      dx=1., dy=1., 
                      nx=None, ny=None,
                      Lx=None, Ly=None,
                      origin=((0,),(0,)),
                      overlap=2,
                      communicator=parallel):
<<<<<<< HEAD
    from fipy.meshes import cylindricalUniformGrid2D
    from fipy.meshes import cylindricalGrid2D
=======

    r""" Factory function to select between CylindricalUniformGrid2D
    and CylindricalGrid2D. If `Lx` is specified the length of the
    domain is always `Lx` regardless of `dx`.

    :Parameters:

      - `dr` or `dx`: grid spacing in the radial direction
      - `dz` or `dy`: grid spacing in the vertical direction
      - `nr` or `nx`: number of cells in the radial direction
      - `nz` or `ny`: number of cells in the vertical direction
      - `Lr` or `Lx`: the domain length in the radial direction
      - `Lz` or `Ly`: the domain length in the vertical direction
      - `origin` : position of the mesh's origin in the form ((x,),(y,))
      - `overlap`: the number of overlapping cells for parallel
        simulations. Generally 2 is adequate. Higher order equations or
        discretizations require more.
      - `communicator`: either `fipy.tools.parallel` or
        `fipy.tools.serial`. Select `fipy.tools.serial` to create a
        serial mesh when running in parallel. Mostly used for test
        purposes.
    
    """

    import cylindricalUniformGrid2D
    import cylindricalGrid2D
>>>>>>> 5e51f8e9

    if dr is not None:
        dx = dr

    if dz is not None:
        dy = dz


    nx = nr or nx
    ny = nz or ny

    Lx = Lr or Lx
    Ly = Lz or Ly
    
    if numerix.getShape(dx) == () and numerix.getShape(dy) == ():

        dx, nx = _dnl(dx, nx, Lx)
        dy, ny = _dnl(dy, ny, Ly)

        return cylindricalUniformGrid2D.CylindricalUniformGrid2D(dx=dx, dy=dy, nx=nx or 1, ny=ny or 1, origin=origin, overlap=overlap, communicator=communicator)
    else:
        return cylindricalGrid2D.CylindricalGrid2D(dx=dx, dy=dy, nx=nx, ny=ny, origin=origin, overlap=overlap, communicator=communicator)

<<<<<<< HEAD
def CylindricalGrid1D(dr=None, nr=None, dx=1., nx=None, origin=(0,), overlap=2, communicator=parallel):
    from fipy.meshes import cylindricalUniformGrid1D
    from fipy.meshes import cylindricalGrid1D
=======
def CylindricalGrid1D(dr=None, nr=None, Lr=None,
                      dx=1., nx=None, Lx=None,
                      origin=(0,), overlap=2, communicator=parallel):

    r""" Factory function to select between CylindricalUniformGrid1D
    and CylindricalGrid1D. If `Lx` is specified the length of the
    domain is always `Lx` regardless of `dx`.

    :Parameters:

      - `dr` or `dx`: grid spacing in the radial direction
      - `nr` or `nx`: number of cells in the radial direction
      - `Lr` or `Lx`: the domain length in the radial direction
      - `origin` : position of the mesh's origin in the form (x,)
      - `overlap`: the number of overlapping cells for parallel
        simulations. Generally 2 is adequate. Higher order equations or
        discretizations require more.
      - `communicator`: either `fipy.tools.parallel` or
        `fipy.tools.serial`. Select `fipy.tools.serial` to create a
        serial mesh when running in parallel. Mostly used for test
        purposes.
    
    """

    import cylindricalUniformGrid1D
    import cylindricalGrid1D
>>>>>>> 5e51f8e9

    if dr is not None:
        dx = dr

    nx = nr or nx
    Lx = Lr or Lx

    if numerix.getShape(dx) == ():
        dx, nx = _dnl(dx, nx, Lx)
        return cylindricalUniformGrid1D.CylindricalUniformGrid1D(dx=dx, nx=nx or 1, origin=origin, overlap=overlap, communicator=parallel)
    else:
        return cylindricalGrid1D.CylindricalGrid1D(dx=dx, nx=nx, origin=origin, overlap=overlap, communicator=parallel)

def _test():
    import doctest
    return doctest.testmod()

if __name__ == "__main__":
    _test()<|MERGE_RESOLUTION|>--- conflicted
+++ resolved
@@ -44,11 +44,6 @@
 
 __all__ = ["Grid3D", "Grid2D", "Grid1D", "CylindricalGrid2D", "CylindricalGrid1D"]
 
-<<<<<<< HEAD
-def Grid3D(dx = 1., dy = 1., dz = 1., nx = None, ny = None, nz = None, overlap=2, communicator=parallel):
-    from fipy.meshes import uniformGrid3D
-    from fipy.meshes import grid3D
-=======
 def _dnl(dx, nx, Lx):
     """
     Initialize arguments for grid classes based on an over determined
@@ -112,9 +107,8 @@
         purposes.
     
     """
-    import uniformGrid3D
-    import grid3D
->>>>>>> 5e51f8e9
+    from fipy.meshes import uniformGrid3D
+    from fipy.meshes import grid3D
 
     if numerix.getShape(dx) == () \
       and numerix.getShape(dy) == () \
@@ -131,11 +125,6 @@
         return grid3D.Grid3D(dx = dx, dy = dy, dz = dz, nx = nx, ny = ny, nz = nz,
                              overlap=overlap, communicator=communicator) 
 
-<<<<<<< HEAD
-def Grid2D(dx=1., dy=1., nx=None, ny=None, overlap=2, communicator=parallel):
-    from fipy.meshes import uniformGrid2D
-    from fipy.meshes import grid2D
-=======
 def Grid2D(dx=1., dy=1., nx=None, ny=None, Lx=None, Ly=None, overlap=2, communicator=parallel):
     r""" Factory function to select between UniformGrid2D and Grid2D.
     If `Lx` is specified the length of the domain is always `Lx`
@@ -162,9 +151,8 @@
 
     """
 
-    import uniformGrid2D
-    import grid2D
->>>>>>> 5e51f8e9
+    from fipy.meshes import uniformGrid2D
+    from fipy.meshes import grid2D
 
     if numerix.getShape(dx) == () and numerix.getShape(dy) == ():
 
@@ -178,11 +166,6 @@
     else:
         return grid2D.Grid2D(dx=dx, dy=dy, nx=nx, ny=ny, overlap=overlap, communicator=communicator)
 
-<<<<<<< HEAD
-def Grid1D(dx=1., nx=None, overlap=2, communicator=parallel):
-    from fipy.meshes import uniformGrid1D
-    from fipy.meshes import grid1D
-=======
 def Grid1D(dx=1., nx=None, Lx=None, overlap=2, communicator=parallel):
     r""" Factory function to select between UniformGrid1D and Grid1D.
     If `Lx` is specified the length of the domain is always `Lx`
@@ -204,9 +187,8 @@
     """
 
 
-    import uniformGrid1D
-    import grid1D
->>>>>>> 5e51f8e9
+    from fipy.meshes import uniformGrid1D
+    from fipy.meshes import grid1D
     
     if numerix.getShape(dx) == ():
 
@@ -225,10 +207,6 @@
                       origin=((0,),(0,)),
                       overlap=2,
                       communicator=parallel):
-<<<<<<< HEAD
-    from fipy.meshes import cylindricalUniformGrid2D
-    from fipy.meshes import cylindricalGrid2D
-=======
 
     r""" Factory function to select between CylindricalUniformGrid2D
     and CylindricalGrid2D. If `Lx` is specified the length of the
@@ -253,9 +231,8 @@
     
     """
 
-    import cylindricalUniformGrid2D
-    import cylindricalGrid2D
->>>>>>> 5e51f8e9
+    from fipy.meshes import cylindricalUniformGrid2D
+    from fipy.meshes import cylindricalGrid2D
 
     if dr is not None:
         dx = dr
@@ -279,11 +256,6 @@
     else:
         return cylindricalGrid2D.CylindricalGrid2D(dx=dx, dy=dy, nx=nx, ny=ny, origin=origin, overlap=overlap, communicator=communicator)
 
-<<<<<<< HEAD
-def CylindricalGrid1D(dr=None, nr=None, dx=1., nx=None, origin=(0,), overlap=2, communicator=parallel):
-    from fipy.meshes import cylindricalUniformGrid1D
-    from fipy.meshes import cylindricalGrid1D
-=======
 def CylindricalGrid1D(dr=None, nr=None, Lr=None,
                       dx=1., nx=None, Lx=None,
                       origin=(0,), overlap=2, communicator=parallel):
@@ -308,9 +280,8 @@
     
     """
 
-    import cylindricalUniformGrid1D
-    import cylindricalGrid1D
->>>>>>> 5e51f8e9
+    from fipy.meshes import cylindricalUniformGrid1D
+    from fipy.meshes import cylindricalGrid1D
 
     if dr is not None:
         dx = dr
