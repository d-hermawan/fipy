%% -*-TeX-*-
 % ###################################################################
 %  FiPy - a finite volume PDE solver in Python
 % 
 %  FILE: "fipy.tex"
 %                                    created: 4/1/04 {2:58:37 PM} 
<<<<<<< HEAD
 %                                last update: 6/30/05 {4:16:33 PM} 
=======
 %                                last update: 8/10/05 {4:12:41 PM} 
>>>>>>> b1316678
 %  Author: Jonathan Guyer
 %  E-mail: guyer@nist.gov
 %  Author: Daniel Wheeler
 %  E-mail: daniel.wheeler@nist.gov
 %    mail: NIST
 %     www: http://ctcms.nist.gov
 %  
 % ========================================================================
 % This document was prepared at the National Institute of Standards
 % and Technology by employees of the Federal Government in the course
 % of their official duties.  Pursuant to title 17 Section 105 of the
 % United States Code this document is not subject to copyright
 % protection and is in the public domain.  fipy.tex
 % is an experimental work.  NIST assumes no responsibility whatsoever
 % for its use by other parties, and makes no guarantees, expressed
 % or implied, about its quality, reliability, or any other characteristic.
 % We would appreciate acknowledgement if the document is used.
 % 
 % This document can be redistributed and/or modified freely
 % provided that any derivative works bear some notice that they are
 % derived from it, and any modified versions bear some notice that
 % they have been modified.
 % ========================================================================
 % See the file "license.terms" for information on usage and  redistribution of
 % this file, and for a DISCLAIMER OF ALL WARRANTIES.
 %  
 % ###################################################################
 %%

% \documentclass[tocAsPDFpart]{fipy}

\documentclass[letterpaper]{book}

\usepackage[tocAsPDFchapter]{fipy}


% \usepackage{mdwlist}
% \newenvironment{faq}{%
%     \begin{basedescript}{%
%         \setlength\labelwidth\textwidth%
%         \desclabelstyle{\multilinelabel}%
%         \renewcommand{\makelabel}[1]{\bfseries##1\newline}%
%     }%
% }{%
%     \end{basedescript}%
% }

\begin{document}

\doparttoc

\frontmatter

\title{\FiPy{}}
\subtitle{A Finite Volume PDE Solver Using Python}

\author{Daniel Wheeler \and Jonathan E. Guyer \and James A. Warren}
\affiliation{Metallurgy Division \and
and the Center for Theoretical and Computational Materials Science 
\and Materials Science and Engineering Laboratory}

\maketitle

\vspace*{\fill}

\input license

\rule{\textwidth}{0.1pt}

\thispagestyle{empty}
\input disclaimer

\maxtocdepth{all} 
\tableofcontents
% \faketableofcontents

\mainmatter

%%%%%%%%%%%%%%%%
% I. INTRODUCTION
%%%%%%%%%%%%%%%%

\part{Introduction}

\settocdepth{chapter} 

\renewcommand{\ptctitle}{Introduction Contents}

\parttoc

% Technical Overview

\chapter{Overview}

\inputencoding{latin1}

\input readme  

% Installation

\chapter{Installation and Usage}
\label{chap:Installation}

\inputencoding{latin1}

\input installation

\section{CVS tags}
\label{sec:CVS}

\input cvs

% Numerical

\chapter{Theoretical and Numerical Background}
\label{chap:Numerics}

\inputencoding{ascii}

\input numerical/numerical

% Implementation

\chapter{Design and Implementation}
\label{chap:Design}

\inputencoding{latin1}

\input introduction

% Efficiency

\chapter{Efficiency}

\inputencoding{latin1}

\input efficiency

\chapter{Frequently Asked Questions}
\label{chap:FAQ}

\input faq

% TODO List

% \chapter{Future Work}
% \label{chap:ToDo}
% 
% \inputencoding{latin1}
% 
% \input todolist

%%%%%%%%%%%%%%%%%
% 2. EXAMPLES
%%%%%%%%%%%%%%%%%

\settocdepth{all} 

\sloppy

\part{Examples}
\label{part:Examples}

% \chapter{Usage}
\input{examples/readme}

\settocdepth{chapter} 
\renewcommand{\ptctitle}{Example Contents}
\parttoc

\chapter{Diffusion Examples}

\input{examples/latex/examples.diffusion.steadyState.mesh1D.input-module}
% \newpage
% \input{examples/latex/examples.diffusion.steadyState.mesh1D.tri2Dinput-module}
% \newpage
\input{examples/latex/examples.diffusion.steadyState.mesh20x20.input-module}
\input{examples/latex/examples.diffusion.steadyState.otherMeshes.inputCircle-module}
% \newpage
% \input{examples/latex/examples.diffusion.steadyState.mesh50x50.input-module}
% \newpage
\input{examples/latex/examples.diffusion.explicit.mesh10.input-module}
% \newpage
% \input{examples/latex/examples.diffusion.explicit.mesh50.input-module}
% \newpage
<<<<<<< HEAD
% \input{examples/latex/examples.diffusion.variable.mesh2x1.input-module}
% \newpage
\input{examples/latex/examples.diffusion.variable.mesh10x1.input-module}
% \newpage
% \input{examples/latex/examples.diffusion.variable.mesh50x1.input-module}
=======
\input{examples/latex/examples.diffusion.variable.input-module}
>>>>>>> b1316678
% \newpage
\input{examples/latex/examples.diffusion.nthOrder.input2ndOrder1D-module}
% \newpage
\input{examples/latex/examples.diffusion.nthOrder.input4thOrder1D-module}
% \newpage

\chapter{Convection Examples}

\input{examples/latex/examples.convection.exponential1D.input-module}
% \newpage
% \input{examples/latex/examples.convection.exponential1DBack.input-module}
% \newpage
\input{examples/latex/examples.convection.exponential1DSource.input-module}
% \newpage
% \input{examples/latex/examples.convection.exponential2D.input-module}
% \newpage
% \input{examples/latex/examples.convection.powerLaw1D.input-module}
% \newpage

\chapter{Phase Field Examples}

\section*{Solidification Examples}
% \addstarredsection{Solidification Examples}
\addcontentsline{toc}{section}{Solidification Examples} 

The following examples exhibit various phenomena in solidification, including
dendritic growth and grain impingement.  Further discussion of the
models and algorithms can be found in
reference~\cite{WarrenPolycrystal}.

\input{examples/latex/examples.phase.simple.input-module}

\input{examples/latex/examples.phase.anisotropy.input-module}
% \newpage
\input{examples/latex/examples.phase.impingement.mesh40x1.input-module}
% \newpage
% \input{examples/latex/examples.phase.impingement.mesh20x20.base-module}
% \newpage
\input{examples/latex/examples.phase.impingement.mesh20x20.input-module}
% \newpage
% \input{examples/latex/examples.phase.impingement.restart.input-module}
% \newpage
% \input{examples/latex/examples.phase.missOrientation.circle.input-module}
% \newpage
% \input{examples/latex/examples.phase.missOrientation.mesh1D.input-module}
% \newpage
% \input{examples/latex/examples.phase.missOrientation.modCircle.input-module}
\newpage

\section*{Electrochemistry Examples}
% \addstarredsection{Electrochemistry Examples} 
\addcontentsline{toc}{section}{Electrochemistry Examples} 

\input{../../examples/elphf/README.tex}

\input{examples/latex/examples.elphf.phase.input1D-module}
% \newpage
\input{examples/latex/examples.elphf.diffusion.input1D-module}
% \newpage
\input{examples/latex/examples.elphf.diffusion.input1Ddimensional-module}
% \newpage
% \input{examples/latex/examples.elphf.diffusion.input2D-module}

% \newpage
\input{examples/latex/examples.elphf.poisson.input1D-module}
% \newpage
\input{examples/latex/examples.elphf.phaseDiffusion.input1D-module}
% \newpage


\chapter{Level Set Examples}

The Level Set Method (LSM) is a popular interface tracking
method. Further details of the LSM and descriptions of the algorithms
used in \FiPy{} can be found in Sethian's Level Set
book~\cite{levelSetBook}.

\input{examples/latex/examples.levelSet.distanceFunction.oneD.input-module}
% \newpage
% \input{examples/latex/examples.levelSet.distanceFunction.square.input-module}
% \newpage
\input{examples/latex/examples.levelSet.distanceFunction.circle.input-module}
% \newpage
% \input{examples/latex/examples.levelSet.distanceFunction.interior.input-module}
% \newpage
\input{examples/latex/examples.levelSet.advection.mesh1D.input-module}
% \newpage
\input{examples/latex/examples.levelSet.advection.circle.input-module}
% \newpage

\newpage
\section*{Superconformal Electrodeposition Example}
\addcontentsline{toc}{section}{Superconformal Electrodeposition Example} 

\input electrochem

%Electroplating is a deposition method widely used to fill high-aspect
%ratio features without seams or voids through the process of
%superconformal deposition, also called ``superfill.''  This process
%has been demonstrated to depend critically on the inclusion of
%additives in the electrolyte.  Recent publications propose ``Curvature
%Enhanced Accelerator Coverage'' (CEAC) as the mechanism behind the
%superfilling process~\cite{NIST:damascene:2001}.  In this mechanism,
%molecules that accelerate local metal deposition displace molecules
%that inhibit local metal deposition on the metal/electrolyte
%interface. For electrolytes that yield superconformal filling of fine
%features, this buildup happens relatively slowly because the
%concentration of accelerator species is much more dilute compared to
%the inhibitor species in the electrolyte.  The mechanism that leads to
%the increased rate of metal deposition along the bottom of the filling
%trench is the concurrent local increase of the accelerator coverage
%due to decreasing local surface area, which scales with the local
%curvature (hence the name of the mechanism).

\input{examples/latex/examples.levelSet.electroChem.input-module}

\chapter{Cahn-Hilliard Examples}

\input{examples/latex/examples.cahnHilliard.inputTanh1D-module}
% \newpage

\chapter{Converting from \FiPy{}~0.1 to \FiPy{}~1.0}
\label{chap:Update0.1to1.0}

\input{examples/latex/examples.update0_1to1_0-module}

\settocdepth{all} 

\backmatter

%%%%%%%%%%%%%%%%%%%%%%%%%%%%%%%%%%%%%%%%%%%%%%%%%%%%%%%%%%%%%%%%%%%%%%%%%%%
%%                                 Index                                 %%
%%%%%%%%%%%%%%%%%%%%%%%%%%%%%%%%%%%%%%%%%%%%%%%%%%%%%%%%%%%%%%%%%%%%%%%%%%%

\fussy

% \bibliographystyle{unsrt_no_title}
\bibliographystyle{fipy}
\bibliography{refs}

\sloppy
\raggedright
\printindex

\fussy

\appendix 

% Credits

\chapter*{Contributors}
% \addstarredpart{Contributors} 
\addcontentsline{toc}{part}{Contributors} 
\label{chap:Contributors}

\inputencoding{latin1}

\input credits

\end{document}<|MERGE_RESOLUTION|>--- conflicted
+++ resolved
@@ -4,11 +4,7 @@
  % 
  %  FILE: "fipy.tex"
  %                                    created: 4/1/04 {2:58:37 PM} 
-<<<<<<< HEAD
- %                                last update: 6/30/05 {4:16:33 PM} 
-=======
  %                                last update: 8/10/05 {4:12:41 PM} 
->>>>>>> b1316678
  %  Author: Jonathan Guyer
  %  E-mail: guyer@nist.gov
  %  Author: Daniel Wheeler
@@ -194,15 +190,7 @@
 % \newpage
 % \input{examples/latex/examples.diffusion.explicit.mesh50.input-module}
 % \newpage
-<<<<<<< HEAD
-% \input{examples/latex/examples.diffusion.variable.mesh2x1.input-module}
-% \newpage
-\input{examples/latex/examples.diffusion.variable.mesh10x1.input-module}
-% \newpage
-% \input{examples/latex/examples.diffusion.variable.mesh50x1.input-module}
-=======
 \input{examples/latex/examples.diffusion.variable.input-module}
->>>>>>> b1316678
 % \newpage
 \input{examples/latex/examples.diffusion.nthOrder.input2ndOrder1D-module}
 % \newpage
