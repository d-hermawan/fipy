#!/usr/bin/env python

## 
 # ###################################################################
 #  FiPy - Python-based finite volume PDE solver
 # 
 #  FILE: "mesh20x20.py"
 #                                    created: 4/6/06 {10:50:18 AM}
 #                                last update: 7/5/07 {8:21:45 PM} 
 #  Author: Jonathan Guyer <guyer@nist.gov>
 #  Author: Daniel Wheeler <daniel.wheeler@nist.gov>
 #  Author: James Warren   <jwarren@nist.gov>
 #    mail: NIST
 #     www: http://www.ctcms.nist.gov/fipy/
 #  
 # ========================================================================
 # This software was developed at the National Institute of Standards
 # and Technology by employees of the Federal Government in the course
 # of their official duties.  Pursuant to title 17 Section 105 of the
 # United States Code this software is not subject to copyright
 # protection and is in the public domain.  FiPy is an experimental
 # system.  NIST assumes no responsibility whatsoever for its use by
 # other parties, and makes no guarantees, expressed or implied, about
 # its quality, reliability, or any other characteristic.  We would
 # appreciate acknowledgement if the software is used.
 # 
 # This software can be redistributed and/or modified freely
 # provided that any derivative works bear some notice that they are
 # derived from it, and any modified versions bear some notice that
 # they have been modified.
 # ========================================================================
 #  
 #  Description: 
 # 
 #  History
 # 
 #  modified   by  rev reason
 #  ---------- --- --- -----------
 #  2006- 4- 6 JEG 1.0 original
 # ###################################################################
 ##

r"""

This example solves a diffusion problem and demonstrates the use of
applying boundary condition patches.

.. raw:: latex

   \IndexClass{Grid2D}

..
    
    >>> from fipy import *

    >>> nx = 20
    >>> ny = nx
    >>> dx = 1.
    >>> dy = dx
<<<<<<< HEAD
=======
    >>> L = dx * nx
>>>>>>> 23b19207
    >>> mesh = Grid2D(dx=dx, dy=dy, nx=nx, ny=ny)

We create a `CellVariable` and initialize it to zero:
    
.. raw:: latex

   \IndexClass{CellVariable}

..

    >>> phi = CellVariable(name = "solution variable",
    ...                    mesh = mesh,
    ...                    value = 0.)

and then create a diffusion equation.  This is solved by default with an
iterative conjugate gradient solver.  

.. raw:: latex

   \IndexClass{TransientTerm}
   \IndexClass{ImplicitDiffusionTerm}

..

    >>> D = 1.
    >>> eq = TransientTerm() == ImplicitDiffusionTerm(coeff=D)

We apply Dirichlet boundary conditions

    >>> valueTopLeft = 0
    >>> valueBottomRight = 1

to the top-left and bottom-right corners.  Neumann boundary conditions
are automatically applied to the top-right and bottom-left corners.

.. raw:: latex

   \IndexClass{FixedValue}

..

<<<<<<< HEAD
    >>> BCs = (FixedValue(faces=mesh.getFacesLeft(), 
    ...                   value=valueLeft),
    ...        FixedValue(faces=mesh.getFacesRight(), 
    ...                   value=valueRight))
=======
    >>> x, y = mesh.getFaceCenters()
    >>> facesTopLeft = mesh.getFacesLeft(y > L / 2) + \
    ...                mesh.getFacesTop(x < L / 2)
    >>> facesBottomRight = mesh.getFacesRight(y < L / 2) + \
    ...                    mesh.getFacesBottom(x > L / 2)

    >>> BCs = (FixedValue(faces=facesTopLeft, value=valueTopLeft),
    ...        FixedValue(faces=facesBottomRight, value=valueBottomRight))
>>>>>>> 23b19207
    
We create a viewer to see the results

.. raw:: latex

   \IndexModule{viewers}

..

    >>> if __name__ == '__main__':
    ...     viewer = viewers.make(vars=phi,
    ...                           limits={'datamin': 0., 'datamax': 1.})
    ...     viewer.plot()

and solve the equation by repeatedly looping in time:

    >>> timeStepDuration = 10 * 0.9 * dx**2 / (2 * D)
    >>> steps = 10
    >>> for step in range(steps):
    ...     eq.solve(var=phi,
    ...              boundaryConditions=BCs,
    ...              dt=timeStepDuration)
    ...     if __name__ == '__main__':
    ...         viewer.plot()

.. image:: examples/diffusion/mesh20x20transient.pdf
   :scale: 50
   :align: center

<<<<<<< HEAD
We can again test against the analytical solution 

.. raw:: latex

   $\phi = 1 - \erf(x/2\sqrt{D t})$.
   \IndexSoftware{SciPy}
   \IndexFunction{sqrt}

..

    >>> x = mesh.getCellCenters()[0]
    >>> t = timeStepDuration * steps
    >>> phiAnalytical = CellVariable(name="analytical value",
    ...                              mesh=mesh)

    >>> try:
    ...     from scipy.special import erf
    ...     phiAnalytical.setValue(1 - erf(x / (2 * sqrt(D * t))))
    ... except ImportError:
    ...     print "The SciPy library is not available to test the solution to \
    ... the transient diffusion equation"
=======
..

We can test the value of the bottom-right corner cell.
>>>>>>> 23b19207

    >>> print numerix.allclose(phi(((L,), (0,))), valueBottomRight, atol = 1e-2)
    1

    >>> if __name__ == '__main__':
    ...     raw_input("Implicit transient diffusion. Press <return> to proceed...")

-----

We can also solve the steady-state problem directly

    >>> ImplicitDiffusionTerm().solve(var=phi, 
    ...                               boundaryConditions = BCs)
    >>> if __name__ == '__main__':
    ...     viewer.plot()

.. image:: examples/diffusion/mesh20x20steadyState.pdf
   :scale: 50
   :align: center

and test the value of the bottom-right corner cell.

<<<<<<< HEAD
    >>> L = nx * dx
    >>> x = mesh.getCellCenters()[0]
    >>> analyticalArray = valueLeft + (valueRight - valueLeft) * x / L
    >>> print phi.allclose(analyticalArray, rtol = 2e-10, atol = 2e-10)
=======
    >>> print numerix.allclose(phi(((L,), (0,))), valueBottomRight, atol = 1e-2)
>>>>>>> 23b19207
    1
    
    >>> if __name__ == '__main__':
    ...     raw_input("Implicit steady-state diffusion. Press <return> to proceed...")

"""

__docformat__ = 'restructuredtext'

##from fipy.tools.profiler.profiler import Profiler
##from fipy.tools.profiler.profiler import calibrate_profiler

if __name__ == '__main__':
    import fipy.tests.doctestPlus
    exec(fipy.tests.doctestPlus._getScript())
<|MERGE_RESOLUTION|>--- conflicted
+++ resolved
@@ -57,10 +57,7 @@
     >>> ny = nx
     >>> dx = 1.
     >>> dy = dx
-<<<<<<< HEAD
-=======
     >>> L = dx * nx
->>>>>>> 23b19207
     >>> mesh = Grid2D(dx=dx, dy=dy, nx=nx, ny=ny)
 
 We create a `CellVariable` and initialize it to zero:
@@ -102,12 +99,6 @@
 
 ..
 
-<<<<<<< HEAD
-    >>> BCs = (FixedValue(faces=mesh.getFacesLeft(), 
-    ...                   value=valueLeft),
-    ...        FixedValue(faces=mesh.getFacesRight(), 
-    ...                   value=valueRight))
-=======
     >>> x, y = mesh.getFaceCenters()
     >>> facesTopLeft = mesh.getFacesLeft(y > L / 2) + \
     ...                mesh.getFacesTop(x < L / 2)
@@ -116,7 +107,6 @@
 
     >>> BCs = (FixedValue(faces=facesTopLeft, value=valueTopLeft),
     ...        FixedValue(faces=facesBottomRight, value=valueBottomRight))
->>>>>>> 23b19207
     
 We create a viewer to see the results
 
@@ -146,33 +136,9 @@
    :scale: 50
    :align: center
 
-<<<<<<< HEAD
-We can again test against the analytical solution 
-
-.. raw:: latex
-
-   $\phi = 1 - \erf(x/2\sqrt{D t})$.
-   \IndexSoftware{SciPy}
-   \IndexFunction{sqrt}
-
-..
-
-    >>> x = mesh.getCellCenters()[0]
-    >>> t = timeStepDuration * steps
-    >>> phiAnalytical = CellVariable(name="analytical value",
-    ...                              mesh=mesh)
-
-    >>> try:
-    ...     from scipy.special import erf
-    ...     phiAnalytical.setValue(1 - erf(x / (2 * sqrt(D * t))))
-    ... except ImportError:
-    ...     print "The SciPy library is not available to test the solution to \
-    ... the transient diffusion equation"
-=======
 ..
 
 We can test the value of the bottom-right corner cell.
->>>>>>> 23b19207
 
     >>> print numerix.allclose(phi(((L,), (0,))), valueBottomRight, atol = 1e-2)
     1
@@ -195,14 +161,7 @@
 
 and test the value of the bottom-right corner cell.
 
-<<<<<<< HEAD
-    >>> L = nx * dx
-    >>> x = mesh.getCellCenters()[0]
-    >>> analyticalArray = valueLeft + (valueRight - valueLeft) * x / L
-    >>> print phi.allclose(analyticalArray, rtol = 2e-10, atol = 2e-10)
-=======
     >>> print numerix.allclose(phi(((L,), (0,))), valueBottomRight, atol = 1e-2)
->>>>>>> 23b19207
     1
     
     >>> if __name__ == '__main__':
