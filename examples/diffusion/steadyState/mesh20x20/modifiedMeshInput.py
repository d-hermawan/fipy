--- conflicted
+++ resolved
@@ -106,12 +106,8 @@
     NonOrthoVar = CellVariable(name = "non-orthogonality",
                                mesh = mesh,
                                value = mesh._getNonOrthogonality())
-<<<<<<< HEAD
-    NOViewer = viewers.make(vars = NonOrthoVar)    
-=======
     NOViewer = viewers.make(vars = NonOrthoVar)
 
 
->>>>>>> 23b19207
     NOViewer.plot()
     raw_input("finished")