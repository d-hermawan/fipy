--- conflicted
+++ resolved
@@ -65,14 +65,6 @@
 
 var = CellVariable(mesh = mesh)
 
-<<<<<<< HEAD
-from fipy.solvers import *
-from fipy.boundaryConditions.nthOrderBoundaryCondition import NthOrderBoundaryCondition
-from fipy.terms.implicitDiffusionTerm import ImplicitDiffusionTerm
-from fipy.terms.transientTerm import TransientTerm
-     
-=======
->>>>>>> da374989
 eq = ImplicitDiffusionTerm((1.0, 1.0))
 
 BCs = (NthOrderBoundaryCondition(mesh.getFacesLeft(), 0., 0),
