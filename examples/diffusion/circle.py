--- conflicted
+++ resolved
@@ -80,17 +80,6 @@
 
 We can now create a :class:`~fipy.viewers.viewer.Viewer` to see the mesh
 
-<<<<<<< HEAD
-    >>> viewer = None
-    >>> if __name__ == '__main__':
-    ...     try:
-    ...         viewer = Viewer(vars=phi, datamin=-1, datamax=1.)
-    ...         viewer.plotMesh()
-    ...         raw_input("Irregular circular mesh. Press <return> to proceed...")
-    ...     except Exception, e:
-    ...         print "Unable to create a viewer for an irregular mesh (try Gist2DViewer, Matplotlib2DViewer, or MayaviViewer)"
-    ...         print e
-=======
 >>> viewer = None
 >>> if __name__ == '__main__':
 ...     try:
@@ -98,8 +87,7 @@
 ...         viewer.plotMesh()
 ...         raw_input("Irregular circular mesh. Press <return> to proceed...")
 ...     except:
-...         print "Unable to create a viewer for an irregular mesh (try Gist2DViewer or Matplotlib2DViewer)"
->>>>>>> 2c121482
+...         print "Unable to create a viewer for an irregular mesh (try Gist2DViewer, Matplotlib2DViewer, or MayaviViewer)"
 
 .. image:: circleMesh.*
    :width: 90%
