--- conflicted
+++ resolved
@@ -96,14 +96,8 @@
 faces.  It is created in the following way:
 
     >>> x = mesh.getFaceCenters()[0]
-<<<<<<< HEAD
-    >>> from fipy.tools import numerix
-    >>> outerFaces = numerix.logical_or(x < L / 4., x >= 3. * L / 4.)
-    >>> diffCoeff = numerix.where(outerFaces, 1., 0.1)
-=======
     >>> outerFaces = logical_or(x < L / 4., x >= 3. * L / 4.)
     >>> diffCoeff = where(outerFaces, 1., 0.1)
->>>>>>> da374989
 
 For boundary conditions, we a fixed value of `valueLeft` to the left,
 and a fixed flux of
