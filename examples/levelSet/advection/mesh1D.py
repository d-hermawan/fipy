--- conflicted
+++ resolved
@@ -64,18 +64,10 @@
 
 Construct the mesh.
 
-<<<<<<< HEAD
-.. raw:: latex
+.. index:: Grid1D
 
-   \IndexClass{Grid1D}
-
-..
-
-   >>> from fipy.tools import serial
-   >>> mesh = Grid1D(dx=dx, nx=nx, parallelModule=serial)
-=======
->>> mesh = Grid1D(dx=dx, nx=nx)
->>>>>>> 85e9c839
+>>> from fipy.tools import serial
+>>> mesh = Grid1D(dx=dx, nx=nx, parallelModule=serial)
 
 Construct a `distanceVariable` object.
 
