--- conflicted
+++ resolved
@@ -512,45 +512,16 @@
 non-linear problem to convergence. We use the "residual" of the equations
 (a measure of how well they think they have solved the given set of linear
 equations) as a test for how long to sweep. Because of the
-<<<<<<< HEAD
-``ConvectionTerm``, the solution matrix for ``diffusionEq`` is asymmetric
-and cannot be solved by the default ``LinearPCGSolver``. Therefore, we use the
-``DefaultAsymmetricSolver`` for this equation.
-
-.. raw:: latex
-
-   \IndexClass{DefaultAsymmetricSolver}
-   \IndexFunction{solve}
-   \IndexFunction{sweep}
-=======
 :class:`~fipy.terms.convectionTerm.ConvectionTerm`, the solution matrix for ``diffusionEq`` is asymmetric
 and cannot be solved by the default :class:`~fipy.solvers.pysparse.linearPCGSolver.LinearPCGSolver`. Therefore, we use a
-:class:`~fipy.solvers.pysparse.linearLUSolver.LinearLUSolver` for this equation.
-
-.. index:: LinearLUSolver, solve, sweep
->>>>>>> 85e9c839
-
-We now use the ":meth:`sweep`" method instead of ":meth:`solve`" because we
+:class:`~fipy.solvers.DefaultAsymmetricSolver` for this equation.
+
+.. index:: DefaultAsymmetricSolver, solve, sweep
+
+We now use the ":meth:`~fipy.terms.Term.sweep`" method instead of ":meth:`~fipy.terms.Term.solve`" because we
 require the residual.
 
-<<<<<<< HEAD
-    >>> solver = DefaultAsymmetricSolver(tolerance=1e-10)
-
-    >>> phase.updateOld()
-    >>> C.updateOld()
-    >>> phaseRes = 1e+10
-    >>> diffRes = 1e+10
-    >>> while phaseRes > 1e-3 or diffRes > 1e-3:
-    ...     phaseRes = phaseEq.sweep(var=phase, dt=dt)
-    ...     diffRes = diffusionEq.sweep(var=C, dt=dt, solver=solver)
-    >>> if __name__ == '__main__':
-    ...     viewer.plot()
-    ...     raw_input("stationary phase field")
-
-.. image:: examples/phase/binary/stationary.pdf
-   :scale: 50
-=======
->>> solver = LinearLUSolver(tolerance=1e-10)
+>>> solver = DefaultAsymmetricSolver(tolerance=1e-10)
 
 >>> phase.updateOld()
 >>> C.updateOld()
@@ -565,24 +536,16 @@
 
 .. image:: binary/stationary.*
    :width: 90%
->>>>>>> 85e9c839
    :align: center
 
 We verify that the bulk phases have shifted to the predicted solidus and
 liquidus compositions
 
-<<<<<<< HEAD
-    >>> X = mesh.getFaceCenters()[0]
-    >>> print Cs.allclose(C.getFaceValue()[X==0], atol=2e-4)
-    True
-    >>> print Cl.allclose(C.getFaceValue()[X==L], atol=2e-4)
-    True
-=======
->>> print Cs.allclose(C[0], atol=2e-4)
-1
->>> print Cl.allclose(C[nx-1], atol=2e-4)
-1
->>>>>>> 85e9c839
+>>> X = mesh.getFaceCenters()[0]
+>>> print Cs.allclose(C.getFaceValue()[X==0], atol=2e-4)
+True
+>>> print Cl.allclose(C.getFaceValue()[X==L], atol=2e-4)
+True
 
 and that the phase fraction remains unchanged
 
