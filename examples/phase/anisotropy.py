#!/usr/bin/env python

## 
 # ###################################################################
 #  FiPy - Python-based finite volume PDE solver
 # 
 #  Author: Jonathan Guyer <guyer@nist.gov>
 #  Author: Daniel Wheeler <daniel.wheeler@nist.gov>
 #  Author: James Warren   <jwarren@nist.gov>
 #    mail: NIST
 #     www: http://www.ctcms.nist.gov/fipy/
 #  
 # ========================================================================
 # This software was developed at the National Institute of Standards
 # and Technology by employees of the Federal Government in the course
 # of their official duties.  Pursuant to title 17 Section 105 of the
 # United States Code this software is not subject to copyright
 # protection and is in the public domain.  FiPy is an experimental
 # system.  NIST assumes no responsibility whatsoever for its use by
 # other parties, and makes no guarantees, expressed or implied, about
 # its quality, reliability, or any other characteristic.  We would
 # appreciate acknowledgement if the software is used.
 # 
 # This software can be redistributed and/or modified freely
 # provided that any derivative works bear some notice that they are
 # derived from it, and any modified versions bear some notice that
 # they have been modified.
 # ========================================================================
 #  
 # ###################################################################
 ##

r"""
To convert a liquid material to a solid,  it must be cooled to a 
temperature below its melting point (known as "undercooling" or "supercooling"). The rate of 
solidification is often assumed (and experimentally found) to be proportional to the
undercooling. Under the right circumstances, the
solidification front can become unstable, leading to dendritic
patterns. 
Warren, Kobayashi, Lobkovsky and Carter [WarrenPolycrystal]_
have described a phase field model ("Allen-Cahn", "non-conserved
Ginsberg-Landau", or "model A" of Hohenberg & Halperin) of such a system,
including the effects of discrete crystalline orientations (anisotropy).

We start with a regular 2D Cartesian mesh

>>> from fipy import *
>>> dx = dy = 0.025
>>> if __name__ == '__main__':
...     nx = ny = 500
... else:
...     nx = ny = 20
>>> mesh = Grid2D(dx=dx, dy=dy, nx=nx, ny=ny)

and we'll take fixed timesteps

>>> dt = 5e-4

We consider the simultaneous evolution of a "phase field" variable
:math:`\phi` (taken to be 0 in the liquid phase and 1 in the solid)

>>> phase = CellVariable(name=r'$\phi$', mesh=mesh, hasOld=True)

and a dimensionless undercooling 
:math:`\Delta T` (:math:`\Delta T = 0` at the melting point)

>>> dT = CellVariable(name=r'$\Delta T$', mesh=mesh, hasOld=True)

The ``hasOld`` flag causes the storage of the value of variable from the
previous timestep. This is necessary for solving equations with
non-linear coefficients or for coupling between PDEs.

The governing equation for the temperature field is the heat flux
equation, with a source due to the latent heat of solidification

.. math::
   
   \frac{\partial \Delta T}{\partial t} 
   = D_T \nabla^2 \Delta T 
   + \frac{\partial \phi}{\partial t}

>>> DT = 2.25
>>> heatEq = (TransientTerm()
...           == DiffusionTerm(DT)
...           + (phase - phase.getOld()) / dt)

The governing equation for the phase field is

.. math::
    
   \tau_{\phi} \frac{\partial \phi}{\partial t} 
   = \nabla \cdot \mathsf{D} \nabla \phi
   +   \phi ( 1 - \phi ) m ( \phi , \Delta T)
   
where

.. math::

   m(\phi, \Delta T) 
   = \phi - \frac{1}{2} 
   - \frac{ \kappa_1 }{ \pi } \arctan \left( \kappa_2 \Delta T \right)
   
represents a source of anisotropy. The coefficient 
:math:`\mathsf{D}` 
is an anisotropic diffusion tensor in two dimensions

.. math::

   \mathsf{D} = \alpha^2 \left( 1 + c \beta \right)
   \left[
   \begin{matrix}
       1 + c \beta & -c \frac{\partial \beta}{\partial \psi} \\
       c \frac{\partial \beta}{\partial \psi} & 1 + c \beta
   \end{matrix}
   \right]
   
<<<<<<< HEAD
   where $\beta = \frac{ 1 - \Phi^2 } { 1 + \Phi^2}$,
   $\Phi = \tan \left( \frac{ N } { 2 } \psi \right)$, 
   $\psi = \theta + \arctan \frac{\partial \phi / \partial
   y}{\partial \phi / \partial x}$, $\theta$ is the orientation, and $N$ is the symmetry.

   \IndexConstant{\pi}{pi}
   \IndexFunction{arctan}
   \IndexFunction{arctan2}
   \IndexFunction{tan}

..

    >>> alpha = 0.015
    >>> c = 0.02
    >>> N = 6.
    >>> theta = pi / 8.
    >>> psi = theta + arctan2(phase.getFaceGrad()[1], 
    ...                       phase.getFaceGrad()[0])
    >>> Phi = tan(N * psi / 2)
    >>> PhiSq = Phi**2
    >>> beta = (1. - PhiSq) / (1. + PhiSq)
    >>> DbetaDpsi = -N * 2 * Phi / (1 + PhiSq)
    >>> Ddia = (1.+ c * beta)
    >>> Doff = c * DbetaDpsi
    >>> I0 = Variable(value=((1,0), (0,1)))
    >>> I1 = Variable(value=((0,-1), (1,0)))
    >>> D = alpha**2 * (1.+ c * beta) * (Ddia * I0 + Doff * I1)
=======
where :math:`\beta = \frac{ 1 - \Phi^2 } { 1 + \Phi^2}`,
:math:`\Phi = \tan \left( \frac{ N } { 2 } \psi \right)`, 
:math:`\psi = \theta 
+ \arctan \frac{\partial \phi / \partial y}{\partial \phi / \partial x}`, 
:math:`\theta` is the orientation, and :math:`N` is the symmetry.

.. index:: :math:`\pi`, pi, arctan, arctan2, tan

>>> alpha = 0.015
>>> c = 0.02
>>> N = 6.
>>> theta = pi / 8.
>>> psi = theta + arctan2(phase.getFaceGrad()[1], 
...                       phase.getFaceGrad()[0])
>>> Phi = tan(N * psi / 2)
>>> PhiSq = Phi**2
>>> beta = (1. - PhiSq) / (1. + PhiSq)
>>> DbetaDpsi = -N * 2 * Phi / (1 + PhiSq)
>>> Ddia = (1.+ c * beta)
>>> Doff = c * DbetaDpsi
>>> D = alpha**2 * (1.+ c * beta) * (Ddia * (( 1, 0),
...                                          ( 0, 1)) + Doff * (( 0,-1),
...                                                             ( 1, 0)))
>>>>>>> 85e9c839

With these expressions defined, we can construct the phase field equation
as

>>> tau = 3e-4
>>> kappa1 = 0.9
>>> kappa2 = 20.
>>> phaseEq = (TransientTerm(tau)
...            == DiffusionTerm(D)
...            + ImplicitSourceTerm((phase - 0.5 - kappa1 / pi * arctan(kappa2 * dT))
...                                 * (1 - phase)))

We seed a circular solidified region in the center

>>> radius = dx * 5.
>>> C = (nx * dx / 2, ny * dy / 2)
>>> x, y = mesh.getCellCenters()
>>> phase.setValue(1., where=((x - C[0])**2 + (y - C[1])**2) < radius**2)

and quench the entire simulation domain below the melting point

>>> dT.setValue(-0.5)

In a real solidification process, dendritic branching is induced by small thermal
fluctuations along an otherwise smooth surface, but the granularity of the
:class:`~fipy.meshes.common.mesh.Mesh` is enough "noise" in this case, so we don't need to explicitly
introduce randomness, the way we did in the Cahn-Hilliard problem.  

FiPy's viewers are utilitarian, striving to let the user see *something*,
regardless of their operating system or installed packages, so you won't
be able to simultaneously view two fields "out of the box", but, because all of Python is
accessible and FiPy is object oriented, it is not hard to adapt one of the
existing viewers to create a specialized display:

>>> if __name__ == "__main__":
...     try:
...         import pylab
...         class DendriteViewer(Matplotlib2DGridViewer):
...             def __init__(self, phase, dT, title=None, limits={}, **kwlimits):
...                 self.phase = phase
...                 self.contour = None
...                 Matplotlib2DGridViewer.__init__(self, vars=(dT,), title=title,
...                                                 cmap=pylab.cm.hot,
...                                                 limits=limits, **kwlimits)
...                                         
...             def _plot(self):
...                 Matplotlib2DGridViewer._plot(self)
...                 
...                 if self.contour is not None:
...                     for c in self.contour.collections:
...                         c.remove()
...                         
...                 mesh = self.phase.getMesh()
...                 shape = mesh.getShape()
...                 x, y = mesh.getCellCenters()
...                 z = self.phase.getValue()
...                 x, y, z = [a.reshape(shape, order="FORTRAN") for a in (x, y, z)]
...                 
...                 self.contour = pylab.contour(x, y, z, (0.5,))
...                 
...         viewer = DendriteViewer(phase=phase, dT=dT,
...                                 title=r"%s & %s" % (phase.name, dT.name),
...                                 datamin=-0.1, datamax=0.05)
...     except ImportError:
...         viewer = MultiViewer(viewers=(Viewer(vars=phase),
...                                       Viewer(vars=dT,
...                                              datamin=-0.5, 
...                                              datamax=0.5)))

and iterate the solution in time, plotting as we go,

>>> if __name__ == '__main__':
...     steps = 10000
... else:
...     steps = 10
>>> for i in range(steps):
...     phase.updateOld()
...     dT.updateOld()
...     phaseEq.solve(phase, dt=dt)
...     heatEq.solve(dT, dt=dt)
...     if __name__ == "__main__" and (i % 10 == 0):
...         viewer.plot()

.. image:: anisotropy.*
   :width: 90%
   :align: center

The non-uniform temperature results from the release of latent 
heat at the solidifying interface. The dendrite arms grow fastest 
where the temperature gradient is steepest.

We note that this FiPy simulation is written in about 50 lines of code (excluding the
custom viewer), compared with over 800 lines of (fairly lucid) FORTRAN code used for
the figures in [WarrenPolycrystal]_.
"""
__docformat__ = 'restructuredtext'

if __name__ == '__main__':
    import fipy.tests.doctestPlus
    exec(fipy.tests.doctestPlus._getScript())

    raw_input('finished')
<|MERGE_RESOLUTION|>--- conflicted
+++ resolved
@@ -114,35 +114,6 @@
    \end{matrix}
    \right]
    
-<<<<<<< HEAD
-   where $\beta = \frac{ 1 - \Phi^2 } { 1 + \Phi^2}$,
-   $\Phi = \tan \left( \frac{ N } { 2 } \psi \right)$, 
-   $\psi = \theta + \arctan \frac{\partial \phi / \partial
-   y}{\partial \phi / \partial x}$, $\theta$ is the orientation, and $N$ is the symmetry.
-
-   \IndexConstant{\pi}{pi}
-   \IndexFunction{arctan}
-   \IndexFunction{arctan2}
-   \IndexFunction{tan}
-
-..
-
-    >>> alpha = 0.015
-    >>> c = 0.02
-    >>> N = 6.
-    >>> theta = pi / 8.
-    >>> psi = theta + arctan2(phase.getFaceGrad()[1], 
-    ...                       phase.getFaceGrad()[0])
-    >>> Phi = tan(N * psi / 2)
-    >>> PhiSq = Phi**2
-    >>> beta = (1. - PhiSq) / (1. + PhiSq)
-    >>> DbetaDpsi = -N * 2 * Phi / (1 + PhiSq)
-    >>> Ddia = (1.+ c * beta)
-    >>> Doff = c * DbetaDpsi
-    >>> I0 = Variable(value=((1,0), (0,1)))
-    >>> I1 = Variable(value=((0,-1), (1,0)))
-    >>> D = alpha**2 * (1.+ c * beta) * (Ddia * I0 + Doff * I1)
-=======
 where :math:`\beta = \frac{ 1 - \Phi^2 } { 1 + \Phi^2}`,
 :math:`\Phi = \tan \left( \frac{ N } { 2 } \psi \right)`, 
 :math:`\psi = \theta 
@@ -163,10 +134,9 @@
 >>> DbetaDpsi = -N * 2 * Phi / (1 + PhiSq)
 >>> Ddia = (1.+ c * beta)
 >>> Doff = c * DbetaDpsi
->>> D = alpha**2 * (1.+ c * beta) * (Ddia * (( 1, 0),
-...                                          ( 0, 1)) + Doff * (( 0,-1),
-...                                                             ( 1, 0)))
->>>>>>> 85e9c839
+>>> I0 = Variable(value=((1,0), (0,1)))
+>>> I1 = Variable(value=((0,-1), (1,0)))
+>>> D = alpha**2 * (1.+ c * beta) * (Ddia * I0 + Doff * I1)
 
 With these expressions defined, we can construct the phase field equation
 as
